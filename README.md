--- conflicted
+++ resolved
@@ -1,21 +1,10 @@
 # Val Town CLI
 
-<<<<<<< HEAD
 VT is a cli to work with Vals in the [Val Town](https://val.town) platform.
 
 ```
 Usage:   vt    
-Version: 0.1.23
-=======
-`vt` is the official CLI to work with projects on the
-[Val Town](https://val.town) platform.
-
-![Vt in action!](https://wolf-imagedumper.web.val.run/blob/blob_file_1744915159083_recording.gif)
-
-```
-Usage:   vt    
-Version: x.x.xx
->>>>>>> 06ea697e
+Version:x0.x.xx
 
 Options:
 
@@ -24,7 +13,6 @@
 
 Commands:
 
-<<<<<<< HEAD
   clone     [valUri] [targetDir] [branchName]      - Clone a Val                                           
   push                                             - Push local changes to a Val                           
   pull                                             - Pull the latest changes for the current Val           
@@ -34,25 +22,10 @@
   watch                                            - Watch for changes and automatically sync with Val Town
   browse                                           - Open a Val's main page in a web browser               
   create    <valName> [targetDir]                  - Create a new Val                                      
-  remix     <fromvalUri> [newvalName] [targetDir]  - Remix a Val                                           
+  remix     <fromValUri> [newValName] [targetDir]  - Remix a Val                                           
   config                                           - Manage vt configuration                               
   delete                                           - Delete the current Val                                
   list                                             - List all your Vals
-=======
-  clone     [projectUri] [targetDir] [branchName]          - Clone a val town project                              
-  push                                                     - Push local changes to a val town project              
-  pull                                                     - Pull the latest changes for a val town project        
-  status                                                   - Show the working tree status                          
-  branch                                                   - List or delete branches                               
-  checkout  [existingBranchName]                           - Check out a different branch                          
-  watch                                                    - Watch for changes and automatically sync with Val Town
-  browse                                                   - Open a project in a web browser                       
-  create    <projectName> [targetDir]                      - Create a new Val Town project                         
-  remix     <fromProjectUri> [newProjectName] [targetDir]  - Remix a Val Town project                              
-  config                                                   - Manage vt configuration                               
-  delete                                                   - Delete a Val Town project                             
-  list                                                     - List all your Val Town projects
->>>>>>> 06ea697e
 ```
 
 ## Installation
@@ -136,10 +109,10 @@
 [Deno's editor set up](https://docs.deno.com/runtime/getting_started/setup_your_environment/)
 guide and find how to configure yours.
 
-If you use packages in your project, your editor may warn you that you do not
-have those packages installed (or "cached"). Occasionally you'll want to run
-`deno cache .` to make sure that all the libraries you use in your Val Town
-project are installed locally.
+If you use packages in your val, your editor may warn you that you do not have
+those packages installed (or "cached"). Occasionally you'll want to run
+`deno cache .` to make sure that all the libraries you use in your Val Town val
+are installed locally.
 
 ![Making changes](https://wolf-imagedumper.web.val.run/blob/blob_file_1744522002151_95d9436e-9e8b-4361-880f-bf6d7e970741.png)
 
@@ -234,8 +207,7 @@
 4. Repeat
 
 `vt`'s solution to tightening this loop is `vt watch`. With `vt watch`, `vt`
-will automatically run `vt push` when any project files are modified
-**locally**.
+will automatically run `vt push` when any val files are modified **locally**.
 
 To get automatic website reloading, check out
 [this live reload middleware](https://www.val.town/x/stevekrouse/live-reload)
@@ -243,7 +215,7 @@
 
 ### Branching Out
 
-One common Val Town project workflow is branching out. `vt`'s `checkout` and
+One common Val Town val workflow is branching out. `vt`'s `checkout` and
 `branch` command work the same as `git`'s.
 
 - `vt checkout <branchName>` checks out the branch as it is on Val Town. You
@@ -258,8 +230,8 @@
 
 ### Management
 
-- `vt list` lists all your Val Town projects
-- `vt delete` deletes the current project of the folder you are in (with
+- `vt list` lists all your Val Town vals
+- `vt delete` deletes the current val of the folder you are in (with
   confirmation).
 
 ## Configuration
@@ -268,18 +240,18 @@
 `<System Configuration Directory>/vt/config.yaml`. Right now, this file only
 stores your `config.yaml`, and some experimental options.
 
-This config can also be overridden locally for specific projects by, when you
-are in a `.vt` directory, using `vt config set [-g for global]` (otherwise the
-global config is modified). This can be useful if someone shares an API key with
-you so you can collaborate on a project. You can view all configuration options
-with `vt config`, and all the ones you've set with `vt config get`.
+This config can also be overridden locally for specific vals by, when you are in
+a `.vt` directory, using `vt config set [-g for global]` (otherwise the global
+config is modified). This can be useful if someone shares an API key with you so
+you can collaborate on a val. You can view all configuration options with
+`vt config`, and all the ones you've set with `vt config get`.
 
 Right now, we offer the following configuration options:
 
 - `dangerousOperations.confirmation`: Whether to do confirmations on actions
   that might cause you to lose local state, like `vt pull`.
-- `editorTemplate`: The project URI for the editor files that you are prompted
-  about when you run a `vt clone`, `vt remix`, or `vt create`.
+- `editorTemplate`: The val URI for the editor files that you are prompted about
+  when you run a `vt clone`, `vt remix`, or `vt create`.
 
 ## LLMs
 
