{
  "version": "4",
  "specifiers": {
    "jsr:@cfa/gitignore-parser@~0.1.4": "0.1.4",
    "jsr:@cliffy/ansi@1.0.0-rc.7": "1.0.0-rc.7",
    "jsr:@cliffy/ansi@^1.0.0-rc.7": "1.0.0-rc.7",
    "jsr:@cliffy/command@^1.0.0-rc.7": "1.0.0-rc.7",
    "jsr:@cliffy/flags@1.0.0-rc.7": "1.0.0-rc.7",
    "jsr:@cliffy/internal@1.0.0-rc.7": "1.0.0-rc.7",
    "jsr:@cliffy/keycode@1.0.0-rc.7": "1.0.0-rc.7",
    "jsr:@cliffy/prompt@^1.0.0-rc.7": "1.0.0-rc.7",
    "jsr:@cliffy/table@1.0.0-rc.7": "1.0.0-rc.7",
    "jsr:@deno-library/logger@^1.1.9": "1.1.9",
    "jsr:@jonasschiano/kia@0.0.120": "0.0.120",
    "jsr:@std/assert@1": "1.0.11",
    "jsr:@std/assert@^1.0.2": "1.0.11",
    "jsr:@std/assert@~1.0.6": "1.0.11",
    "jsr:@std/async@*": "1.0.11",
    "jsr:@std/async@^1.0.11": "1.0.11",
    "jsr:@std/bytes@^1.0.5": "1.0.5",
    "jsr:@std/dotenv@~0.225.3": "0.225.3",
    "jsr:@std/encoding@^1.0.7": "1.0.7",
    "jsr:@std/encoding@~1.0.5": "1.0.7",
    "jsr:@std/fmt@1.0.3": "1.0.3",
    "jsr:@std/fmt@1.0.5": "1.0.5",
    "jsr:@std/fmt@~1.0.2": "1.0.6",
    "jsr:@std/fs@^1.0.1": "1.0.14",
    "jsr:@std/fs@^1.0.13": "1.0.14",
    "jsr:@std/fs@^1.0.6": "1.0.14",
    "jsr:@std/internal@^1.0.1": "1.0.5",
    "jsr:@std/internal@^1.0.5": "1.0.5",
    "jsr:@std/io@~0.224.9": "0.224.9",
    "jsr:@std/io@~0.225.2": "0.225.2",
    "jsr:@std/path@^1.0.2": "1.0.8",
    "jsr:@std/path@^1.0.8": "1.0.8",
    "jsr:@std/path@~1.0.6": "1.0.8",
    "jsr:@std/text@~1.0.7": "1.0.11",
<<<<<<< HEAD
    "jsr:@std/yaml@^1.0.5": "1.0.5",
    "jsr:@valtown/sdk@0.37": "0.37.0",
=======
    "jsr:@valtown/sdk@0.38": "0.38.0",
    "npm:@ai-sdk/anthropic@*": "1.2.0_zod@3.24.2",
    "npm:@babel/generator@*": "7.26.9",
    "npm:@babel/types@*": "7.26.9",
    "npm:@types/jsdom@*": "21.1.7",
>>>>>>> 8febe174
    "npm:@types/node@*": "22.12.0",
    "npm:@types/parse-gitignore@*": "1.0.2",
    "npm:@valtown/sdk@0.31.0": "0.31.0",
    "npm:ai@*": "4.2.1_zod@3.24.2",
    "npm:badge-maker@*": "4.1.0",
    "npm:emphasize@7": "7.0.0",
    "npm:highlight.js@^11.11.1": "11.11.1",
<<<<<<< HEAD
    "npm:lodash@^4.17.21": "4.17.21",
    "npm:open@^10.1.0": "10.1.0",
    "npm:ts-essentials@^10.0.4": "10.0.4",
    "npm:word-wrap@^1.2.5": "1.2.5",
=======
    "npm:hono@*": "4.7.5",
    "npm:jsdom@*": "26.0.0",
    "npm:mime-types@2.1.35": "2.1.35",
    "npm:open@^10.1.0": "10.1.0",
    "npm:preact-render-to-string@*": "6.5.13_preact@10.26.4",
    "npm:pretty-ms@*": "9.2.0",
    "npm:strip-ansi@^7.1.0": "7.1.0",
    "npm:zod@*": "3.24.2",
>>>>>>> 8febe174
    "npm:zod@^3.24.2": "3.24.2"
  },
  "jsr": {
    "@cfa/gitignore-parser@0.1.4": {
      "integrity": "60d3563bbd7b8797f50c28585d7d74d231fbb56a1d9df7b0673c27cbdf60a23a"
    },
    "@cliffy/ansi@1.0.0-rc.7": {
      "integrity": "f71c921cce224c13d322e5cedba4f38e8f7354c7d855c9cb22729362a53f25aa",
      "dependencies": [
        "jsr:@cliffy/internal",
        "jsr:@std/encoding@~1.0.5",
        "jsr:@std/fmt@~1.0.2",
        "jsr:@std/io@~0.224.9"
      ]
    },
    "@cliffy/command@1.0.0-rc.7": {
      "integrity": "1288808d7a3cd18b86c24c2f920e47a6d954b7e23cadc35c8cbd78f8be41f0cd",
      "dependencies": [
        "jsr:@cliffy/flags",
        "jsr:@cliffy/internal",
        "jsr:@cliffy/table",
        "jsr:@std/fmt@~1.0.2",
        "jsr:@std/text"
      ]
    },
    "@cliffy/flags@1.0.0-rc.7": {
      "integrity": "318d9be98f6a6417b108e03dec427dea96cdd41a15beb21d2554ae6da450a781",
      "dependencies": [
        "jsr:@std/text"
      ]
    },
    "@cliffy/internal@1.0.0-rc.7": {
      "integrity": "10412636ab3e67517d448be9eaab1b70c88eba9be22617b5d146257a11cc9b17",
      "dependencies": [
        "jsr:@std/fmt@~1.0.2"
      ]
    },
    "@cliffy/keycode@1.0.0-rc.7": {
      "integrity": "5b3f6c33994e81a76b79f108b1989642ac22705840da33781f7972d7dff05503"
    },
    "@cliffy/prompt@1.0.0-rc.7": {
      "integrity": "a9cbd13acd8073558447cae8ca4cf593c09d23bcbe429cc63346920c21187b83",
      "dependencies": [
        "jsr:@cliffy/ansi@1.0.0-rc.7",
        "jsr:@cliffy/internal",
        "jsr:@cliffy/keycode",
        "jsr:@std/assert@~1.0.6",
        "jsr:@std/fmt@~1.0.2",
        "jsr:@std/io@~0.224.9",
        "jsr:@std/io@~0.225.2",
        "jsr:@std/path@~1.0.6",
        "jsr:@std/text"
      ]
    },
    "@cliffy/table@1.0.0-rc.7": {
      "integrity": "9fdd9776eda28a0b397981c400eeb1aa36da2371b43eefe12e6ff555290e3180",
      "dependencies": [
        "jsr:@std/fmt@~1.0.2"
      ]
    },
    "@deno-library/logger@1.1.9": {
      "integrity": "f7d7347b3bdf85dd3692b501bb27b11d685c53efd90a07bc6a4d6edd01f8511b",
      "dependencies": [
        "jsr:@std/fmt@1.0.3",
        "jsr:@std/fs@^1.0.6"
      ]
    },
    "@jonasschiano/kia@0.0.120": {
      "integrity": "6b88a98a10788ada17bde6accae2d807cabc4a610eff86446f7c7c05c8429309",
      "dependencies": [
        "jsr:@std/fmt@1.0.5",
        "jsr:@std/io@~0.225.2"
      ]
    },
    "@std/assert@1.0.11": {
      "integrity": "2461ef3c368fe88bc60e186e7744a93112f16fd110022e113a0849e94d1c83c1",
      "dependencies": [
        "jsr:@std/internal@^1.0.5"
      ]
    },
    "@std/async@1.0.11": {
      "integrity": "eee0d3405275506638a9c8efaa849cf0d35873120c69b7caa1309c9a9e5b6f85"
    },
    "@std/bytes@1.0.5": {
      "integrity": "4465dd739d7963d964c809202ebea6d5c6b8e3829ef25c6a224290fbb8a1021e"
    },
    "@std/dotenv@0.225.3": {
      "integrity": "a95e5b812c27b0854c52acbae215856d9cce9d4bbf774d938c51d212711e8d4a"
    },
    "@std/encoding@1.0.7": {
      "integrity": "f631247c1698fef289f2de9e2a33d571e46133b38d042905e3eac3715030a82d"
    },
    "@std/fmt@1.0.3": {
      "integrity": "97765c16aa32245ff4e2204ecf7d8562496a3cb8592340a80e7e554e0bb9149f"
    },
    "@std/fmt@1.0.5": {
      "integrity": "0cfab43364bc36650d83c425cd6d99910fc20c4576631149f0f987eddede1a4d"
    },
    "@std/fmt@1.0.6": {
      "integrity": "a2c56a69a2369876ddb3ad6a500bb6501b5bad47bb3ea16bfb0c18974d2661fc"
    },
    "@std/fs@1.0.14": {
      "integrity": "1e84bf0b95fe08f41f1f4aea9717bbf29f45408a56ce073b0114474ce1c9fccf",
      "dependencies": [
        "jsr:@std/path@^1.0.8"
      ]
    },
    "@std/internal@1.0.5": {
      "integrity": "54a546004f769c1ac9e025abd15a76b6671ddc9687e2313b67376125650dc7ba"
    },
    "@std/io@0.224.9": {
      "integrity": "4414664b6926f665102e73c969cfda06d2c4c59bd5d0c603fd4f1b1c840d6ee3"
    },
    "@std/io@0.225.2": {
      "integrity": "3c740cd4ee4c082e6cfc86458f47e2ab7cb353dc6234d5e9b1f91a2de5f4d6c7",
      "dependencies": [
        "jsr:@std/bytes"
      ]
    },
    "@std/path@1.0.8": {
      "integrity": "548fa456bb6a04d3c1a1e7477986b6cffbce95102d0bb447c67c4ee70e0364be"
    },
    "@std/text@1.0.11": {
      "integrity": "f191fa22590cac8b1cdba6cc4ab97940e720f7cc67b3084e54405b428bf5843d"
    },
<<<<<<< HEAD
    "@std/yaml@1.0.5": {
      "integrity": "71ba3d334305ee2149391931508b2c293a8490f94a337eef3a09cade1a2a2742"
    },
    "@valtown/sdk@0.37.0": {
      "integrity": "9db38877d926694e0d282686ac02f93267f70c3d288b5c7349a28683a8160d5d"
=======
    "@valtown/sdk@0.38.0": {
      "integrity": "549a27265cd2e140ef20d647419f5c59c3374cc8a6699e973fbb2449baa7e47a"
>>>>>>> 8febe174
    }
  },
  "npm": {
    "@ai-sdk/anthropic@1.2.0_zod@3.24.2": {
      "integrity": "sha512-VMm+wAx7FhSMSjqJv7Zeu3GVxzUdohmWoFpzDCWiODpxPGFHw0d0spDR3sVpk5KcyGRJfebGd86ZtpFLCnagOQ==",
      "dependencies": [
        "@ai-sdk/provider",
        "@ai-sdk/provider-utils",
        "zod"
      ]
    },
    "@ai-sdk/provider-utils@2.2.0_zod@3.24.2": {
      "integrity": "sha512-RX5BnDSqudjvZjwwpROcxVQElyX7rUn/xImBgaZLXekSGqq8f7/tefqDcQiRbDZjuCd4CVIfhrK8y/Pta8cPfQ==",
      "dependencies": [
        "@ai-sdk/provider",
        "eventsource-parser",
        "nanoid",
        "secure-json-parse",
        "zod"
      ]
    },
    "@ai-sdk/provider@1.1.0": {
      "integrity": "sha512-0M+qjp+clUD0R1E5eWQFhxEvWLNaOtGQRUaBn8CUABnSKredagq92hUS9VjOzGsTm37xLfpaxl97AVtbeOsHew==",
      "dependencies": [
        "json-schema"
      ]
    },
    "@ai-sdk/react@1.2.0_react@19.0.0_zod@3.24.2": {
      "integrity": "sha512-fUTZkAsxOMz8ijjWf87E/GfYkgsH4V5MH2yuj7EXh5ShjWe/oayn2ZJkyoqFMr4Jf8m5kptDaivmbIenDq5OXA==",
      "dependencies": [
        "@ai-sdk/provider-utils",
        "@ai-sdk/ui-utils",
        "react",
        "swr",
        "throttleit",
        "zod"
      ]
    },
    "@ai-sdk/ui-utils@1.2.0_zod@3.24.2": {
      "integrity": "sha512-0IZwCqe7E+GkCASTDPAbzMr+POm9GDzWvFd37FvzpOeKNeibmge/LZEkTDbGSa+3b928H8wPwOLsOXBWPLUPDQ==",
      "dependencies": [
        "@ai-sdk/provider",
        "@ai-sdk/provider-utils",
        "zod",
        "zod-to-json-schema"
      ]
    },
    "@asamuzakjp/css-color@3.1.1_@csstools+css-parser-algorithms@3.0.4__@csstools+css-tokenizer@3.0.3_@csstools+css-tokenizer@3.0.3": {
      "integrity": "sha512-hpRD68SV2OMcZCsrbdkccTw5FXjNDLo5OuqSHyHZfwweGsDWZwDJ2+gONyNAbazZclobMirACLw0lk8WVxIqxA==",
      "dependencies": [
        "@csstools/css-calc",
        "@csstools/css-color-parser",
        "@csstools/css-parser-algorithms",
        "@csstools/css-tokenizer",
        "lru-cache"
      ]
    },
    "@babel/generator@7.26.9": {
      "integrity": "sha512-kEWdzjOAUMW4hAyrzJ0ZaTOu9OmpyDIQicIh0zg0EEcEkYXZb2TjtBhnHi2ViX7PKwZqF4xwqfAm299/QMP3lg==",
      "dependencies": [
        "@babel/parser",
        "@babel/types",
        "@jridgewell/gen-mapping",
        "@jridgewell/trace-mapping",
        "jsesc"
      ]
    },
    "@babel/helper-string-parser@7.25.9": {
      "integrity": "sha512-4A/SCr/2KLd5jrtOMFzaKjVtAei3+2r/NChoBNoZ3EyP/+GlhoaEGoWOZUmFmoITP7zOJyHIMm+DYRd8o3PvHA=="
    },
    "@babel/helper-validator-identifier@7.25.9": {
      "integrity": "sha512-Ed61U6XJc3CVRfkERJWDz4dJwKe7iLmmJsbOGu9wSloNSFttHV0I8g6UAgb7qnK5ly5bGLPd4oXZlxCdANBOWQ=="
    },
    "@babel/parser@7.26.9": {
      "integrity": "sha512-81NWa1njQblgZbQHxWHpxxCzNsa3ZwvFqpUg7P+NNUU6f3UU2jBEg4OlF/J6rl8+PQGh1q6/zWScd001YwcA5A==",
      "dependencies": [
        "@babel/types"
      ]
    },
    "@babel/types@7.26.9": {
      "integrity": "sha512-Y3IR1cRnOxOCDvMmNiym7XpXQ93iGDDPHx+Zj+NM+rg0fBaShfQLkg+hKPaZCEvg5N/LeCo4+Rj/i3FuJsIQaw==",
      "dependencies": [
        "@babel/helper-string-parser",
        "@babel/helper-validator-identifier"
      ]
    },
    "@csstools/color-helpers@5.0.2": {
      "integrity": "sha512-JqWH1vsgdGcw2RR6VliXXdA0/59LttzlU8UlRT/iUUsEeWfYq8I+K0yhihEUTTHLRm1EXvpsCx3083EU15ecsA=="
    },
    "@csstools/css-calc@2.1.2_@csstools+css-parser-algorithms@3.0.4__@csstools+css-tokenizer@3.0.3_@csstools+css-tokenizer@3.0.3": {
      "integrity": "sha512-TklMyb3uBB28b5uQdxjReG4L80NxAqgrECqLZFQbyLekwwlcDDS8r3f07DKqeo8C4926Br0gf/ZDe17Zv4wIuw==",
      "dependencies": [
        "@csstools/css-parser-algorithms",
        "@csstools/css-tokenizer"
      ]
    },
    "@csstools/css-color-parser@3.0.8_@csstools+css-parser-algorithms@3.0.4__@csstools+css-tokenizer@3.0.3_@csstools+css-tokenizer@3.0.3": {
      "integrity": "sha512-pdwotQjCCnRPuNi06jFuP68cykU1f3ZWExLe/8MQ1LOs8Xq+fTkYgd+2V8mWUWMrOn9iS2HftPVaMZDaXzGbhQ==",
      "dependencies": [
        "@csstools/color-helpers",
        "@csstools/css-calc",
        "@csstools/css-parser-algorithms",
        "@csstools/css-tokenizer"
      ]
    },
    "@csstools/css-parser-algorithms@3.0.4_@csstools+css-tokenizer@3.0.3": {
      "integrity": "sha512-Up7rBoV77rv29d3uKHUIVubz1BTcgyUK72IvCQAbfbMv584xHcGKCKbWh7i8hPrRJ7qU4Y8IO3IY9m+iTB7P3A==",
      "dependencies": [
        "@csstools/css-tokenizer"
      ]
    },
    "@csstools/css-tokenizer@3.0.3": {
      "integrity": "sha512-UJnjoFsmxfKUdNYdWgOB0mWUypuLvAfQPH1+pyvRJs6euowbFkFC6P13w1l8mJyi3vxYMxc9kld5jZEGRQs6bw=="
    },
    "@jridgewell/gen-mapping@0.3.8": {
      "integrity": "sha512-imAbBGkb+ebQyxKgzv5Hu2nmROxoDOXHh80evxdoXNOrvAnVx7zimzc1Oo5h9RlfV4vPXaE2iM5pOFbvOCClWA==",
      "dependencies": [
        "@jridgewell/set-array",
        "@jridgewell/sourcemap-codec",
        "@jridgewell/trace-mapping"
      ]
    },
    "@jridgewell/resolve-uri@3.1.2": {
      "integrity": "sha512-bRISgCIjP20/tbWSPWMEi54QVPRZExkuD9lJL+UIxUKtwVJA8wW1Trb1jMs1RFXo1CBTNZ/5hpC9QvmKWdopKw=="
    },
    "@jridgewell/set-array@1.2.1": {
      "integrity": "sha512-R8gLRTZeyp03ymzP/6Lil/28tGeGEzhx1q2k703KGWRAI1VdvPIXdG70VJc2pAMw3NA6JKL5hhFu1sJX0Mnn/A=="
    },
    "@jridgewell/sourcemap-codec@1.5.0": {
      "integrity": "sha512-gv3ZRaISU3fjPAgNsriBRqGWQL6quFx04YMPW/zD8XMLsU32mhCCbfbO6KZFLjvYpCZ8zyDEgqsgf+PwPaM7GQ=="
    },
    "@jridgewell/trace-mapping@0.3.25": {
      "integrity": "sha512-vNk6aEwybGtawWmy/PzwnGDOjCkLWSD2wqvjGGAgOAwCGWySYXfYoxt00IJkTF+8Lb57DwOb3Aa0o9CApepiYQ==",
      "dependencies": [
        "@jridgewell/resolve-uri",
        "@jridgewell/sourcemap-codec"
      ]
    },
    "@opentelemetry/api@1.9.0": {
      "integrity": "sha512-3giAOQvZiH5F9bMlMiv8+GSPMeqg0dbaeo58/0SlA9sxSqZhnUtxzX9/2FzyhS9sWQf5S0GJE0AKBrFqjpeYcg=="
    },
    "@types/diff-match-patch@1.0.36": {
      "integrity": "sha512-xFdR6tkm0MWvBfO8xXCSsinYxHcqkQUlcHeSpMC2ukzOb6lwQAfDmW+Qt0AvlGd8HpsS28qKsB+oPeJn9I39jg=="
    },
    "@types/hast@3.0.4": {
      "integrity": "sha512-WPs+bbQw5aCj+x6laNGWLH3wviHtoCv/P3+otBhbOhJgG8qtpdAMlTCxLtsTWA7LH1Oh/bFCHsBn0TPS5m30EQ==",
      "dependencies": [
        "@types/unist"
      ]
    },
    "@types/jsdom@21.1.7": {
      "integrity": "sha512-yOriVnggzrnQ3a9OKOCxaVuSug3w3/SbOj5i7VwXWZEyUNl3bLF9V3MfxGbZKuwqJOQyRfqXyROBB1CoZLFWzA==",
      "dependencies": [
        "@types/node@22.12.0",
        "@types/tough-cookie",
        "parse5"
      ]
    },
    "@types/node-fetch@2.6.12": {
      "integrity": "sha512-8nneRWKCg3rMtF69nLQJnOYUcbafYeFSjqkw3jCRLsqkWFlHaoQrr5mXmofFGOx3DKn7UfmBMyov8ySvLRVldA==",
      "dependencies": [
        "@types/node@22.12.0",
        "form-data"
      ]
    },
    "@types/node@18.19.83": {
      "integrity": "sha512-D69JeR5SfFS5H6FLbUaS0vE4r1dGhmMBbG4Ed6BNS4wkDK8GZjsdCShT5LCN59vOHEUHnFCY9J4aclXlIphMkA==",
      "dependencies": [
        "undici-types@5.26.5"
      ]
    },
    "@types/node@22.12.0": {
      "integrity": "sha512-Fll2FZ1riMjNmlmJOdAyY5pUbkftXslB5DgEzlIuNaiWhXd00FhWxVC/r4yV/4wBb9JfImTu+jiSvXTkJ7F/gA==",
      "dependencies": [
        "undici-types@6.20.0"
      ]
    },
    "@types/parse-gitignore@1.0.2": {
      "integrity": "sha512-AQwj+lNTWI7y1kkMe8qLByiToXoXs/du70qGFIHJZaJUVrF5jB8QzvWmLyR1VWYqRagpY8ABrqAjs7uHsJnVBQ==",
      "dependencies": [
        "@types/node@22.12.0"
      ]
    },
    "@types/tough-cookie@4.0.5": {
      "integrity": "sha512-/Ad8+nIOV7Rl++6f1BdKxFSMgmoqEoYbHRpPcx3JEfv8VRsQe9Z4mCXeJBzxs7mbHY/XOZZuXlRNfhpVPbs6ZA=="
    },
    "@types/unist@3.0.3": {
      "integrity": "sha512-ko/gIFJRv177XgZsZcBwnqJN5x/Gien8qNOn0D5bQU/zAzVf9Zt3BlcUiLqhV9y4ARk0GbT3tnUiPNgnTXzc/Q=="
    },
    "@valtown/sdk@0.31.0": {
      "integrity": "sha512-iApxp7DqU+Qig8BFSlvEgDSPK+LHD1U2b8UaKsf4gTbkLWXi58lwVR+F9e6C834WM5xBj9kOnZJ7wPaQRnGEpw==",
      "dependencies": [
        "@types/node@18.19.83",
        "@types/node-fetch",
        "abort-controller",
        "agentkeepalive",
        "form-data-encoder",
        "formdata-node",
        "node-fetch"
      ]
    },
    "abort-controller@3.0.0": {
      "integrity": "sha512-h8lQ8tacZYnR3vNQTgibj+tODHI5/+l06Au2Pcriv/Gmet0eaj4TwWH41sO9wnHDiQsEj19q0drzdWdeAHtweg==",
      "dependencies": [
        "event-target-shim"
      ]
    },
    "agent-base@7.1.3": {
      "integrity": "sha512-jRR5wdylq8CkOe6hei19GGZnxM6rBGwFl3Bg0YItGDimvjGtAvdZk4Pu6Cl4u4Igsws4a1fd1Vq3ezrhn4KmFw=="
    },
    "agentkeepalive@4.6.0": {
      "integrity": "sha512-kja8j7PjmncONqaTsB8fQ+wE2mSU2DJ9D4XKoJ5PFWIdRMa6SLSN1ff4mOr4jCbfRSsxR4keIiySJU0N9T5hIQ==",
      "dependencies": [
        "humanize-ms"
      ]
    },
    "ai@4.2.1_zod@3.24.2": {
      "integrity": "sha512-i+/inzhpukqOfx2PvL4+gyXCgF3SahHSHzGRHAyGABORKn1790L8eGNtaSTMn//7ViZnxTMwZFV1pPeUZT4JgQ==",
      "dependencies": [
        "@ai-sdk/provider",
        "@ai-sdk/provider-utils",
        "@ai-sdk/react",
        "@ai-sdk/ui-utils",
        "@opentelemetry/api",
        "eventsource-parser",
        "jsondiffpatch",
        "zod"
      ]
    },
    "anafanafo@2.0.0": {
      "integrity": "sha512-Nlfq7NC4AOkTJerWRIZcOAiMNtIDVIGWGvQ98O7Jl6Kr2Dk0dX5u4MqN778kSRTy5KRqchpLdF2RtLFEz9FVkQ==",
      "dependencies": [
        "char-width-table-consumer"
      ]
    },
    "ansi-regex@6.1.0": {
      "integrity": "sha512-7HSX4QQb4CspciLpVFwyRe79O3xsIZDDLER21kERQ71oaPodF8jL725AgJMFAYbooIqolJoRLuM81SpeUkpkvA=="
    },
    "asynckit@0.4.0": {
      "integrity": "sha512-Oei9OH4tRh0YqU3GxhX79dM/mwVgvbZJaSNaRk+bshkj0S5cfHcgYakreBjrHwatXKbz+IoIdYLxrKim2MjW0Q=="
    },
    "badge-maker@4.1.0": {
      "integrity": "sha512-qYImXoz0WZRMaauqSMo6QNurKp26K3RcOhefuGfno50xmAzHEJsgHbP4gnHs6Ps53KgQgFi4MJKB6Rq8H7siww==",
      "dependencies": [
        "anafanafo",
        "css-color-converter"
      ]
    },
    "binary-search@1.3.6": {
      "integrity": "sha512-nbE1WxOTTrUWIfsfZ4aHGYu5DOuNkbxGokjV6Z2kxfJK3uaAb8zNK1muzOeipoLHZjInT4Br88BHpzevc681xA=="
    },
    "bundle-name@4.1.0": {
      "integrity": "sha512-tjwM5exMg6BGRI+kNmTntNsvdZS1X8BFYS6tnJ2hdH0kVxM6/eVZ2xy+FqStSWvYmtfFMDLIxurorHwDKfDz5Q==",
      "dependencies": [
        "run-applescript"
      ]
    },
    "call-bind-apply-helpers@1.0.2": {
      "integrity": "sha512-Sp1ablJ0ivDkSzjcaJdxEunN5/XvksFJ2sMBFfq6x0ryhQV/2b/KwFe21cMpmHtPOSij8K99/wSfoEuTObmuMQ==",
      "dependencies": [
        "es-errors",
        "function-bind"
      ]
    },
    "chalk@5.4.1": {
      "integrity": "sha512-zgVZuo2WcZgfUEmsn6eO3kINexW8RAE4maiQ8QNs8CtpPCSyMiYsULR3HQYkm3w8FIA3SberyMJMSldGsW+U3w=="
    },
    "char-width-table-consumer@1.0.0": {
      "integrity": "sha512-Fz4UD0LBpxPgL9i29CJ5O4KANwaMnX/OhhbxzvNa332h+9+nRKyeuLw4wA51lt/ex67+/AdsoBQJF3kgX2feYQ==",
      "dependencies": [
        "binary-search"
      ]
    },
    "color-convert@0.5.3": {
      "integrity": "sha512-RwBeO/B/vZR3dfKL1ye/vx8MHZ40ugzpyfeVG5GsiuGnrlMWe2o8wxBbLCpw9CsxV+wHuzYlCiWnybrIA0ling=="
    },
    "color-name@1.1.4": {
      "integrity": "sha512-dOy+3AuW3a2wNbZHIuMZpTcgjGuLU/uBL/ubcZF9OXbDo8ff4O8yVp5Bf0efS8uEoYo5q4Fx7dY9OgQGXgAsQA=="
    },
    "combined-stream@1.0.8": {
      "integrity": "sha512-FQN4MRfuJeHf7cBbBMJFXhKSDq+2kAArBlmRBvcvFE5BB1HZKXtSFASDhdlz9zOYwxh8lDdnvmMOe/+5cdoEdg==",
      "dependencies": [
        "delayed-stream"
      ]
    },
    "css-color-converter@2.0.0": {
      "integrity": "sha512-oLIG2soZz3wcC3aAl/7Us5RS8Hvvc6I8G8LniF/qfMmrm7fIKQ8RIDDRZeKyGL2SrWfNqYspuLShbnjBMVWm8g==",
      "dependencies": [
        "color-convert",
        "color-name",
        "css-unit-converter"
      ]
    },
    "css-unit-converter@1.1.2": {
      "integrity": "sha512-IiJwMC8rdZE0+xiEZHeru6YoONC4rfPMqGm2W85jMIbkFvv5nFTwJVFHam2eFrN6txmoUYFAFXiv8ICVeTO0MA=="
    },
    "cssstyle@4.3.0": {
      "integrity": "sha512-6r0NiY0xizYqfBvWp1G7WXJ06/bZyrk7Dc6PHql82C/pKGUTKu4yAX4Y8JPamb1ob9nBKuxWzCGTRuGwU3yxJQ==",
      "dependencies": [
        "@asamuzakjp/css-color",
        "rrweb-cssom"
      ]
    },
    "data-urls@5.0.0": {
      "integrity": "sha512-ZYP5VBHshaDAiVZxjbRVcFJpc+4xGgT0bK3vzy1HLN8jTO975HEbuYzZJcHoQEY5K1a0z8YayJkyVETa08eNTg==",
      "dependencies": [
        "whatwg-mimetype",
        "whatwg-url@14.2.0"
      ]
    },
    "debug@4.4.0": {
      "integrity": "sha512-6WTZ/IxCY/T6BALoZHaE4ctp9xm+Z5kY/pzYaCHRFeyVhojxlrm+46y68HA6hr0TcwEssoxNiDEUJQjfPZ/RYA==",
      "dependencies": [
        "ms"
      ]
    },
    "decimal.js@10.5.0": {
      "integrity": "sha512-8vDa8Qxvr/+d94hSh5P3IJwI5t8/c0KsMp+g8bNw9cY2icONa5aPfvKeieW1WlG0WQYwwhJ7mjui2xtiePQSXw=="
    },
    "default-browser-id@5.0.0": {
      "integrity": "sha512-A6p/pu/6fyBcA1TRz/GqWYPViplrftcW2gZC9q79ngNCKAeR/X3gcEdXQHl4KNXV+3wgIJ1CPkJQ3IHM6lcsyA=="
    },
    "default-browser@5.2.1": {
      "integrity": "sha512-WY/3TUME0x3KPYdRRxEJJvXRHV4PyPoUsxtZa78lwItwRQRHhd2U9xOscaT/YTf8uCXIAjeJOFBVEh/7FtD8Xg==",
      "dependencies": [
        "bundle-name",
        "default-browser-id"
      ]
    },
    "define-lazy-prop@3.0.0": {
      "integrity": "sha512-N+MeXYoqr3pOgn8xfyRPREN7gHakLYjhsHhWGT3fWAiL4IkAt0iDw14QiiEm2bE30c5XX5q0FtAA3CK5f9/BUg=="
    },
    "delayed-stream@1.0.0": {
      "integrity": "sha512-ZySD7Nf91aLB0RxL4KGrKHBXl7Eds1DAmEdcoVawXnLD7SDhpNgtuII2aAkg7a7QS41jxPSZ17p4VdGnMHk3MQ=="
    },
    "dequal@2.0.3": {
      "integrity": "sha512-0je+qPKHEMohvfRTCEo3CrPG6cAzAYgmzKyxRiYSSDkS6eGJdyVJm7WaYA5ECaAD9wLB2T4EEeymA5aFVcYXCA=="
    },
    "devlop@1.1.0": {
      "integrity": "sha512-RWmIqhcFf1lRYBvNmr7qTNuyCt/7/ns2jbpp1+PalgE/rDQcBT0fioSMUpJ93irlUhC5hrg4cYqe6U+0ImW0rA==",
      "dependencies": [
        "dequal"
      ]
    },
    "diff-match-patch@1.0.5": {
      "integrity": "sha512-IayShXAgj/QMXgB0IWmKx+rOPuGMhqm5w6jvFxmVenXKIzRqTAAsbBPT3kWQeGANj3jGgvcvv4yK6SxqYmikgw=="
    },
    "dunder-proto@1.0.1": {
      "integrity": "sha512-KIN/nDJBQRcXw0MLVhZE9iQHmG68qAVIBg9CqmUYjmQIhgij9U5MFvrqkUL5FbtyyzZuOeOt0zdeRe4UY7ct+A==",
      "dependencies": [
        "call-bind-apply-helpers",
        "es-errors",
        "gopd"
      ]
    },
    "emphasize@7.0.0": {
      "integrity": "sha512-jdFCDyt+YetBXO12VwK4AiLsMCvkZ3IBxMVIJddB+25EwIL0VETBgpvPkJl63+JyAgaQ5Wja10qWMoXXC95JNg==",
      "dependencies": [
        "@types/hast",
        "chalk",
        "highlight.js@11.9.0",
        "lowlight"
      ]
    },
    "entities@4.5.0": {
      "integrity": "sha512-V0hjH4dGPh9Ao5p0MoRY6BVqtwCjhz6vI5LT8AJ55H+4g9/4vbHx1I54fS0XuclLhDHArPQCiMjDxjaL8fPxhw=="
    },
    "es-define-property@1.0.1": {
      "integrity": "sha512-e3nRfgfUZ4rNGL232gUgX06QNyyez04KdjFrF+LTRoOXmrOgFKDg4BCdsjW8EnT69eqdYGmRpJwiPVYNrCaW3g=="
    },
    "es-errors@1.3.0": {
      "integrity": "sha512-Zf5H2Kxt2xjTvbJvP2ZWLEICxA6j+hAmMzIlypy4xcBg1vKVnx89Wy0GbS+kf5cwCVFFzdCFh2XSCFNULS6csw=="
    },
    "es-object-atoms@1.1.1": {
      "integrity": "sha512-FGgH2h8zKNim9ljj7dankFPcICIK9Cp5bm+c2gQSYePhpaG5+esrLODihIorn+Pe6FGJzWhXQotPv73jTaldXA==",
      "dependencies": [
        "es-errors"
      ]
    },
    "es-set-tostringtag@2.1.0": {
      "integrity": "sha512-j6vWzfrGVfyXxge+O0x5sh6cvxAog0a/4Rdd2K36zCMV5eJ+/+tOAngRO8cODMNWbVRdVlmGZQL2YS3yR8bIUA==",
      "dependencies": [
        "es-errors",
        "get-intrinsic",
        "has-tostringtag",
        "hasown"
      ]
    },
    "event-target-shim@5.0.1": {
      "integrity": "sha512-i/2XbnSz/uxRCU6+NdVJgKWDTM427+MqYbkQzD321DuCQJUqOuJKIA0IM2+W2xtYHdKOmZ4dR6fExsd4SXL+WQ=="
    },
    "eventsource-parser@3.0.0": {
      "integrity": "sha512-T1C0XCUimhxVQzW4zFipdx0SficT651NnkR0ZSH3yQwh+mFMdLfgjABVi4YtMTtaL4s168593DaoaRLMqryavA=="
    },
    "form-data-encoder@1.7.2": {
      "integrity": "sha512-qfqtYan3rxrnCk1VYaA4H+Ms9xdpPqvLZa6xmMgFvhO32x7/3J/ExcTd6qpxM0vH2GdMI+poehyBZvqfMTto8A=="
    },
    "form-data@4.0.2": {
      "integrity": "sha512-hGfm/slu0ZabnNt4oaRZ6uREyfCj6P4fT/n6A1rGV+Z0VdGXjfOhVUpkn6qVQONHGIFwmveGXyDs75+nr6FM8w==",
      "dependencies": [
        "asynckit",
        "combined-stream",
        "es-set-tostringtag",
        "mime-types"
      ]
    },
    "formdata-node@4.4.1": {
      "integrity": "sha512-0iirZp3uVDjVGt9p49aTaqjk84TrglENEDuqfdlZQ1roC9CWlPk6Avf8EEnZNcAqPonwkG35x4n3ww/1THYAeQ==",
      "dependencies": [
        "node-domexception",
        "web-streams-polyfill"
      ]
    },
    "function-bind@1.1.2": {
      "integrity": "sha512-7XHNxH7qX9xG5mIwxkhumTox/MIRNcOgDrxWsMt2pAr23WHp6MrRlN7FBSFpCpr+oVO0F744iUgR82nJMfG2SA=="
    },
    "get-intrinsic@1.3.0": {
      "integrity": "sha512-9fSjSaos/fRIVIp+xSJlE6lfwhES7LNtKaCBIamHsjr2na1BiABJPo0mOjjz8GJDURarmCPGqaiVg5mfjb98CQ==",
      "dependencies": [
        "call-bind-apply-helpers",
        "es-define-property",
        "es-errors",
        "es-object-atoms",
        "function-bind",
        "get-proto",
        "gopd",
        "has-symbols",
        "hasown",
        "math-intrinsics"
      ]
    },
    "get-proto@1.0.1": {
      "integrity": "sha512-sTSfBjoXBp89JvIKIefqw7U2CCebsc74kiY6awiGogKtoSGbgjYE/G/+l9sF3MWFPNc9IcoOC4ODfKHfxFmp0g==",
      "dependencies": [
        "dunder-proto",
        "es-object-atoms"
      ]
    },
    "gopd@1.2.0": {
      "integrity": "sha512-ZUKRh6/kUFoAiTAtTYPZJ3hw9wNxx+BIBOijnlG9PnrJsCcSjs1wyyD6vJpaYtgnzDrKYRSqf3OO6Rfa93xsRg=="
    },
    "has-symbols@1.1.0": {
      "integrity": "sha512-1cDNdwJ2Jaohmb3sg4OmKaMBwuC48sYni5HUw2DvsC8LjGTLK9h+eb1X6RyuOHe4hT0ULCW68iomhjUoKUqlPQ=="
    },
    "has-tostringtag@1.0.2": {
      "integrity": "sha512-NqADB8VjPFLM2V0VvHUewwwsw0ZWBaIdgo+ieHtK3hasLz4qeCRjYcqfB6AQrBggRKppKF8L52/VqdVsO47Dlw==",
      "dependencies": [
        "has-symbols"
      ]
    },
    "hasown@2.0.2": {
      "integrity": "sha512-0hJU9SCPvmMzIBdZFqNPXWa6dqh7WdH0cII9y+CyS8rG3nL48Bclra9HmKhVVUHyPWNH5Y7xDwAB7bfgSjkUMQ==",
      "dependencies": [
        "function-bind"
      ]
    },
    "highlight.js@11.11.1": {
      "integrity": "sha512-Xwwo44whKBVCYoliBQwaPvtd/2tYFkRQtXDWj1nackaV2JPXx3L0+Jvd8/qCJ2p+ML0/XVkJ2q+Mr+UVdpJK5w=="
    },
    "highlight.js@11.9.0": {
      "integrity": "sha512-fJ7cW7fQGCYAkgv4CPfwFHrfd/cLS4Hau96JuJ+ZTOWhjnhoeN1ub1tFmALm/+lW5z4WCAuAV9bm05AP0mS6Gw=="
    },
    "hono@4.7.5": {
      "integrity": "sha512-fDOK5W2C1vZACsgLONigdZTRZxuBqFtcKh7bUQ5cVSbwI2RWjloJDcgFOVzbQrlI6pCmhlTsVYZ7zpLj4m4qMQ=="
    },
    "html-encoding-sniffer@4.0.0": {
      "integrity": "sha512-Y22oTqIU4uuPgEemfz7NDJz6OeKf12Lsu+QC+s3BVpda64lTiMYCyGwg5ki4vFxkMwQdeZDl2adZoqUgdFuTgQ==",
      "dependencies": [
        "whatwg-encoding"
      ]
    },
    "http-proxy-agent@7.0.2": {
      "integrity": "sha512-T1gkAiYYDWYx3V5Bmyu7HcfcvL7mUrTWiM6yOfa3PIphViJ/gFPbvidQ+veqSOHci/PxBcDabeUNCzpOODJZig==",
      "dependencies": [
        "agent-base",
        "debug"
      ]
    },
    "https-proxy-agent@7.0.6": {
      "integrity": "sha512-vK9P5/iUfdl95AI+JVyUuIcVtd4ofvtrOr3HNtM2yxC9bnMbEdp3x01OhQNnjb8IJYi38VlTE3mBXwcfvywuSw==",
      "dependencies": [
        "agent-base",
        "debug"
      ]
    },
    "humanize-ms@1.2.1": {
      "integrity": "sha512-Fl70vYtsAFb/C06PTS9dZBo7ihau+Tu/DNCk/OyHhea07S+aeMWpFFkUaXRa8fI+ScZbEI8dfSxwY7gxZ9SAVQ==",
      "dependencies": [
        "ms"
      ]
    },
    "iconv-lite@0.6.3": {
      "integrity": "sha512-4fCk79wshMdzMp2rH06qWrJE4iolqLhCUH+OiuIgU++RB0+94NlDL81atO7GX55uUKueo0txHNtvEyI6D7WdMw==",
      "dependencies": [
        "safer-buffer"
      ]
    },
    "is-docker@3.0.0": {
      "integrity": "sha512-eljcgEDlEns/7AXFosB5K/2nCM4P7FQPkGc/DWLy5rmFEWvZayGrik1d9/QIY5nJ4f9YsVvBkA6kJpHn9rISdQ=="
    },
    "is-inside-container@1.0.0": {
      "integrity": "sha512-KIYLCCJghfHZxqjYBE7rEy0OBuTd5xCHS7tHVgvCLkx7StIoaxwNW3hCALgEUjFfeRk+MG/Qxmp/vtETEF3tRA==",
      "dependencies": [
        "is-docker"
      ]
    },
    "is-potential-custom-element-name@1.0.1": {
      "integrity": "sha512-bCYeRA2rVibKZd+s2625gGnGF/t7DSqDs4dP7CrLA1m7jKWz6pps0LpYLJN8Q64HtmPKJ1hrN3nzPNKFEKOUiQ=="
    },
    "is-wsl@3.1.0": {
      "integrity": "sha512-UcVfVfaK4Sc4m7X3dUSoHoozQGBEFeDC+zVo06t98xe8CzHSZZBekNXH+tu0NalHolcJ/QAGqS46Hef7QXBIMw==",
      "dependencies": [
        "is-inside-container"
      ]
    },
<<<<<<< HEAD
    "lodash@4.17.21": {
      "integrity": "sha512-v2kDEe57lecTulaDIuNTPy3Ry4gLGJ6Z1O3vE1krgXZNrsQ+LFTGHVxVjcXPs17LhbZVGedAJv8XZ1tvj5FvSg=="
=======
    "jsdom@26.0.0": {
      "integrity": "sha512-BZYDGVAIriBWTpIxYzrXjv3E/4u8+/pSG5bQdIYCbNCGOvsPkDQfTVLAIXAf9ETdCpduCVTkDe2NNZ8NIwUVzw==",
      "dependencies": [
        "cssstyle",
        "data-urls",
        "decimal.js",
        "form-data",
        "html-encoding-sniffer",
        "http-proxy-agent",
        "https-proxy-agent",
        "is-potential-custom-element-name",
        "nwsapi",
        "parse5",
        "rrweb-cssom",
        "saxes",
        "symbol-tree",
        "tough-cookie",
        "w3c-xmlserializer",
        "webidl-conversions@7.0.0",
        "whatwg-encoding",
        "whatwg-mimetype",
        "whatwg-url@14.2.0",
        "ws",
        "xml-name-validator"
      ]
    },
    "jsesc@3.1.0": {
      "integrity": "sha512-/sM3dO2FOzXjKQhJuo0Q173wf2KOo8t4I8vHy6lF9poUp7bKT0/NHE8fPX23PwfhnykfqnC2xRxOnVw5XuGIaA=="
    },
    "json-schema@0.4.0": {
      "integrity": "sha512-es94M3nTIfsEPisRafak+HDLfHXnKBhV3vU5eqPcS3flIWqcxJWgXHXiey3YrpaNsanY5ei1VoYEbOzijuq9BA=="
    },
    "jsondiffpatch@0.6.0": {
      "integrity": "sha512-3QItJOXp2AP1uv7waBkao5nCvhEv+QmJAd38Ybq7wNI74Q+BBmnLn4EDKz6yI9xGAIQoUF87qHt+kc1IVxB4zQ==",
      "dependencies": [
        "@types/diff-match-patch",
        "chalk",
        "diff-match-patch"
      ]
>>>>>>> 8febe174
    },
    "lowlight@3.1.0": {
      "integrity": "sha512-CEbNVoSikAxwDMDPjXlqlFYiZLkDJHwyGu/MfOsJnF3d7f3tds5J3z8s/l9TMXhzfsJCCJEAsD78842mwmg0PQ==",
      "dependencies": [
        "@types/hast",
        "devlop",
        "highlight.js@11.9.0"
      ]
    },
    "lru-cache@10.4.3": {
      "integrity": "sha512-JNAzZcXrCt42VGLuYz0zfAzDfAvJWW6AfYlDBQyDV5DClI2m5sAmK+OIO7s59XfsRsWHp02jAJrRadPRGTt6SQ=="
    },
    "math-intrinsics@1.1.0": {
      "integrity": "sha512-/IXtbwEk5HTPyEwyKX6hGkYXxM9nbj64B+ilVJnC/R6B0pH5G4V3b0pVbL7DBj4tkhBAppbQUlf6F6Xl9LHu1g=="
    },
    "mime-db@1.52.0": {
      "integrity": "sha512-sPU4uV7dYlvtWJxwwxHD0PuihVNiE7TyAbQ5SWxDCB9mUYvOgroQOwYQQOKPJ8CIbE+1ETVlOoK1UC2nU3gYvg=="
    },
    "mime-types@2.1.35": {
      "integrity": "sha512-ZDY+bPm5zTTF+YpCrAU9nK0UgICYPT0QtT1NZWFv4s++TNkcgVaT0g6+4R2uI4MjQjzysHB1zxuWL50hzaeXiw==",
      "dependencies": [
        "mime-db"
      ]
    },
    "ms@2.1.3": {
      "integrity": "sha512-6FlzubTLZG3J2a/NVCAleEhjzq5oxgHyaCU9yYXvcLsvoVaHJq/s5xXI6/XXP6tz7R9xAOtHnSO/tXtF3WRTlA=="
    },
    "nanoid@3.3.8": {
      "integrity": "sha512-WNLf5Sd8oZxOm+TzppcYk8gVOgP+l58xNy58D0nbUnOxOWRWvlcCV4kUF7ltmI6PsrLl/BgKEyS4mqsGChFN0w=="
    },
    "node-domexception@1.0.0": {
      "integrity": "sha512-/jKZoMpw0F8GRwl4/eLROPA3cfcXtLApP0QzLmUT/HuPCZWyB7IY9ZrMeKw2O/nFIqPQB3PVM9aYm0F312AXDQ=="
    },
    "node-fetch@2.7.0": {
      "integrity": "sha512-c4FRfUm/dbcWZ7U+1Wq0AwCyFL+3nt2bEw05wfxSz+DWpWsitgmSgYmy2dQdWyKC1694ELPqMs/YzUSNozLt8A==",
      "dependencies": [
        "whatwg-url@5.0.0"
      ]
    },
    "nwsapi@2.2.19": {
      "integrity": "sha512-94bcyI3RsqiZufXjkr3ltkI86iEl+I7uiHVDtcq9wJUTwYQJ5odHDeSzkkrRzi80jJ8MaeZgqKjH1bAWAFw9bA=="
    },
    "open@10.1.0": {
      "integrity": "sha512-mnkeQ1qP5Ue2wd+aivTD3NHd/lZ96Lu0jgf0pwktLPtx6cTZiH7tyeGRRHs0zX0rbrahXPnXlUnbeXyaBBuIaw==",
      "dependencies": [
        "default-browser",
        "define-lazy-prop",
        "is-inside-container",
        "is-wsl"
      ]
    },
    "parse-ms@4.0.0": {
      "integrity": "sha512-TXfryirbmq34y8QBwgqCVLi+8oA3oWx2eAnSn62ITyEhEYaWRlVZ2DvMM9eZbMs/RfxPu/PK/aBLyGj4IrqMHw=="
    },
    "parse5@7.2.1": {
      "integrity": "sha512-BuBYQYlv1ckiPdQi/ohiivi9Sagc9JG+Ozs0r7b/0iK3sKmrb0b9FdWdBbOdx6hBCM/F9Ir82ofnBhtZOjCRPQ==",
      "dependencies": [
        "entities"
      ]
    },
    "preact-render-to-string@6.5.13_preact@10.26.4": {
      "integrity": "sha512-iGPd+hKPMFKsfpR2vL4kJ6ZPcFIoWZEcBf0Dpm3zOpdVvj77aY8RlLiQji5OMrngEyaxGogeakTb54uS2FvA6w==",
      "dependencies": [
        "preact"
      ]
    },
    "preact@10.26.4": {
      "integrity": "sha512-KJhO7LBFTjP71d83trW+Ilnjbo+ySsaAgCfXOXUlmGzJ4ygYPWmysm77yg4emwfmoz3b22yvH5IsVFHbhUaH5w=="
    },
    "pretty-ms@9.2.0": {
      "integrity": "sha512-4yf0QO/sllf/1zbZWYnvWw3NxCQwLXKzIj0G849LSufP15BXKM0rbD2Z3wVnkMfjdn/CB0Dpp444gYAACdsplg==",
      "dependencies": [
        "parse-ms"
      ]
    },
    "punycode@2.3.1": {
      "integrity": "sha512-vYt7UD1U9Wg6138shLtLOvdAu+8DsC/ilFtEVHcH+wydcSpNE20AfSOduf6MkRFahL5FY7X1oU7nKVZFtfq8Fg=="
    },
    "react@19.0.0": {
      "integrity": "sha512-V8AVnmPIICiWpGfm6GLzCR/W5FXLchHop40W4nXBmdlEceh16rCN8O8LNWm5bh5XUX91fh7KpA+W0TgMKmgTpQ=="
    },
    "rrweb-cssom@0.8.0": {
      "integrity": "sha512-guoltQEx+9aMf2gDZ0s62EcV8lsXR+0w8915TC3ITdn2YueuNjdAYh/levpU9nFaoChh9RUS5ZdQMrKfVEN9tw=="
    },
    "run-applescript@7.0.0": {
      "integrity": "sha512-9by4Ij99JUr/MCFBUkDKLWK3G9HVXmabKz9U5MlIAIuvuzkiOicRYs8XJLxX+xahD+mLiiCYDqF9dKAgtzKP1A=="
    },
<<<<<<< HEAD
    "ts-essentials@10.0.4": {
      "integrity": "sha512-lwYdz28+S4nicm+jFi6V58LaAIpxzhg9rLdgNC1VsdP/xiFBseGhF1M/shwCk6zMmwahBZdXcl34LVHrEang3A=="
=======
    "safer-buffer@2.1.2": {
      "integrity": "sha512-YZo3K82SD7Riyi0E1EQPojLz7kpepnSQI9IyPbHHg1XXXevb5dJI7tpyN2ADxGcQbHG7vcyRHk0cbwqcQriUtg=="
    },
    "saxes@6.0.0": {
      "integrity": "sha512-xAg7SOnEhrm5zI3puOOKyy1OMcMlIJZYNJY7xLBwSze0UjhPLnWfj2GF2EpT0jmzaJKIWKHLsaSSajf35bcYnA==",
      "dependencies": [
        "xmlchars"
      ]
    },
    "secure-json-parse@2.7.0": {
      "integrity": "sha512-6aU+Rwsezw7VR8/nyvKTx8QpWH9FrcYiXXlqC4z5d5XQBDRqtbfsRjnwGyqbi3gddNtWHuEk9OANUotL26qKUw=="
    },
    "strip-ansi@7.1.0": {
      "integrity": "sha512-iq6eVVI64nQQTRYq2KtEg2d2uU7LElhTJwsH4YzIHZshxlgZms/wIc4VoDQTlG/IvVIrBKG06CrZnp0qv7hkcQ==",
      "dependencies": [
        "ansi-regex"
      ]
    },
    "swr@2.3.3_react@19.0.0": {
      "integrity": "sha512-dshNvs3ExOqtZ6kJBaAsabhPdHyeY4P2cKwRCniDVifBMoG/SVI7tfLWqPXriVspf2Rg4tPzXJTnwaihIeFw2A==",
      "dependencies": [
        "dequal",
        "react",
        "use-sync-external-store"
      ]
    },
    "symbol-tree@3.2.4": {
      "integrity": "sha512-9QNk5KwDF+Bvz+PyObkmSYjI5ksVUYtjW7AU22r2NKcfLJcXp96hkDWU3+XndOsUb+AQ9QhfzfCT2O+CNWT5Tw=="
    },
    "throttleit@2.1.0": {
      "integrity": "sha512-nt6AMGKW1p/70DF/hGBdJB57B8Tspmbp5gfJ8ilhLnt7kkr2ye7hzD6NVG8GGErk2HWF34igrL2CXmNIkzKqKw=="
    },
    "tldts-core@6.1.84": {
      "integrity": "sha512-NaQa1W76W2aCGjXybvnMYzGSM4x8fvG2AN/pla7qxcg0ZHbooOPhA8kctmOZUDfZyhDL27OGNbwAeig8P4p1vg=="
    },
    "tldts@6.1.84": {
      "integrity": "sha512-aRGIbCIF3teodtUFAYSdQONVmDRy21REM3o6JnqWn5ZkQBJJ4gHxhw6OfwQ+WkSAi3ASamrS4N4nyazWx6uTYg==",
      "dependencies": [
        "tldts-core"
      ]
    },
    "tough-cookie@5.1.2": {
      "integrity": "sha512-FVDYdxtnj0G6Qm/DhNPSb8Ju59ULcup3tuJxkFb5K8Bv2pUXILbf0xZWU8PX8Ov19OXljbUyveOFwRMwkXzO+A==",
      "dependencies": [
        "tldts"
      ]
    },
    "tr46@0.0.3": {
      "integrity": "sha512-N3WMsuqV66lT30CrXNbEjx4GEwlow3v6rr4mCcv6prnfwhS01rkgyFdjPNBYd9br7LpXV1+Emh01fHnq2Gdgrw=="
    },
    "tr46@5.1.0": {
      "integrity": "sha512-IUWnUK7ADYR5Sl1fZlO1INDUhVhatWl7BtJWsIhwJ0UAK7ilzzIa8uIqOO/aYVWHZPJkKbEL+362wrzoeRF7bw==",
      "dependencies": [
        "punycode"
      ]
    },
    "undici-types@5.26.5": {
      "integrity": "sha512-JlCMO+ehdEIKqlFxk6IfVoAUVmgz7cU7zD/h9XZ0qzeosSHmUJVOzSQvvYSYWXkFXC+IfLKSIffhv0sVZup6pA=="
>>>>>>> 8febe174
    },
    "undici-types@6.20.0": {
      "integrity": "sha512-Ny6QZ2Nju20vw1SRHe3d9jVu6gJ+4e3+MMpqu7pqE5HT6WsTSlce++GQmK5UXS8mzV8DSYHrQH+Xrf2jVcuKNg=="
    },
<<<<<<< HEAD
    "word-wrap@1.2.5": {
      "integrity": "sha512-BN22B5eaMMI9UMtjrGd5g5eCYPpCPDUy0FJXbYsaT5zYxjFOckS53SQDE3pWkVoWpHXVb3BrYcEN4Twa55B5cA=="
=======
    "use-sync-external-store@1.4.0_react@19.0.0": {
      "integrity": "sha512-9WXSPC5fMv61vaupRkCKCxsPxBocVnwakBEkMIHHpkTTg6icbJtg6jzgtLDm4bl3cSHAca52rYWih0k4K3PfHw==",
      "dependencies": [
        "react"
      ]
    },
    "w3c-xmlserializer@5.0.0": {
      "integrity": "sha512-o8qghlI8NZHU1lLPrpi2+Uq7abh4GGPpYANlalzWxyWteJOCsr/P+oPBA49TOLu5FTZO4d3F9MnWJfiMo4BkmA==",
      "dependencies": [
        "xml-name-validator"
      ]
    },
    "web-streams-polyfill@4.0.0-beta.3": {
      "integrity": "sha512-QW95TCTaHmsYfHDybGMwO5IJIM93I/6vTRk+daHTWFPhwh+C8Cg7j7XyKrwrj8Ib6vYXe0ocYNrmzY4xAAN6ug=="
    },
    "webidl-conversions@3.0.1": {
      "integrity": "sha512-2JAn3z8AR6rjK8Sm8orRC0h/bcl/DqL7tRPdGZ4I1CjdF+EaMLmYxBHyXuKL849eucPFhvBoxMsflfOb8kxaeQ=="
    },
    "webidl-conversions@7.0.0": {
      "integrity": "sha512-VwddBukDzu71offAQR975unBIGqfKZpM+8ZX6ySk8nYhVoo5CYaZyzt3YBvYtRtO+aoGlqxPg/B87NGVZ/fu6g=="
    },
    "whatwg-encoding@3.1.1": {
      "integrity": "sha512-6qN4hJdMwfYBtE3YBTTHhoeuUrDBPZmbQaxWAqSALV/MeEnR5z1xd8UKud2RAkFoPkmB+hli1TZSnyi84xz1vQ==",
      "dependencies": [
        "iconv-lite"
      ]
    },
    "whatwg-mimetype@4.0.0": {
      "integrity": "sha512-QaKxh0eNIi2mE9p2vEdzfagOKHCcj1pJ56EEHGQOVxp8r9/iszLUUV7v89x9O1p/T+NlTM5W7jW6+cz4Fq1YVg=="
    },
    "whatwg-url@14.2.0": {
      "integrity": "sha512-De72GdQZzNTUBBChsXueQUnPKDkg/5A5zp7pFDuQAj5UFoENpiACU0wlCvzpAGnTkj++ihpKwKyYewn/XNUbKw==",
      "dependencies": [
        "tr46@5.1.0",
        "webidl-conversions@7.0.0"
      ]
    },
    "whatwg-url@5.0.0": {
      "integrity": "sha512-saE57nupxk6v3HY35+jzBwYa0rKSy0XR8JSxZPwgLr7ys0IBzhGviA1/TUGJLmSVqs8pb9AnvICXEuOHLprYTw==",
      "dependencies": [
        "tr46@0.0.3",
        "webidl-conversions@3.0.1"
      ]
    },
    "ws@8.18.1": {
      "integrity": "sha512-RKW2aJZMXeMxVpnZ6bck+RswznaxmzdULiBr6KY7XkTnW8uvt0iT9H5DkHUChXrc+uurzwa0rVI16n/Xzjdz1w=="
    },
    "xml-name-validator@5.0.0": {
      "integrity": "sha512-EvGK8EJ3DhaHfbRlETOWAS5pO9MZITeauHKJyb8wyajUfQUenkIg2MvLDTZ4T/TgIcm3HU0TFBgWWboAZ30UHg=="
    },
    "xmlchars@2.2.0": {
      "integrity": "sha512-JZnDKK8B0RCDw84FNdDAIpZK+JuJw+s7Lz8nksI7SIuU3UXJJslUthsi+uWBUYOwPFwW7W7PRLRfUKpxjtjFCw=="
    },
    "zod-to-json-schema@3.24.5_zod@3.24.2": {
      "integrity": "sha512-/AuWwMP+YqiPbsJx5D6TfgRTc4kTLjsh5SOcd4bLsfUg2RcEXrFMJl1DGgdHy2aCfsIA/cr/1JM0xcB2GZji8g==",
      "dependencies": [
        "zod"
      ]
>>>>>>> 8febe174
    },
    "zod@3.24.2": {
      "integrity": "sha512-lY7CDW43ECgW9u1TcT3IoXHflywfVqDYze4waEz812jR/bZ8FHDsl7pFQoSZTz5N+2NqRXs8GBwnAwo3ZNxqhQ=="
    }
  },
  "redirects": {
<<<<<<< HEAD
    "https://deno.land/x/xdg/src/mod.deno.ts": "https://deno.land/x/xdg@v10.6.0/src/mod.deno.ts"
=======
    "https://esm.sh/@types/react-dom@~18.2.25/client.d.ts": "https://esm.sh/@types/react-dom@18.2.25/client.d.ts",
    "https://esm.sh/@types/react@~18.2.79/index.d.ts": "https://esm.sh/@types/react@18.2.79/index.d.ts",
    "https://esm.sh/@types/react@~18.2.79/jsx-runtime.d.ts": "https://esm.sh/@types/react@18.2.79/jsx-runtime.d.ts",
    "https://esm.sh/preact/jsx-runtime": "https://esm.sh/preact@10.26.4/jsx-runtime"
>>>>>>> 8febe174
  },
  "remote": {
    "https://cdn.skypack.dev/-/@types/lodash@v4.17.16-ZoQyn4yRPyyvaHlFqaCl/dist=es2019,mode=imports/optimized/@types/lodash.js": "5d71afac9a0636b438aff7daa03026bc53a42b37fb59459792dee56119b9ae05",
    "https://cdn.skypack.dev/@types/lodash?dts": "06c8e578fb91e13d74acbe08ffb5afcdd56c76c9d231fce32bb532a6587e67bf",
    "https://deno.land/std@0.122.0/_util/assert.ts": "2f868145a042a11d5ad0a3c748dcf580add8a0dbc0e876eaa0026303a5488f58",
    "https://deno.land/std@0.122.0/bytes/bytes_list.ts": "3bff6a09c72b2e0b1e92e29bd3b135053894196cca07a2bba842901073efe5cb",
    "https://deno.land/std@0.122.0/bytes/equals.ts": "69f55fdbd45c71f920c1a621e6c0865dc780cd8ae34e0f5e55a9497b70c31c1b",
    "https://deno.land/std@0.122.0/bytes/mod.ts": "fedb80b8da2e7ad8dd251148e65f92a04c73d6c5a430b7d197dc39588c8dda6f",
    "https://deno.land/std@0.122.0/fmt/colors.ts": "8368ddf2d48dfe413ffd04cdbb7ae6a1009cf0dccc9c7ff1d76259d9c61a0621",
    "https://deno.land/std@0.122.0/io/buffer.ts": "8f10342821b81990acf859cdccb4e4031c7c9187a0ffc3ed6b356ee29ecc6681",
    "https://deno.land/std@0.122.0/streams/conversion.ts": "7ff9af42540063fa72003ab31a377ba9dde8532d43b16329b933c37a6d7aac5f",
    "https://deno.land/std@0.122.0/testing/_diff.ts": "e6a10d2aca8d6c27a9c5b8a2dbbf64353874730af539707b5b39d4128140642d",
    "https://deno.land/std@0.122.0/testing/asserts.ts": "e1e7325b449cc9c747c309690b22d8cf464e401f79f494ddb106e4842fdb4dda",
    "https://deno.land/std@0.134.0/_util/assert.ts": "e94f2eb37cebd7f199952e242c77654e43333c1ac4c5c700e929ea3aa5489f74",
    "https://deno.land/std@0.134.0/_util/os.ts": "49b92edea1e82ba295ec946de8ffd956ed123e2948d9bd1d3e901b04e4307617",
    "https://deno.land/std@0.134.0/path/_constants.ts": "df1db3ffa6dd6d1252cc9617e5d72165cd2483df90e93833e13580687b6083c3",
    "https://deno.land/std@0.134.0/path/_interface.ts": "ee3b431a336b80cf445441109d089b70d87d5e248f4f90ff906820889ecf8d09",
    "https://deno.land/std@0.134.0/path/_util.ts": "c1e9686d0164e29f7d880b2158971d805b6e0efc3110d0b3e24e4b8af2190d2b",
    "https://deno.land/std@0.134.0/path/common.ts": "bee563630abd2d97f99d83c96c2fa0cca7cee103e8cb4e7699ec4d5db7bd2633",
    "https://deno.land/std@0.134.0/path/glob.ts": "cb5255638de1048973c3e69e420c77dc04f75755524cb3b2e160fe9277d939ee",
    "https://deno.land/std@0.134.0/path/mod.ts": "4275129bb766f0e475ecc5246aa35689eeade419d72a48355203f31802640be7",
    "https://deno.land/std@0.134.0/path/posix.ts": "663e4a6fe30a145f56aa41a22d95114c4c5582d8b57d2d7c9ed27ad2c47636bb",
    "https://deno.land/std@0.134.0/path/separator.ts": "fe1816cb765a8068afb3e8f13ad272351c85cbc739af56dacfc7d93d710fe0f9",
    "https://deno.land/std@0.134.0/path/win32.ts": "e7bdf63e8d9982b4d8a01ef5689425c93310ece950e517476e22af10f41a136e",
    "https://deno.land/std@0.97.0/fmt/colors.ts": "db22b314a2ae9430ae7460ce005e0a7130e23ae1c999157e3bb77cf55800f7e4",
    "https://deno.land/std@0.97.0/testing/_diff.ts": "961eaf6d9f5b0a8556c9d835bbc6fa74f5addd7d3b02728ba7936ff93364f7a3",
    "https://deno.land/std@0.97.0/testing/asserts.ts": "341292d12eebc44be4c3c2ca101ba8b6b5859cef2fa69d50c217f9d0bfbcfd1f",
    "https://deno.land/x/expect@v0.2.9/expect.ts": "128c60f94ff3f977e2a649463238e403f9bdb8e6ab77e65214c0236bd61b0111",
    "https://deno.land/x/expect@v0.2.9/matchers.ts": "ba7360b73c5031a22449fa98eb4d5dbe7f256a88dd4c22ccae96dc6c01f0b19c",
    "https://deno.land/x/expect@v0.2.9/mock.ts": "562d4b1d735d15b0b8e935f342679096b64fe452f86e96714fe8616c0c884914",
    "https://deno.land/x/expect@v0.2.9/mod.ts": "0304d2430e1e96ba669a8495e24ba606dcc3d152e1f81aaa8da898cea24e36c2",
    "https://deno.land/x/kia@0.4.1/deps.ts": "75da73e1fd9f18b9abbc0e615894aef9cafd8bcf81c5c6aab3be5986425474c4",
    "https://deno.land/x/kia@0.4.1/kia.ts": "9eaaae34b1179a43251f4ced6b4b94b9d8100e587a95b8152f01b22fe52cbe84",
    "https://deno.land/x/kia@0.4.1/mod.ts": "727b60e707c46429e40a2159ab73381245ef08a8e1e59e1e5a705745b99f4aec",
    "https://deno.land/x/kia@0.4.1/spinners.ts": "26b63f964c745d6cc46e547d98352a4f64ae6d28400d35d9b77be7a5141db860",
    "https://deno.land/x/kia@0.4.1/util.ts": "b7ac0962b5a39f666bad41c8b93efe1ea599fbac05ea9f65c0409926e8092618",
    "https://deno.land/x/os_paths@v7.2.0/dist/esm/lib/OSPaths.js": "db4f5f05765a1c862e7b1e0f0c293fc752e94e213eabff19f3c03af9b2164f98",
    "https://deno.land/x/os_paths@v7.2.0/src/mod.deno.ts": "5e34d7c1a033665276a1a06e3957a52218bf4711a801f38cf92978aacfad5666",
    "https://deno.land/x/os_paths@v7.2.0/src/platform-adapters/_base.ts": "ca9adf679709824e070631921932620ab4dc2a39fff9706f95592d1620e34dc6",
    "https://deno.land/x/os_paths@v7.2.0/src/platform-adapters/deno.deno.ts": "d184d709522bf2703dc12ff335eb6a10d758a3a5dd4d97524d2aef9d3d448c13",
    "https://deno.land/x/xdg@v10.6.0/dist/esm/lib/XDG.js": "4c04a45149d66e4ca29ea914aac137e7b0f0b6a8ef431ffc63fef46bc3747064",
    "https://deno.land/x/xdg@v10.6.0/src/mod.deno.ts": "e478cc109794bfc130ec81711f9a20d594e6fad848f796c68b75dbe510683c39",
    "https://deno.land/x/xdg@v10.6.0/src/platform-adapters/_base.ts": "c79a7f0e5b1d77e23cbc6c782a02958573338e9dfa644a7aa5a1f7c402ff56ef",
    "https://deno.land/x/xdg@v10.6.0/src/platform-adapters/deno.deno.ts": "5f5852dc4588c10ad8fd0450421fa728741838cf5839a209d53323ccc9ed4c00",
    "https://deno.land/x/xdg_portable@v10.6.0/dist/esm/lib/XDG.js": "4c04a45149d66e4ca29ea914aac137e7b0f0b6a8ef431ffc63fef46bc3747064",
    "https://deno.land/x/xdg_portable@v10.6.0/src/mod.deno.ts": "e478cc109794bfc130ec81711f9a20d594e6fad848f796c68b75dbe510683c39",
    "https://deno.land/x/xdg_portable@v10.6.0/src/platform-adapters/_base.ts": "c79a7f0e5b1d77e23cbc6c782a02958573338e9dfa644a7aa5a1f7c402ff56ef",
    "https://deno.land/x/xdg_portable@v10.6.0/src/platform-adapters/deno.deno.ts": "5f5852dc4588c10ad8fd0450421fa728741838cf5839a209d53323ccc9ed4c00",
    "https://esm.sh/@fiberplane/hono@0.4.4": "3144a8dce77b60b4b5a2b90b768196ae520b877778dcc896c516cc1f2d1aa749",
    "https://esm.sh/@hono/swagger-ui@0.2.0": "6b4f102faf4484d64ad02f80099ae35d7cc07f16ec52f3a3d8d67a9fdeaa6430",
    "https://esm.sh/@hono/zod-openapi@0.18.4": "8deed271944eed2e3f0eb9f6f4a22daf80cabd9c70fea64dc6bfafe7ab4c874d",
    "https://esm.sh/hono@4.7.0/http-exception": "8154412ac5041f089ae052f2979c8834f213134168a0317f8fbe98e8ea1e6f9e",
    "https://esm.sh/preact@10.26.4/jsx-runtime": "807e1b3ac46b2fb1446bc84a2a9bd5fd1f214f5e8138a0de486f847f62bd62e0",
    "https://esm.sh/react-dom@18.2.0/client": "f43f7bb47905958ce487302ca818ba5a845a6029daa7ea22ef097a575b72045b",
    "https://esm.sh/react@18.2.0": "fed8aeb7d240bb42a2167c9c7c6e842e128c7630cbcb08c4d61c9c1926f89c75",
    "https://esm.sh/react@18.2.0/jsx-runtime": "0bb3cca902d25a6827ac8153c8038b637e21bd20180bd58e827515d67de80582",
    "https://esm.sh/swagger-ui-dist@5.18.3": "407ccd36f6ed11bea5348477e6b9c2c2346656733fdaebd8f76a84bc65c78111",
    "https://esm.sh/swagger-ui-dist@5.18.3/denonext/swagger-ui-dist.mjs": "a4bf83eae53ea962845d730c1c295df6416a13f9e95b5bf912efbdd8d366c8cf",
    "https://esm.town/v/std/utils@64-main/file/index.ts": "48d7fe6b75f670e57290f7918b2011d3b91f1cf9532a6c1891de2802d846d4d6",
    "https://esm.town/v/std/utils@64-main/index.ts": "3d060a58ccd352517da960077ffd78b80c1051ca2117cb37adbff0365cb45efb",
    "https://esm.town/v/std/utils@64-main/parseImportMeta/project.ts": "82b6db6c4e4ab7aa7873ef47362812f405c321bd6386f58df10ed69384f5ae4d",
    "https://esm.town/v/std/utils@64-main/serve-file/index.ts": "1386c1fe12e8e9a41e3561b0a1e55f332bc559fe98fa81f99434b4f642275cd4",
    "https://esm.town/v/std/utils@64-main/test/index.tsx": "41fc8ccb29945e8cf65263dc61a6840decf9f62fb035be8d0651267ac84b573d"
  },
  "workspace": {
    "dependencies": [
      "jsr:@cfa/gitignore-parser@~0.1.4",
      "jsr:@cliffy/ansi@^1.0.0-rc.7",
      "jsr:@cliffy/command@^1.0.0-rc.7",
      "jsr:@cliffy/prompt@^1.0.0-rc.7",
      "jsr:@cliffy/table@1.0.0-rc.7",
      "jsr:@deno-library/logger@^1.1.9",
      "jsr:@jonasschiano/kia@0.0.120",
      "jsr:@std/assert@1",
      "jsr:@std/async@^1.0.11",
      "jsr:@std/dotenv@~0.225.3",
      "jsr:@std/encoding@^1.0.7",
      "jsr:@std/fs@^1.0.13",
      "jsr:@std/path@^1.0.8",
<<<<<<< HEAD
      "jsr:@std/yaml@^1.0.5",
      "jsr:@valtown/sdk@0.37",
=======
      "jsr:@valtown/sdk@0.38",
>>>>>>> 8febe174
      "npm:emphasize@7",
      "npm:highlight.js@^11.11.1",
      "npm:lodash@^4.17.21",
      "npm:open@^10.1.0",
<<<<<<< HEAD
      "npm:ts-essentials@^10.0.4",
      "npm:word-wrap@^1.2.5",
=======
      "npm:strip-ansi@^7.1.0",
>>>>>>> 8febe174
      "npm:zod@^3.24.2"
    ]
  }
}<|MERGE_RESOLUTION|>--- conflicted
+++ resolved
@@ -18,6 +18,7 @@
     "jsr:@std/async@*": "1.0.11",
     "jsr:@std/async@^1.0.11": "1.0.11",
     "jsr:@std/bytes@^1.0.5": "1.0.5",
+    "jsr:@std/collections@^1.0.10": "1.0.10",
     "jsr:@std/dotenv@~0.225.3": "0.225.3",
     "jsr:@std/encoding@^1.0.7": "1.0.7",
     "jsr:@std/encoding@~1.0.5": "1.0.7",
@@ -35,16 +36,12 @@
     "jsr:@std/path@^1.0.8": "1.0.8",
     "jsr:@std/path@~1.0.6": "1.0.8",
     "jsr:@std/text@~1.0.7": "1.0.11",
-<<<<<<< HEAD
     "jsr:@std/yaml@^1.0.5": "1.0.5",
-    "jsr:@valtown/sdk@0.37": "0.37.0",
-=======
     "jsr:@valtown/sdk@0.38": "0.38.0",
     "npm:@ai-sdk/anthropic@*": "1.2.0_zod@3.24.2",
     "npm:@babel/generator@*": "7.26.9",
     "npm:@babel/types@*": "7.26.9",
     "npm:@types/jsdom@*": "21.1.7",
->>>>>>> 8febe174
     "npm:@types/node@*": "22.12.0",
     "npm:@types/parse-gitignore@*": "1.0.2",
     "npm:@valtown/sdk@0.31.0": "0.31.0",
@@ -52,12 +49,6 @@
     "npm:badge-maker@*": "4.1.0",
     "npm:emphasize@7": "7.0.0",
     "npm:highlight.js@^11.11.1": "11.11.1",
-<<<<<<< HEAD
-    "npm:lodash@^4.17.21": "4.17.21",
-    "npm:open@^10.1.0": "10.1.0",
-    "npm:ts-essentials@^10.0.4": "10.0.4",
-    "npm:word-wrap@^1.2.5": "1.2.5",
-=======
     "npm:hono@*": "4.7.5",
     "npm:jsdom@*": "26.0.0",
     "npm:mime-types@2.1.35": "2.1.35",
@@ -65,8 +56,8 @@
     "npm:preact-render-to-string@*": "6.5.13_preact@10.26.4",
     "npm:pretty-ms@*": "9.2.0",
     "npm:strip-ansi@^7.1.0": "7.1.0",
+    "npm:word-wrap@^1.2.5": "1.2.5",
     "npm:zod@*": "3.24.2",
->>>>>>> 8febe174
     "npm:zod@^3.24.2": "3.24.2"
   },
   "jsr": {
@@ -153,6 +144,9 @@
     "@std/bytes@1.0.5": {
       "integrity": "4465dd739d7963d964c809202ebea6d5c6b8e3829ef25c6a224290fbb8a1021e"
     },
+    "@std/collections@1.0.10": {
+      "integrity": "903af106a3d92970d74e20f7ebff77d9658af9bef4403f1dc42a7801c0575899"
+    },
     "@std/dotenv@0.225.3": {
       "integrity": "a95e5b812c27b0854c52acbae215856d9cce9d4bbf774d938c51d212711e8d4a"
     },
@@ -192,16 +186,11 @@
     "@std/text@1.0.11": {
       "integrity": "f191fa22590cac8b1cdba6cc4ab97940e720f7cc67b3084e54405b428bf5843d"
     },
-<<<<<<< HEAD
     "@std/yaml@1.0.5": {
       "integrity": "71ba3d334305ee2149391931508b2c293a8490f94a337eef3a09cade1a2a2742"
     },
-    "@valtown/sdk@0.37.0": {
-      "integrity": "9db38877d926694e0d282686ac02f93267f70c3d288b5c7349a28683a8160d5d"
-=======
     "@valtown/sdk@0.38.0": {
       "integrity": "549a27265cd2e140ef20d647419f5c59c3374cc8a6699e973fbb2449baa7e47a"
->>>>>>> 8febe174
     }
   },
   "npm": {
@@ -717,10 +706,6 @@
         "is-inside-container"
       ]
     },
-<<<<<<< HEAD
-    "lodash@4.17.21": {
-      "integrity": "sha512-v2kDEe57lecTulaDIuNTPy3Ry4gLGJ6Z1O3vE1krgXZNrsQ+LFTGHVxVjcXPs17LhbZVGedAJv8XZ1tvj5FvSg=="
-=======
     "jsdom@26.0.0": {
       "integrity": "sha512-BZYDGVAIriBWTpIxYzrXjv3E/4u8+/pSG5bQdIYCbNCGOvsPkDQfTVLAIXAf9ETdCpduCVTkDe2NNZ8NIwUVzw==",
       "dependencies": [
@@ -760,7 +745,6 @@
         "chalk",
         "diff-match-patch"
       ]
->>>>>>> 8febe174
     },
     "lowlight@3.1.0": {
       "integrity": "sha512-CEbNVoSikAxwDMDPjXlqlFYiZLkDJHwyGu/MfOsJnF3d7f3tds5J3z8s/l9TMXhzfsJCCJEAsD78842mwmg0PQ==",
@@ -848,10 +832,6 @@
     "run-applescript@7.0.0": {
       "integrity": "sha512-9by4Ij99JUr/MCFBUkDKLWK3G9HVXmabKz9U5MlIAIuvuzkiOicRYs8XJLxX+xahD+mLiiCYDqF9dKAgtzKP1A=="
     },
-<<<<<<< HEAD
-    "ts-essentials@10.0.4": {
-      "integrity": "sha512-lwYdz28+S4nicm+jFi6V58LaAIpxzhg9rLdgNC1VsdP/xiFBseGhF1M/shwCk6zMmwahBZdXcl34LVHrEang3A=="
-=======
     "safer-buffer@2.1.2": {
       "integrity": "sha512-YZo3K82SD7Riyi0E1EQPojLz7kpepnSQI9IyPbHHg1XXXevb5dJI7tpyN2ADxGcQbHG7vcyRHk0cbwqcQriUtg=="
     },
@@ -910,58 +890,56 @@
     },
     "undici-types@5.26.5": {
       "integrity": "sha512-JlCMO+ehdEIKqlFxk6IfVoAUVmgz7cU7zD/h9XZ0qzeosSHmUJVOzSQvvYSYWXkFXC+IfLKSIffhv0sVZup6pA=="
->>>>>>> 8febe174
     },
     "undici-types@6.20.0": {
       "integrity": "sha512-Ny6QZ2Nju20vw1SRHe3d9jVu6gJ+4e3+MMpqu7pqE5HT6WsTSlce++GQmK5UXS8mzV8DSYHrQH+Xrf2jVcuKNg=="
     },
-<<<<<<< HEAD
+    "use-sync-external-store@1.4.0_react@19.0.0": {
+      "integrity": "sha512-9WXSPC5fMv61vaupRkCKCxsPxBocVnwakBEkMIHHpkTTg6icbJtg6jzgtLDm4bl3cSHAca52rYWih0k4K3PfHw==",
+      "dependencies": [
+        "react"
+      ]
+    },
+    "w3c-xmlserializer@5.0.0": {
+      "integrity": "sha512-o8qghlI8NZHU1lLPrpi2+Uq7abh4GGPpYANlalzWxyWteJOCsr/P+oPBA49TOLu5FTZO4d3F9MnWJfiMo4BkmA==",
+      "dependencies": [
+        "xml-name-validator"
+      ]
+    },
+    "web-streams-polyfill@4.0.0-beta.3": {
+      "integrity": "sha512-QW95TCTaHmsYfHDybGMwO5IJIM93I/6vTRk+daHTWFPhwh+C8Cg7j7XyKrwrj8Ib6vYXe0ocYNrmzY4xAAN6ug=="
+    },
+    "webidl-conversions@3.0.1": {
+      "integrity": "sha512-2JAn3z8AR6rjK8Sm8orRC0h/bcl/DqL7tRPdGZ4I1CjdF+EaMLmYxBHyXuKL849eucPFhvBoxMsflfOb8kxaeQ=="
+    },
+    "webidl-conversions@7.0.0": {
+      "integrity": "sha512-VwddBukDzu71offAQR975unBIGqfKZpM+8ZX6ySk8nYhVoo5CYaZyzt3YBvYtRtO+aoGlqxPg/B87NGVZ/fu6g=="
+    },
+    "whatwg-encoding@3.1.1": {
+      "integrity": "sha512-6qN4hJdMwfYBtE3YBTTHhoeuUrDBPZmbQaxWAqSALV/MeEnR5z1xd8UKud2RAkFoPkmB+hli1TZSnyi84xz1vQ==",
+      "dependencies": [
+        "iconv-lite"
+      ]
+    },
+    "whatwg-mimetype@4.0.0": {
+      "integrity": "sha512-QaKxh0eNIi2mE9p2vEdzfagOKHCcj1pJ56EEHGQOVxp8r9/iszLUUV7v89x9O1p/T+NlTM5W7jW6+cz4Fq1YVg=="
+    },
+    "whatwg-url@14.2.0": {
+      "integrity": "sha512-De72GdQZzNTUBBChsXueQUnPKDkg/5A5zp7pFDuQAj5UFoENpiACU0wlCvzpAGnTkj++ihpKwKyYewn/XNUbKw==",
+      "dependencies": [
+        "tr46@5.1.0",
+        "webidl-conversions@7.0.0"
+      ]
+    },
+    "whatwg-url@5.0.0": {
+      "integrity": "sha512-saE57nupxk6v3HY35+jzBwYa0rKSy0XR8JSxZPwgLr7ys0IBzhGviA1/TUGJLmSVqs8pb9AnvICXEuOHLprYTw==",
+      "dependencies": [
+        "tr46@0.0.3",
+        "webidl-conversions@3.0.1"
+      ]
+    },
     "word-wrap@1.2.5": {
       "integrity": "sha512-BN22B5eaMMI9UMtjrGd5g5eCYPpCPDUy0FJXbYsaT5zYxjFOckS53SQDE3pWkVoWpHXVb3BrYcEN4Twa55B5cA=="
-=======
-    "use-sync-external-store@1.4.0_react@19.0.0": {
-      "integrity": "sha512-9WXSPC5fMv61vaupRkCKCxsPxBocVnwakBEkMIHHpkTTg6icbJtg6jzgtLDm4bl3cSHAca52rYWih0k4K3PfHw==",
-      "dependencies": [
-        "react"
-      ]
-    },
-    "w3c-xmlserializer@5.0.0": {
-      "integrity": "sha512-o8qghlI8NZHU1lLPrpi2+Uq7abh4GGPpYANlalzWxyWteJOCsr/P+oPBA49TOLu5FTZO4d3F9MnWJfiMo4BkmA==",
-      "dependencies": [
-        "xml-name-validator"
-      ]
-    },
-    "web-streams-polyfill@4.0.0-beta.3": {
-      "integrity": "sha512-QW95TCTaHmsYfHDybGMwO5IJIM93I/6vTRk+daHTWFPhwh+C8Cg7j7XyKrwrj8Ib6vYXe0ocYNrmzY4xAAN6ug=="
-    },
-    "webidl-conversions@3.0.1": {
-      "integrity": "sha512-2JAn3z8AR6rjK8Sm8orRC0h/bcl/DqL7tRPdGZ4I1CjdF+EaMLmYxBHyXuKL849eucPFhvBoxMsflfOb8kxaeQ=="
-    },
-    "webidl-conversions@7.0.0": {
-      "integrity": "sha512-VwddBukDzu71offAQR975unBIGqfKZpM+8ZX6ySk8nYhVoo5CYaZyzt3YBvYtRtO+aoGlqxPg/B87NGVZ/fu6g=="
-    },
-    "whatwg-encoding@3.1.1": {
-      "integrity": "sha512-6qN4hJdMwfYBtE3YBTTHhoeuUrDBPZmbQaxWAqSALV/MeEnR5z1xd8UKud2RAkFoPkmB+hli1TZSnyi84xz1vQ==",
-      "dependencies": [
-        "iconv-lite"
-      ]
-    },
-    "whatwg-mimetype@4.0.0": {
-      "integrity": "sha512-QaKxh0eNIi2mE9p2vEdzfagOKHCcj1pJ56EEHGQOVxp8r9/iszLUUV7v89x9O1p/T+NlTM5W7jW6+cz4Fq1YVg=="
-    },
-    "whatwg-url@14.2.0": {
-      "integrity": "sha512-De72GdQZzNTUBBChsXueQUnPKDkg/5A5zp7pFDuQAj5UFoENpiACU0wlCvzpAGnTkj++ihpKwKyYewn/XNUbKw==",
-      "dependencies": [
-        "tr46@5.1.0",
-        "webidl-conversions@7.0.0"
-      ]
-    },
-    "whatwg-url@5.0.0": {
-      "integrity": "sha512-saE57nupxk6v3HY35+jzBwYa0rKSy0XR8JSxZPwgLr7ys0IBzhGviA1/TUGJLmSVqs8pb9AnvICXEuOHLprYTw==",
-      "dependencies": [
-        "tr46@0.0.3",
-        "webidl-conversions@3.0.1"
-      ]
     },
     "ws@8.18.1": {
       "integrity": "sha512-RKW2aJZMXeMxVpnZ6bck+RswznaxmzdULiBr6KY7XkTnW8uvt0iT9H5DkHUChXrc+uurzwa0rVI16n/Xzjdz1w=="
@@ -977,25 +955,18 @@
       "dependencies": [
         "zod"
       ]
->>>>>>> 8febe174
     },
     "zod@3.24.2": {
       "integrity": "sha512-lY7CDW43ECgW9u1TcT3IoXHflywfVqDYze4waEz812jR/bZ8FHDsl7pFQoSZTz5N+2NqRXs8GBwnAwo3ZNxqhQ=="
     }
   },
   "redirects": {
-<<<<<<< HEAD
-    "https://deno.land/x/xdg/src/mod.deno.ts": "https://deno.land/x/xdg@v10.6.0/src/mod.deno.ts"
-=======
     "https://esm.sh/@types/react-dom@~18.2.25/client.d.ts": "https://esm.sh/@types/react-dom@18.2.25/client.d.ts",
     "https://esm.sh/@types/react@~18.2.79/index.d.ts": "https://esm.sh/@types/react@18.2.79/index.d.ts",
     "https://esm.sh/@types/react@~18.2.79/jsx-runtime.d.ts": "https://esm.sh/@types/react@18.2.79/jsx-runtime.d.ts",
     "https://esm.sh/preact/jsx-runtime": "https://esm.sh/preact@10.26.4/jsx-runtime"
->>>>>>> 8febe174
   },
   "remote": {
-    "https://cdn.skypack.dev/-/@types/lodash@v4.17.16-ZoQyn4yRPyyvaHlFqaCl/dist=es2019,mode=imports/optimized/@types/lodash.js": "5d71afac9a0636b438aff7daa03026bc53a42b37fb59459792dee56119b9ae05",
-    "https://cdn.skypack.dev/@types/lodash?dts": "06c8e578fb91e13d74acbe08ffb5afcdd56c76c9d231fce32bb532a6587e67bf",
     "https://deno.land/std@0.122.0/_util/assert.ts": "2f868145a042a11d5ad0a3c748dcf580add8a0dbc0e876eaa0026303a5488f58",
     "https://deno.land/std@0.122.0/bytes/bytes_list.ts": "3bff6a09c72b2e0b1e92e29bd3b135053894196cca07a2bba842901073efe5cb",
     "https://deno.land/std@0.122.0/bytes/equals.ts": "69f55fdbd45c71f920c1a621e6c0865dc780cd8ae34e0f5e55a9497b70c31c1b",
@@ -1067,26 +1038,18 @@
       "jsr:@jonasschiano/kia@0.0.120",
       "jsr:@std/assert@1",
       "jsr:@std/async@^1.0.11",
+      "jsr:@std/collections@^1.0.10",
       "jsr:@std/dotenv@~0.225.3",
       "jsr:@std/encoding@^1.0.7",
       "jsr:@std/fs@^1.0.13",
       "jsr:@std/path@^1.0.8",
-<<<<<<< HEAD
       "jsr:@std/yaml@^1.0.5",
-      "jsr:@valtown/sdk@0.37",
-=======
       "jsr:@valtown/sdk@0.38",
->>>>>>> 8febe174
       "npm:emphasize@7",
       "npm:highlight.js@^11.11.1",
-      "npm:lodash@^4.17.21",
       "npm:open@^10.1.0",
-<<<<<<< HEAD
-      "npm:ts-essentials@^10.0.4",
+      "npm:strip-ansi@^7.1.0",
       "npm:word-wrap@^1.2.5",
-=======
-      "npm:strip-ansi@^7.1.0",
->>>>>>> 8febe174
       "npm:zod@^3.24.2"
     ]
   }
