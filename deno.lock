{
  "version": "5",
  "specifiers": {
    "jsr:@404wolf/xdg-portable@0.1": "0.1.0",
    "jsr:@cfa/gitignore-parser@~0.1.4": "0.1.4",
    "jsr:@cliffy/ansi@1.0.0-rc.8": "1.0.0-rc.8",
    "jsr:@cliffy/ansi@^1.0.0-rc.8": "1.0.0-rc.8",
    "jsr:@cliffy/command@^1.0.0-rc.8": "1.0.0-rc.8",
    "jsr:@cliffy/flags@1.0.0-rc.8": "1.0.0-rc.8",
    "jsr:@cliffy/internal@1.0.0-rc.8": "1.0.0-rc.8",
    "jsr:@cliffy/keycode@1.0.0-rc.8": "1.0.0-rc.8",
    "jsr:@cliffy/prompt@^1.0.0-rc.8": "1.0.0-rc.8",
    "jsr:@cliffy/table@1.0.0-rc.7": "1.0.0-rc.7",
    "jsr:@cliffy/table@1.0.0-rc.8": "1.0.0-rc.8",
    "jsr:@deno-library/logger@^1.2.0": "1.2.0",
    "jsr:@duesabati/esbuild-deno-plugin@^0.0.1": "0.0.1",
    "jsr:@jonasschiano/kia@0.0.120": "0.0.120",
    "jsr:@std/assert@^1.0.13": "1.0.13",
    "jsr:@std/assert@~1.0.6": "1.0.13",
    "jsr:@std/async@^1.0.14": "1.0.14",
    "jsr:@std/bytes@^1.0.5": "1.0.5",
    "jsr:@std/cache@0.2": "0.2.0",
    "jsr:@std/collections@^1.1.2": "1.1.2",
    "jsr:@std/dotenv@~0.225.5": "0.225.5",
    "jsr:@std/encoding@1.0.1": "1.0.1",
    "jsr:@std/encoding@^1.0.10": "1.0.10",
    "jsr:@std/encoding@~1.0.5": "1.0.10",
    "jsr:@std/fmt@1.0.3": "1.0.3",
    "jsr:@std/fmt@1.0.5": "1.0.5",
    "jsr:@std/fmt@~1.0.2": "1.0.6",
    "jsr:@std/fs@1.0.1": "1.0.1",
    "jsr:@std/fs@^1.0.19": "1.0.19",
    "jsr:@std/fs@^1.0.6": "1.0.19",
    "jsr:@std/internal@^1.0.6": "1.0.9",
    "jsr:@std/internal@^1.0.9": "1.0.9",
    "jsr:@std/io@~0.224.9": "0.224.9",
    "jsr:@std/io@~0.225.2": "0.225.2",
    "jsr:@std/json@1": "1.0.2",
    "jsr:@std/jsonc@1.0.0": "1.0.0",
    "jsr:@std/path@*": "1.0.8",
    "jsr:@std/path@1.0.2": "1.0.2",
    "jsr:@std/path@^1.0.2": "1.0.8",
    "jsr:@std/path@^1.0.8": "1.1.1",
    "jsr:@std/path@^1.1.1": "1.1.1",
    "jsr:@std/path@~1.0.6": "1.0.8",
    "jsr:@std/random@~0.1.2": "0.1.2",
    "jsr:@std/text@^1.0.15": "1.0.15",
    "jsr:@std/text@~1.0.7": "1.0.15",
    "jsr:@std/yaml@^1.0.9": "1.0.9",
    "jsr:@valtown/sdk@0.38": "0.38.2",
<<<<<<< HEAD
    "jsr:@valtown/sdk@^1.5.0": "1.5.0",
=======
    "jsr:@valtown/sdk@^1.13.0": "1.13.0",
>>>>>>> 31e86f4b
    "npm:@types/express@4": "4.17.21",
    "npm:@types/node@*": "22.12.0",
    "npm:emphasize@7": "7.0.0",
    "npm:highlight.js@^11.11.1": "11.11.1",
    "npm:open@^10.2.0": "10.2.0",
    "npm:strip-ansi@^7.1.0": "7.1.0",
    "npm:word-wrap@^1.2.5": "1.2.5",
    "npm:zod-to-json-schema@^3.24.6": "3.24.6_zod@3.25.76",
    "npm:zod-validation-error@^3.5.3": "3.5.3_zod@3.25.76",
    "npm:zod@^3.25.76": "3.25.76"
  },
  "jsr": {
    "@404wolf/xdg-portable@0.1.0": {
      "integrity": "3a54d193601165deede0f84ab0a3e731ad8a1707ac4efa93c2a3db51ff270247",
      "dependencies": [
        "jsr:@std/path@^1.0.8"
      ]
    },
    "@cfa/gitignore-parser@0.1.4": {
      "integrity": "60d3563bbd7b8797f50c28585d7d74d231fbb56a1d9df7b0673c27cbdf60a23a"
    },
    "@cliffy/ansi@1.0.0-rc.8": {
      "integrity": "ba37f10ce55bbfbdd8ddd987f91f029b17bce88385b98ba3058870f3b007b80c",
      "dependencies": [
        "jsr:@cliffy/internal",
        "jsr:@std/encoding@~1.0.5",
        "jsr:@std/fmt@~1.0.2",
        "jsr:@std/io@~0.224.9"
      ]
    },
    "@cliffy/command@1.0.0-rc.8": {
      "integrity": "758147790797c74a707e5294cc7285df665422a13d2a483437092ffce40b5557",
      "dependencies": [
        "jsr:@cliffy/flags",
        "jsr:@cliffy/internal",
        "jsr:@cliffy/table@1.0.0-rc.8",
        "jsr:@std/fmt@~1.0.2",
        "jsr:@std/text@~1.0.7"
      ]
    },
    "@cliffy/flags@1.0.0-rc.8": {
      "integrity": "0f1043ce6ef037ba1cb5fe6b1bcecb25dc2f29371a1c17f278ab0f45e4b6f46c",
      "dependencies": [
        "jsr:@std/text@~1.0.7"
      ]
    },
    "@cliffy/internal@1.0.0-rc.8": {
      "integrity": "34cdf2fad9b084b5aed493b138d573f52d4e988767215f7460daf0b918ff43d8"
    },
    "@cliffy/keycode@1.0.0-rc.8": {
      "integrity": "76dbf85a67ec0aea2e29ca049b8507b6b3f62a2a971bd744d8d3fc447c177cd9"
    },
    "@cliffy/prompt@1.0.0-rc.8": {
      "integrity": "eba403ea1d47b9971bf2210fa35f4dc7ebd2aba87beec9540ae47552806e2f25",
      "dependencies": [
        "jsr:@cliffy/ansi@1.0.0-rc.8",
        "jsr:@cliffy/internal",
        "jsr:@cliffy/keycode",
        "jsr:@std/assert@~1.0.6",
        "jsr:@std/fmt@~1.0.2",
        "jsr:@std/io@~0.224.9",
        "jsr:@std/path@~1.0.6",
        "jsr:@std/text@~1.0.7"
      ]
    },
    "@cliffy/table@1.0.0-rc.7": {
      "integrity": "9fdd9776eda28a0b397981c400eeb1aa36da2371b43eefe12e6ff555290e3180",
      "dependencies": [
        "jsr:@std/fmt@~1.0.2"
      ]
    },
    "@cliffy/table@1.0.0-rc.8": {
      "integrity": "8bbcdc2ba5e0061b4b13810a24e6f5c6ab19c09f0cce9eb691ccd76c7c6c9db5",
      "dependencies": [
        "jsr:@std/fmt@~1.0.2"
      ]
    },
    "@deno-library/logger@1.2.0": {
      "integrity": "c6f0371cb2d08c0a7b82d30d494fac5d25f115695c63a3a295c4e35a0e6669a0",
      "dependencies": [
        "jsr:@std/fmt@1.0.3",
        "jsr:@std/fs@^1.0.6"
      ]
    },
    "@duesabati/esbuild-deno-plugin@0.0.1": {
      "integrity": "acc4532980c8b5d7273ebfa001f44aba2b89ad2d9e5e4ee488e04eee6f4ac394",
      "dependencies": [
        "jsr:@std/encoding@1.0.1",
        "jsr:@std/fs@1.0.1",
        "jsr:@std/jsonc",
        "jsr:@std/path@1.0.2"
      ]
    },
    "@jonasschiano/kia@0.0.120": {
      "integrity": "6b88a98a10788ada17bde6accae2d807cabc4a610eff86446f7c7c05c8429309",
      "dependencies": [
        "jsr:@std/fmt@1.0.5",
        "jsr:@std/io@~0.225.2"
      ]
    },
    "@std/assert@1.0.13": {
      "integrity": "ae0d31e41919b12c656c742b22522c32fb26ed0cba32975cb0de2a273cb68b29",
      "dependencies": [
        "jsr:@std/internal@^1.0.6"
      ]
    },
    "@std/async@1.0.14": {
      "integrity": "62e954a418652c704d37563a3e54a37d4cf0268a9dcaeac1660cc652880b5326"
    },
    "@std/bytes@1.0.5": {
      "integrity": "4465dd739d7963d964c809202ebea6d5c6b8e3829ef25c6a224290fbb8a1021e"
    },
    "@std/cache@0.2.0": {
      "integrity": "63a2ccd5a9e7c03e430f7d34dfcfd0d0cfc90731a1eaf8208f4c66e418fc3035"
    },
    "@std/collections@1.1.2": {
      "integrity": "f1685dd45c3ec27c39d0e8a642ccf810f391ec8a6cb5e7355926e6dacc64c43e"
    },
    "@std/dotenv@0.225.5": {
      "integrity": "9ce6f9d0ec3311f74a32535aa1b8c62ed88b1ab91b7f0815797d77a6f60c922f"
    },
    "@std/encoding@1.0.1": {
      "integrity": "5955c6c542ebb4ce6587c3b548dc71e07a6c27614f1976d1d3887b1196cf4e65"
    },
    "@std/encoding@1.0.10": {
      "integrity": "8783c6384a2d13abd5e9e87a7ae0520a30e9f56aeeaa3bdf910a3eaaf5c811a1"
    },
    "@std/fmt@1.0.3": {
      "integrity": "97765c16aa32245ff4e2204ecf7d8562496a3cb8592340a80e7e554e0bb9149f"
    },
    "@std/fmt@1.0.5": {
      "integrity": "0cfab43364bc36650d83c425cd6d99910fc20c4576631149f0f987eddede1a4d"
    },
    "@std/fmt@1.0.6": {
      "integrity": "a2c56a69a2369876ddb3ad6a500bb6501b5bad47bb3ea16bfb0c18974d2661fc"
    },
    "@std/fs@1.0.1": {
      "integrity": "d6914ca2c21abe591f733b31dbe6331e446815e513e2451b3b9e472daddfefcb",
      "dependencies": [
        "jsr:@std/path@^1.0.2"
      ]
    },
    "@std/fs@1.0.19": {
      "integrity": "051968c2b1eae4d2ea9f79a08a3845740ef6af10356aff43d3e2ef11ed09fb06",
      "dependencies": [
        "jsr:@std/internal@^1.0.9",
        "jsr:@std/path@^1.1.1"
      ]
    },
    "@std/internal@1.0.9": {
      "integrity": "bdfb97f83e4db7a13e8faab26fb1958d1b80cc64366501af78a0aee151696eb8"
    },
    "@std/io@0.224.9": {
      "integrity": "4414664b6926f665102e73c969cfda06d2c4c59bd5d0c603fd4f1b1c840d6ee3"
    },
    "@std/io@0.225.2": {
      "integrity": "3c740cd4ee4c082e6cfc86458f47e2ab7cb353dc6234d5e9b1f91a2de5f4d6c7",
      "dependencies": [
        "jsr:@std/bytes"
      ]
    },
    "@std/json@1.0.2": {
      "integrity": "d9e5497801c15fb679f55a2c01c7794ad7a5dfda4dd1bebab5e409cb5e0d34d4"
    },
    "@std/jsonc@1.0.0": {
      "integrity": "835da212e586f3ef94ab25e8f0e8a7711a86fddbee95ad40c34d6b3d74da1a1b",
      "dependencies": [
        "jsr:@std/json"
      ]
    },
    "@std/path@1.0.2": {
      "integrity": "a452174603f8c620bd278a380c596437a9eef50c891c64b85812f735245d9ec7"
    },
    "@std/path@1.0.8": {
      "integrity": "548fa456bb6a04d3c1a1e7477986b6cffbce95102d0bb447c67c4ee70e0364be"
    },
    "@std/path@1.1.1": {
      "integrity": "fe00026bd3a7e6a27f73709b83c607798be40e20c81dde655ce34052fd82ec76",
      "dependencies": [
        "jsr:@std/internal@^1.0.9"
      ]
    },
    "@std/random@0.1.2": {
      "integrity": "21e28f39dcc72d522bb0d2bc13586567d6044c86ee77a0056fcde0e13758c3ee"
    },
    "@std/text@1.0.15": {
      "integrity": "91f5cc1e12779a3d95f1be34e763f9c28a75a078b7360e6fcaef0d8d9b1e3e7f"
    },
    "@std/yaml@1.0.9": {
      "integrity": "6bad3dc766dd85b4b37eabcba81b6aa4eac7a392792ae29abcfb0f90602d55bb"
    },
    "@valtown/sdk@0.38.3": {
      "integrity": "9348b2ad6f9fd74ed913a46f446160114297daabcc683ccff06e8e57a8b567b8"
    },
    "@valtown/sdk@1.0.0": {
      "integrity": "dc4fd0865a5b19fcc344dd3f18dd1ce11c8e2f338addeb7317ee62cd3fbd0b0a"
    },
<<<<<<< HEAD
    "@valtown/sdk@1.5.0": {
      "integrity": "7ae404a13f33d3d7bf7a3c628cad9ca26d0c2e053bd784322df1ea5bfb618e08"
=======
    "@valtown/sdk@1.13.0": {
      "integrity": "0bf8c060b1daa9d61a00c800d4d86bbc3a3cd4970fe74992b2132067a6778b4c"
>>>>>>> 31e86f4b
    }
  },
  "npm": {
    "@types/body-parser@1.19.5": {
      "integrity": "sha512-fB3Zu92ucau0iQ0JMCFQE7b/dv8Ot07NI3KaZIkIUNXq82k4eBAqUaneXfleGY9JWskeS9y+u0nXMyspcuQrCg==",
      "dependencies": [
        "@types/connect",
        "@types/node"
      ]
    },
    "@types/connect@3.4.38": {
      "integrity": "sha512-K6uROf1LD88uDQqJCktA4yzL1YYAK6NgfsI0v/mTgyPKWsX1CnJ0XPSDhViejru1GcRkLWb8RlzFYJRqGUbaug==",
      "dependencies": [
        "@types/node"
      ]
    },
    "@types/express-serve-static-core@4.19.6": {
      "integrity": "sha512-N4LZ2xG7DatVqhCZzOGb1Yi5lMbXSZcmdLDe9EzSndPV2HpWYWzRbaerl2n27irrm94EPpprqa8KpskPT085+A==",
      "dependencies": [
        "@types/node",
        "@types/qs",
        "@types/range-parser",
        "@types/send"
      ]
    },
    "@types/express@4.17.21": {
      "integrity": "sha512-ejlPM315qwLpaQlQDTjPdsUFSc6ZsP4AN6AlWnogPjQ7CVi7PYF3YVz+CY3jE2pwYf7E/7HlDAN0rV2GxTG0HQ==",
      "dependencies": [
        "@types/body-parser",
        "@types/express-serve-static-core",
        "@types/qs",
        "@types/serve-static"
      ]
    },
    "@types/hast@3.0.4": {
      "integrity": "sha512-WPs+bbQw5aCj+x6laNGWLH3wviHtoCv/P3+otBhbOhJgG8qtpdAMlTCxLtsTWA7LH1Oh/bFCHsBn0TPS5m30EQ==",
      "dependencies": [
        "@types/unist"
      ]
    },
    "@types/http-errors@2.0.4": {
      "integrity": "sha512-D0CFMMtydbJAegzOyHjtiKPLlvnm3iTZyZRSZoLq2mRhDdmLfIWOCYPfQJ4cu2erKghU++QvjcUjp/5h7hESpA=="
    },
    "@types/mime@1.3.5": {
      "integrity": "sha512-/pyBZWSLD2n0dcHE3hq8s8ZvcETHtEuF+3E7XVt0Ig2nvsVQXdghHVcEkIWjy9A0wKfTn97a/PSDYohKIlnP/w=="
    },
    "@types/node@22.12.0": {
      "integrity": "sha512-Fll2FZ1riMjNmlmJOdAyY5pUbkftXslB5DgEzlIuNaiWhXd00FhWxVC/r4yV/4wBb9JfImTu+jiSvXTkJ7F/gA==",
      "dependencies": [
        "undici-types"
      ]
    },
    "@types/qs@6.9.18": {
      "integrity": "sha512-kK7dgTYDyGqS+e2Q4aK9X3D7q234CIZ1Bv0q/7Z5IwRDoADNU81xXJK/YVyLbLTZCoIwUoDoffFeF+p/eIklAA=="
    },
    "@types/range-parser@1.2.7": {
      "integrity": "sha512-hKormJbkJqzQGhziax5PItDUTMAM9uE2XXQmM37dyd4hVM+5aVl7oVxMVUiVQn2oCQFN/LKCZdvSM0pFRqbSmQ=="
    },
    "@types/send@0.17.4": {
      "integrity": "sha512-x2EM6TJOybec7c52BX0ZspPodMsQUd5L6PRwOunVyVUhXiBSKf3AezDL8Dgvgt5o0UfKNfuA0eMLr2wLT4AiBA==",
      "dependencies": [
        "@types/mime",
        "@types/node"
      ]
    },
    "@types/serve-static@1.15.7": {
      "integrity": "sha512-W8Ym+h8nhuRwaKPaDw34QUkwsGi6Rc4yYqvKFo5rm2FUEhCFbzVWrxXUxuKK8TASjWsysJY0nsmNCGhCOIsrOw==",
      "dependencies": [
        "@types/http-errors",
        "@types/node",
        "@types/send"
      ]
    },
    "@types/unist@3.0.3": {
      "integrity": "sha512-ko/gIFJRv177XgZsZcBwnqJN5x/Gien8qNOn0D5bQU/zAzVf9Zt3BlcUiLqhV9y4ARk0GbT3tnUiPNgnTXzc/Q=="
    },
    "ansi-regex@6.1.0": {
      "integrity": "sha512-7HSX4QQb4CspciLpVFwyRe79O3xsIZDDLER21kERQ71oaPodF8jL725AgJMFAYbooIqolJoRLuM81SpeUkpkvA=="
    },
    "bundle-name@4.1.0": {
      "integrity": "sha512-tjwM5exMg6BGRI+kNmTntNsvdZS1X8BFYS6tnJ2hdH0kVxM6/eVZ2xy+FqStSWvYmtfFMDLIxurorHwDKfDz5Q==",
      "dependencies": [
        "run-applescript"
      ]
    },
    "chalk@5.4.1": {
      "integrity": "sha512-zgVZuo2WcZgfUEmsn6eO3kINexW8RAE4maiQ8QNs8CtpPCSyMiYsULR3HQYkm3w8FIA3SberyMJMSldGsW+U3w=="
    },
    "default-browser-id@5.0.0": {
      "integrity": "sha512-A6p/pu/6fyBcA1TRz/GqWYPViplrftcW2gZC9q79ngNCKAeR/X3gcEdXQHl4KNXV+3wgIJ1CPkJQ3IHM6lcsyA=="
    },
    "default-browser@5.2.1": {
      "integrity": "sha512-WY/3TUME0x3KPYdRRxEJJvXRHV4PyPoUsxtZa78lwItwRQRHhd2U9xOscaT/YTf8uCXIAjeJOFBVEh/7FtD8Xg==",
      "dependencies": [
        "bundle-name",
        "default-browser-id"
      ]
    },
    "define-lazy-prop@3.0.0": {
      "integrity": "sha512-N+MeXYoqr3pOgn8xfyRPREN7gHakLYjhsHhWGT3fWAiL4IkAt0iDw14QiiEm2bE30c5XX5q0FtAA3CK5f9/BUg=="
    },
    "dequal@2.0.3": {
      "integrity": "sha512-0je+qPKHEMohvfRTCEo3CrPG6cAzAYgmzKyxRiYSSDkS6eGJdyVJm7WaYA5ECaAD9wLB2T4EEeymA5aFVcYXCA=="
    },
    "devlop@1.1.0": {
      "integrity": "sha512-RWmIqhcFf1lRYBvNmr7qTNuyCt/7/ns2jbpp1+PalgE/rDQcBT0fioSMUpJ93irlUhC5hrg4cYqe6U+0ImW0rA==",
      "dependencies": [
        "dequal"
      ]
    },
    "emphasize@7.0.0": {
      "integrity": "sha512-jdFCDyt+YetBXO12VwK4AiLsMCvkZ3IBxMVIJddB+25EwIL0VETBgpvPkJl63+JyAgaQ5Wja10qWMoXXC95JNg==",
      "dependencies": [
        "@types/hast",
        "chalk",
        "highlight.js@11.9.0",
        "lowlight"
      ]
    },
    "highlight.js@11.11.1": {
      "integrity": "sha512-Xwwo44whKBVCYoliBQwaPvtd/2tYFkRQtXDWj1nackaV2JPXx3L0+Jvd8/qCJ2p+ML0/XVkJ2q+Mr+UVdpJK5w=="
    },
    "highlight.js@11.9.0": {
      "integrity": "sha512-fJ7cW7fQGCYAkgv4CPfwFHrfd/cLS4Hau96JuJ+ZTOWhjnhoeN1ub1tFmALm/+lW5z4WCAuAV9bm05AP0mS6Gw=="
    },
    "is-docker@3.0.0": {
      "integrity": "sha512-eljcgEDlEns/7AXFosB5K/2nCM4P7FQPkGc/DWLy5rmFEWvZayGrik1d9/QIY5nJ4f9YsVvBkA6kJpHn9rISdQ==",
      "bin": true
    },
    "is-inside-container@1.0.0": {
      "integrity": "sha512-KIYLCCJghfHZxqjYBE7rEy0OBuTd5xCHS7tHVgvCLkx7StIoaxwNW3hCALgEUjFfeRk+MG/Qxmp/vtETEF3tRA==",
      "dependencies": [
        "is-docker"
      ],
      "bin": true
    },
    "is-wsl@3.1.0": {
      "integrity": "sha512-UcVfVfaK4Sc4m7X3dUSoHoozQGBEFeDC+zVo06t98xe8CzHSZZBekNXH+tu0NalHolcJ/QAGqS46Hef7QXBIMw==",
      "dependencies": [
        "is-inside-container"
      ]
    },
    "lowlight@3.1.0": {
      "integrity": "sha512-CEbNVoSikAxwDMDPjXlqlFYiZLkDJHwyGu/MfOsJnF3d7f3tds5J3z8s/l9TMXhzfsJCCJEAsD78842mwmg0PQ==",
      "dependencies": [
        "@types/hast",
        "devlop",
        "highlight.js@11.9.0"
      ]
    },
    "open@10.2.0": {
      "integrity": "sha512-YgBpdJHPyQ2UE5x+hlSXcnejzAvD0b22U2OuAP+8OnlJT+PjWPxtgmGqKKc+RgTM63U9gN0YzrYc71R2WT/hTA==",
      "dependencies": [
        "default-browser",
        "define-lazy-prop",
        "is-inside-container",
        "wsl-utils"
      ]
    },
    "run-applescript@7.0.0": {
      "integrity": "sha512-9by4Ij99JUr/MCFBUkDKLWK3G9HVXmabKz9U5MlIAIuvuzkiOicRYs8XJLxX+xahD+mLiiCYDqF9dKAgtzKP1A=="
    },
    "strip-ansi@7.1.0": {
      "integrity": "sha512-iq6eVVI64nQQTRYq2KtEg2d2uU7LElhTJwsH4YzIHZshxlgZms/wIc4VoDQTlG/IvVIrBKG06CrZnp0qv7hkcQ==",
      "dependencies": [
        "ansi-regex"
      ]
    },
    "undici-types@6.20.0": {
      "integrity": "sha512-Ny6QZ2Nju20vw1SRHe3d9jVu6gJ+4e3+MMpqu7pqE5HT6WsTSlce++GQmK5UXS8mzV8DSYHrQH+Xrf2jVcuKNg=="
    },
    "word-wrap@1.2.5": {
      "integrity": "sha512-BN22B5eaMMI9UMtjrGd5g5eCYPpCPDUy0FJXbYsaT5zYxjFOckS53SQDE3pWkVoWpHXVb3BrYcEN4Twa55B5cA=="
    },
    "wsl-utils@0.1.0": {
      "integrity": "sha512-h3Fbisa2nKGPxCpm89Hk33lBLsnaGBvctQopaBSOW/uIs6FTe1ATyAnKFJrzVs9vpGdsTe73WF3V4lIsk4Gacw==",
      "dependencies": [
        "is-wsl"
      ]
    },
    "zod-to-json-schema@3.24.6_zod@3.25.76": {
      "integrity": "sha512-h/z3PKvcTcTetyjl1fkj79MHNEjm+HpD6NXheWjzOekY7kV+lwDYnHw+ivHkijnCSMz1yJaWBD9vu/Fcmk+vEg==",
      "dependencies": [
        "zod"
      ]
    },
    "zod-validation-error@3.5.3_zod@3.25.76": {
      "integrity": "sha512-OT5Y8lbUadqVZCsnyFaTQ4/O2mys4tj7PqhdbBCp7McPwvIEKfPtdA6QfPeFQK2/Rz5LgwmAXRJTugBNBi0btw==",
      "dependencies": [
        "zod"
      ]
    },
    "zod@3.25.76": {
      "integrity": "sha512-gzUt/qt81nXsFGKIFcC3YnfEAx5NkunCfnDlvuBSSFS02bcXu4Lmea0AFIUwbLWxWPx3d9p8S5QoaujKcNQxcQ=="
    }
  },
  "remote": {
    "https://deno.land/std@0.118.0/_util/assert.ts": "2f868145a042a11d5ad0a3c748dcf580add8a0dbc0e876eaa0026303a5488f58",
    "https://deno.land/std@0.118.0/_util/os.ts": "dfb186cc4e968c770ab6cc3288bd65f4871be03b93beecae57d657232ecffcac",
    "https://deno.land/std@0.118.0/fs/_util.ts": "f2ce811350236ea8c28450ed822a5f42a0892316515b1cd61321dec13569c56b",
    "https://deno.land/std@0.118.0/fs/empty_dir.ts": "5f08b263dd064dc7917c4bbeb13de0f5505a664b9cdfe312fa86e7518cfaeb84",
    "https://deno.land/std@0.118.0/fs/ensure_dir.ts": "b7c103dc41a3d1dbbb522bf183c519c37065fdc234831a4a0f7d671b1ed5fea7",
    "https://deno.land/std@0.118.0/fs/ensure_file.ts": "c06031af24368e80c330897e4b8e9109efc8602ffabc8f3e2306be07529e1d13",
    "https://deno.land/std@0.118.0/fs/ensure_link.ts": "26e54363508b822afd87a3f6e873bbbcd6b5993dd638f8170758c16262a75065",
    "https://deno.land/std@0.118.0/fs/ensure_symlink.ts": "c07b6d19ef58b6f5c671ffa942e7f9be50315f4f78e2f9f511626fd2e13beccc",
    "https://deno.land/std@0.118.0/fs/eol.ts": "afaebaaac36f48c423b920c836551997715672b80a0fee9aa7667c181a94f2df",
    "https://deno.land/std@0.118.0/fs/exists.ts": "c3c3335a212bd945bb75df379096ab57fb6c86598fa273dfb24da3b3939a951e",
    "https://deno.land/std@0.118.0/fs/expand_glob.ts": "f6f64ef54addcc84c9012d6dfcf66d39ecc2565e40c4d2b7644d585fe4d12a04",
    "https://deno.land/std@0.118.0/fs/mod.ts": "2bf5468fc950479b2a791cceae3d6fe3f32e573243b004d1f8e0a3df92211680",
    "https://deno.land/std@0.118.0/fs/move.ts": "4623058e39bbbeb3ad30aeff9c974c55d2d574ad7c480295c12b04c244686a99",
    "https://deno.land/std@0.118.0/fs/walk.ts": "31464d75099aa3fc7764212576a8772dfabb2692783e6eabb910f874a26eac54",
    "https://deno.land/std@0.118.0/path/_constants.ts": "1247fee4a79b70c89f23499691ef169b41b6ccf01887a0abd131009c5581b853",
    "https://deno.land/std@0.118.0/path/_interface.ts": "1fa73b02aaa24867e481a48492b44f2598cd9dfa513c7b34001437007d3642e4",
    "https://deno.land/std@0.118.0/path/_util.ts": "2e06a3b9e79beaf62687196bd4b60a4c391d862cfa007a20fc3a39f778ba073b",
    "https://deno.land/std@0.118.0/path/common.ts": "f41a38a0719a1e85aa11c6ba3bea5e37c15dd009d705bd8873f94c833568cbc4",
    "https://deno.land/std@0.118.0/path/glob.ts": "ea87985765b977cc284b92771003b2070c440e0807c90e1eb0ff3e095911a820",
    "https://deno.land/std@0.118.0/path/mod.ts": "4465dc494f271b02569edbb4a18d727063b5dbd6ed84283ff906260970a15d12",
    "https://deno.land/std@0.118.0/path/posix.ts": "34349174b9cd121625a2810837a82dd8b986bbaaad5ade690d1de75bbb4555b2",
    "https://deno.land/std@0.118.0/path/separator.ts": "8fdcf289b1b76fd726a508f57d3370ca029ae6976fcde5044007f062e643ff1c",
    "https://deno.land/std@0.118.0/path/win32.ts": "11549e8c6df8307a8efcfa47ad7b2a75da743eac7d4c89c9723a944661c8bd2e"
  },
  "workspace": {
    "dependencies": [
      "jsr:@404wolf/xdg-portable@0.1",
      "jsr:@cfa/gitignore-parser@~0.1.4",
      "jsr:@cliffy/ansi@^1.0.0-rc.8",
      "jsr:@cliffy/command@^1.0.0-rc.8",
      "jsr:@cliffy/prompt@^1.0.0-rc.8",
      "jsr:@cliffy/table@1.0.0-rc.7",
      "jsr:@deno-library/logger@^1.2.0",
      "jsr:@jonasschiano/kia@0.0.120",
      "jsr:@std/assert@^1.0.13",
      "jsr:@std/async@^1.0.14",
      "jsr:@std/cache@0.2",
<<<<<<< HEAD
      "jsr:@std/collections@^1.0.10",
      "jsr:@std/dotenv@~0.225.3",
      "jsr:@std/encoding@^1.0.7",
      "jsr:@std/fs@^1.0.13",
      "jsr:@std/path@^1.0.8",
      "jsr:@std/random@0.1",
      "jsr:@std/text@^1.0.12",
      "jsr:@std/yaml@^1.0.5",
      "jsr:@valtown/sdk@^1.5.0",
=======
      "jsr:@std/collections@^1.1.2",
      "jsr:@std/dotenv@~0.225.5",
      "jsr:@std/encoding@^1.0.10",
      "jsr:@std/fs@^1.0.19",
      "jsr:@std/path@^1.1.1",
      "jsr:@std/random@~0.1.2",
      "jsr:@std/text@^1.0.15",
      "jsr:@std/yaml@^1.0.9",
      "jsr:@valtown/sdk@^1.13.0",
>>>>>>> 31e86f4b
      "npm:emphasize@7",
      "npm:highlight.js@^11.11.1",
      "npm:open@^10.2.0",
      "npm:strip-ansi@^7.1.0",
      "npm:word-wrap@^1.2.5",
      "npm:zod-to-json-schema@^3.24.6",
      "npm:zod-validation-error@^3.5.3",
      "npm:zod@^3.25.76"
    ]
  }
}<|MERGE_RESOLUTION|>--- conflicted
+++ resolved
@@ -12,49 +12,34 @@
     "jsr:@cliffy/prompt@^1.0.0-rc.8": "1.0.0-rc.8",
     "jsr:@cliffy/table@1.0.0-rc.7": "1.0.0-rc.7",
     "jsr:@cliffy/table@1.0.0-rc.8": "1.0.0-rc.8",
-    "jsr:@deno-library/logger@^1.2.0": "1.2.0",
-    "jsr:@duesabati/esbuild-deno-plugin@^0.0.1": "0.0.1",
     "jsr:@jonasschiano/kia@0.0.120": "0.0.120",
-    "jsr:@std/assert@^1.0.13": "1.0.13",
-    "jsr:@std/assert@~1.0.6": "1.0.13",
-    "jsr:@std/async@^1.0.14": "1.0.14",
-    "jsr:@std/bytes@^1.0.5": "1.0.5",
+    "jsr:@std/assert@1": "1.0.14",
+    "jsr:@std/assert@^1.0.13": "1.0.14",
+    "jsr:@std/assert@~1.0.6": "1.0.14",
+    "jsr:@std/async@^1.0.11": "1.0.14",
+    "jsr:@std/bytes@^1.0.5": "1.0.6",
     "jsr:@std/cache@0.2": "0.2.0",
-    "jsr:@std/collections@^1.1.2": "1.1.2",
-    "jsr:@std/dotenv@~0.225.5": "0.225.5",
-    "jsr:@std/encoding@1.0.1": "1.0.1",
+    "jsr:@std/collections@^1.1.2": "1.1.3",
+    "jsr:@std/dotenv@~0.225.3": "0.225.5",
     "jsr:@std/encoding@^1.0.10": "1.0.10",
     "jsr:@std/encoding@~1.0.5": "1.0.10",
-    "jsr:@std/fmt@1.0.3": "1.0.3",
     "jsr:@std/fmt@1.0.5": "1.0.5",
-    "jsr:@std/fmt@~1.0.2": "1.0.6",
-    "jsr:@std/fs@1.0.1": "1.0.1",
-    "jsr:@std/fs@^1.0.19": "1.0.19",
-    "jsr:@std/fs@^1.0.6": "1.0.19",
-    "jsr:@std/internal@^1.0.6": "1.0.9",
-    "jsr:@std/internal@^1.0.9": "1.0.9",
+    "jsr:@std/fmt@~1.0.2": "1.0.8",
+    "jsr:@std/fs@^1.0.13": "1.0.19",
+    "jsr:@std/internal@^1.0.10": "1.0.10",
+    "jsr:@std/internal@^1.0.9": "1.0.10",
     "jsr:@std/io@~0.224.9": "0.224.9",
     "jsr:@std/io@~0.225.2": "0.225.2",
-    "jsr:@std/json@1": "1.0.2",
-    "jsr:@std/jsonc@1.0.0": "1.0.0",
-    "jsr:@std/path@*": "1.0.8",
-    "jsr:@std/path@1.0.2": "1.0.2",
-    "jsr:@std/path@^1.0.2": "1.0.8",
-    "jsr:@std/path@^1.0.8": "1.1.1",
-    "jsr:@std/path@^1.1.1": "1.1.1",
-    "jsr:@std/path@~1.0.6": "1.0.8",
+    "jsr:@std/path@^1.0.8": "1.1.2",
+    "jsr:@std/path@^1.1.1": "1.1.2",
+    "jsr:@std/path@~1.0.6": "1.0.9",
     "jsr:@std/random@~0.1.2": "0.1.2",
-    "jsr:@std/text@^1.0.15": "1.0.15",
-    "jsr:@std/text@~1.0.7": "1.0.15",
+    "jsr:@std/regexp@^1.0.1": "1.0.1",
+    "jsr:@std/text@^1.0.15": "1.0.16",
+    "jsr:@std/text@~1.0.7": "1.0.16",
     "jsr:@std/yaml@^1.0.9": "1.0.9",
-    "jsr:@valtown/sdk@0.38": "0.38.2",
-<<<<<<< HEAD
-    "jsr:@valtown/sdk@^1.5.0": "1.5.0",
-=======
-    "jsr:@valtown/sdk@^1.13.0": "1.13.0",
->>>>>>> 31e86f4b
-    "npm:@types/express@4": "4.17.21",
-    "npm:@types/node@*": "22.12.0",
+    "jsr:@valtown/sdk@^1.5.0": "1.13.0",
+    "npm:@types/node@*": "22.15.15",
     "npm:emphasize@7": "7.0.0",
     "npm:highlight.js@^11.11.1": "11.11.1",
     "npm:open@^10.2.0": "10.2.0",
@@ -130,22 +115,6 @@
         "jsr:@std/fmt@~1.0.2"
       ]
     },
-    "@deno-library/logger@1.2.0": {
-      "integrity": "c6f0371cb2d08c0a7b82d30d494fac5d25f115695c63a3a295c4e35a0e6669a0",
-      "dependencies": [
-        "jsr:@std/fmt@1.0.3",
-        "jsr:@std/fs@^1.0.6"
-      ]
-    },
-    "@duesabati/esbuild-deno-plugin@0.0.1": {
-      "integrity": "acc4532980c8b5d7273ebfa001f44aba2b89ad2d9e5e4ee488e04eee6f4ac394",
-      "dependencies": [
-        "jsr:@std/encoding@1.0.1",
-        "jsr:@std/fs@1.0.1",
-        "jsr:@std/jsonc",
-        "jsr:@std/path@1.0.2"
-      ]
-    },
     "@jonasschiano/kia@0.0.120": {
       "integrity": "6b88a98a10788ada17bde6accae2d807cabc4a610eff86446f7c7c05c8429309",
       "dependencies": [
@@ -153,47 +122,35 @@
         "jsr:@std/io@~0.225.2"
       ]
     },
-    "@std/assert@1.0.13": {
-      "integrity": "ae0d31e41919b12c656c742b22522c32fb26ed0cba32975cb0de2a273cb68b29",
-      "dependencies": [
-        "jsr:@std/internal@^1.0.6"
+    "@std/assert@1.0.14": {
+      "integrity": "68d0d4a43b365abc927f45a9b85c639ea18a9fab96ad92281e493e4ed84abaa4",
+      "dependencies": [
+        "jsr:@std/internal@^1.0.10"
       ]
     },
     "@std/async@1.0.14": {
       "integrity": "62e954a418652c704d37563a3e54a37d4cf0268a9dcaeac1660cc652880b5326"
     },
-    "@std/bytes@1.0.5": {
-      "integrity": "4465dd739d7963d964c809202ebea6d5c6b8e3829ef25c6a224290fbb8a1021e"
+    "@std/bytes@1.0.6": {
+      "integrity": "f6ac6adbd8ccd99314045f5703e23af0a68d7f7e58364b47d2c7f408aeb5820a"
     },
     "@std/cache@0.2.0": {
       "integrity": "63a2ccd5a9e7c03e430f7d34dfcfd0d0cfc90731a1eaf8208f4c66e418fc3035"
     },
-    "@std/collections@1.1.2": {
-      "integrity": "f1685dd45c3ec27c39d0e8a642ccf810f391ec8a6cb5e7355926e6dacc64c43e"
+    "@std/collections@1.1.3": {
+      "integrity": "bf8b0818886df6a32b64c7d3b037a425111f28278d69fd0995aeb62777c986b0"
     },
     "@std/dotenv@0.225.5": {
       "integrity": "9ce6f9d0ec3311f74a32535aa1b8c62ed88b1ab91b7f0815797d77a6f60c922f"
     },
-    "@std/encoding@1.0.1": {
-      "integrity": "5955c6c542ebb4ce6587c3b548dc71e07a6c27614f1976d1d3887b1196cf4e65"
-    },
     "@std/encoding@1.0.10": {
       "integrity": "8783c6384a2d13abd5e9e87a7ae0520a30e9f56aeeaa3bdf910a3eaaf5c811a1"
     },
-    "@std/fmt@1.0.3": {
-      "integrity": "97765c16aa32245ff4e2204ecf7d8562496a3cb8592340a80e7e554e0bb9149f"
-    },
     "@std/fmt@1.0.5": {
       "integrity": "0cfab43364bc36650d83c425cd6d99910fc20c4576631149f0f987eddede1a4d"
     },
-    "@std/fmt@1.0.6": {
-      "integrity": "a2c56a69a2369876ddb3ad6a500bb6501b5bad47bb3ea16bfb0c18974d2661fc"
-    },
-    "@std/fs@1.0.1": {
-      "integrity": "d6914ca2c21abe591f733b31dbe6331e446815e513e2451b3b9e472daddfefcb",
-      "dependencies": [
-        "jsr:@std/path@^1.0.2"
-      ]
+    "@std/fmt@1.0.8": {
+      "integrity": "71e1fc498787e4434d213647a6e43e794af4fd393ef8f52062246e06f7e372b7"
     },
     "@std/fs@1.0.19": {
       "integrity": "051968c2b1eae4d2ea9f79a08a3845740ef6af10356aff43d3e2ef11ed09fb06",
@@ -202,8 +159,8 @@
         "jsr:@std/path@^1.1.1"
       ]
     },
-    "@std/internal@1.0.9": {
-      "integrity": "bdfb97f83e4db7a13e8faab26fb1958d1b80cc64366501af78a0aee151696eb8"
+    "@std/internal@1.0.10": {
+      "integrity": "e3be62ce42cab0e177c27698e5d9800122f67b766a0bea6ca4867886cbde8cf7"
     },
     "@std/io@0.224.9": {
       "integrity": "4414664b6926f665102e73c969cfda06d2c4c59bd5d0c603fd4f1b1c840d6ee3"
@@ -214,120 +171,45 @@
         "jsr:@std/bytes"
       ]
     },
-    "@std/json@1.0.2": {
-      "integrity": "d9e5497801c15fb679f55a2c01c7794ad7a5dfda4dd1bebab5e409cb5e0d34d4"
-    },
-    "@std/jsonc@1.0.0": {
-      "integrity": "835da212e586f3ef94ab25e8f0e8a7711a86fddbee95ad40c34d6b3d74da1a1b",
-      "dependencies": [
-        "jsr:@std/json"
-      ]
-    },
-    "@std/path@1.0.2": {
-      "integrity": "a452174603f8c620bd278a380c596437a9eef50c891c64b85812f735245d9ec7"
-    },
-    "@std/path@1.0.8": {
-      "integrity": "548fa456bb6a04d3c1a1e7477986b6cffbce95102d0bb447c67c4ee70e0364be"
-    },
-    "@std/path@1.1.1": {
-      "integrity": "fe00026bd3a7e6a27f73709b83c607798be40e20c81dde655ce34052fd82ec76",
-      "dependencies": [
-        "jsr:@std/internal@^1.0.9"
+    "@std/path@1.0.9": {
+      "integrity": "260a49f11edd3db93dd38350bf9cd1b4d1366afa98e81b86167b4e3dd750129e"
+    },
+    "@std/path@1.1.2": {
+      "integrity": "c0b13b97dfe06546d5e16bf3966b1cadf92e1cc83e56ba5476ad8b498d9e3038",
+      "dependencies": [
+        "jsr:@std/internal@^1.0.10"
       ]
     },
     "@std/random@0.1.2": {
       "integrity": "21e28f39dcc72d522bb0d2bc13586567d6044c86ee77a0056fcde0e13758c3ee"
     },
-    "@std/text@1.0.15": {
-      "integrity": "91f5cc1e12779a3d95f1be34e763f9c28a75a078b7360e6fcaef0d8d9b1e3e7f"
+    "@std/regexp@1.0.1": {
+      "integrity": "5179d823465085c5480dafb44438466e83c424fadc61ba31f744050ecc0f596d"
+    },
+    "@std/text@1.0.16": {
+      "integrity": "ddb9853b75119a2473857d691cf1ec02ad90793a2e8b4a4ac49d7354281a0cf8",
+      "dependencies": [
+        "jsr:@std/regexp"
+      ]
     },
     "@std/yaml@1.0.9": {
       "integrity": "6bad3dc766dd85b4b37eabcba81b6aa4eac7a392792ae29abcfb0f90602d55bb"
     },
-    "@valtown/sdk@0.38.3": {
-      "integrity": "9348b2ad6f9fd74ed913a46f446160114297daabcc683ccff06e8e57a8b567b8"
-    },
-    "@valtown/sdk@1.0.0": {
-      "integrity": "dc4fd0865a5b19fcc344dd3f18dd1ce11c8e2f338addeb7317ee62cd3fbd0b0a"
-    },
-<<<<<<< HEAD
-    "@valtown/sdk@1.5.0": {
-      "integrity": "7ae404a13f33d3d7bf7a3c628cad9ca26d0c2e053bd784322df1ea5bfb618e08"
-=======
     "@valtown/sdk@1.13.0": {
       "integrity": "0bf8c060b1daa9d61a00c800d4d86bbc3a3cd4970fe74992b2132067a6778b4c"
->>>>>>> 31e86f4b
     }
   },
   "npm": {
-    "@types/body-parser@1.19.5": {
-      "integrity": "sha512-fB3Zu92ucau0iQ0JMCFQE7b/dv8Ot07NI3KaZIkIUNXq82k4eBAqUaneXfleGY9JWskeS9y+u0nXMyspcuQrCg==",
-      "dependencies": [
-        "@types/connect",
-        "@types/node"
-      ]
-    },
-    "@types/connect@3.4.38": {
-      "integrity": "sha512-K6uROf1LD88uDQqJCktA4yzL1YYAK6NgfsI0v/mTgyPKWsX1CnJ0XPSDhViejru1GcRkLWb8RlzFYJRqGUbaug==",
-      "dependencies": [
-        "@types/node"
-      ]
-    },
-    "@types/express-serve-static-core@4.19.6": {
-      "integrity": "sha512-N4LZ2xG7DatVqhCZzOGb1Yi5lMbXSZcmdLDe9EzSndPV2HpWYWzRbaerl2n27irrm94EPpprqa8KpskPT085+A==",
-      "dependencies": [
-        "@types/node",
-        "@types/qs",
-        "@types/range-parser",
-        "@types/send"
-      ]
-    },
-    "@types/express@4.17.21": {
-      "integrity": "sha512-ejlPM315qwLpaQlQDTjPdsUFSc6ZsP4AN6AlWnogPjQ7CVi7PYF3YVz+CY3jE2pwYf7E/7HlDAN0rV2GxTG0HQ==",
-      "dependencies": [
-        "@types/body-parser",
-        "@types/express-serve-static-core",
-        "@types/qs",
-        "@types/serve-static"
-      ]
-    },
     "@types/hast@3.0.4": {
       "integrity": "sha512-WPs+bbQw5aCj+x6laNGWLH3wviHtoCv/P3+otBhbOhJgG8qtpdAMlTCxLtsTWA7LH1Oh/bFCHsBn0TPS5m30EQ==",
       "dependencies": [
         "@types/unist"
       ]
     },
-    "@types/http-errors@2.0.4": {
-      "integrity": "sha512-D0CFMMtydbJAegzOyHjtiKPLlvnm3iTZyZRSZoLq2mRhDdmLfIWOCYPfQJ4cu2erKghU++QvjcUjp/5h7hESpA=="
-    },
-    "@types/mime@1.3.5": {
-      "integrity": "sha512-/pyBZWSLD2n0dcHE3hq8s8ZvcETHtEuF+3E7XVt0Ig2nvsVQXdghHVcEkIWjy9A0wKfTn97a/PSDYohKIlnP/w=="
-    },
-    "@types/node@22.12.0": {
-      "integrity": "sha512-Fll2FZ1riMjNmlmJOdAyY5pUbkftXslB5DgEzlIuNaiWhXd00FhWxVC/r4yV/4wBb9JfImTu+jiSvXTkJ7F/gA==",
+    "@types/node@22.15.15": {
+      "integrity": "sha512-R5muMcZob3/Jjchn5LcO8jdKwSCbzqmPB6ruBxMcf9kbxtniZHP327s6C37iOfuw8mbKK3cAQa7sEl7afLrQ8A==",
       "dependencies": [
         "undici-types"
-      ]
-    },
-    "@types/qs@6.9.18": {
-      "integrity": "sha512-kK7dgTYDyGqS+e2Q4aK9X3D7q234CIZ1Bv0q/7Z5IwRDoADNU81xXJK/YVyLbLTZCoIwUoDoffFeF+p/eIklAA=="
-    },
-    "@types/range-parser@1.2.7": {
-      "integrity": "sha512-hKormJbkJqzQGhziax5PItDUTMAM9uE2XXQmM37dyd4hVM+5aVl7oVxMVUiVQn2oCQFN/LKCZdvSM0pFRqbSmQ=="
-    },
-    "@types/send@0.17.4": {
-      "integrity": "sha512-x2EM6TJOybec7c52BX0ZspPodMsQUd5L6PRwOunVyVUhXiBSKf3AezDL8Dgvgt5o0UfKNfuA0eMLr2wLT4AiBA==",
-      "dependencies": [
-        "@types/mime",
-        "@types/node"
-      ]
-    },
-    "@types/serve-static@1.15.7": {
-      "integrity": "sha512-W8Ym+h8nhuRwaKPaDw34QUkwsGi6Rc4yYqvKFo5rm2FUEhCFbzVWrxXUxuKK8TASjWsysJY0nsmNCGhCOIsrOw==",
-      "dependencies": [
-        "@types/http-errors",
-        "@types/node",
-        "@types/send"
       ]
     },
     "@types/unist@3.0.3": {
@@ -342,8 +224,8 @@
         "run-applescript"
       ]
     },
-    "chalk@5.4.1": {
-      "integrity": "sha512-zgVZuo2WcZgfUEmsn6eO3kINexW8RAE4maiQ8QNs8CtpPCSyMiYsULR3HQYkm3w8FIA3SberyMJMSldGsW+U3w=="
+    "chalk@5.6.0": {
+      "integrity": "sha512-46QrSQFyVSEyYAgQ22hQ+zDa60YHA4fBstHmtSApj1Y5vKtG27fWowW03jCk5KcbXEWPZUIR894aARCA/G1kfQ=="
     },
     "default-browser-id@5.0.0": {
       "integrity": "sha512-A6p/pu/6fyBcA1TRz/GqWYPViplrftcW2gZC9q79ngNCKAeR/X3gcEdXQHl4KNXV+3wgIJ1CPkJQ3IHM6lcsyA=="
@@ -425,8 +307,8 @@
         "ansi-regex"
       ]
     },
-    "undici-types@6.20.0": {
-      "integrity": "sha512-Ny6QZ2Nju20vw1SRHe3d9jVu6gJ+4e3+MMpqu7pqE5HT6WsTSlce++GQmK5UXS8mzV8DSYHrQH+Xrf2jVcuKNg=="
+    "undici-types@6.21.0": {
+      "integrity": "sha512-iwDZqg0QAGrg9Rav5H4n0M64c3mkR59cJ6wQp+7C4nI0gsmExaedaYLNO44eT4AtBBwjbTiGPMlt2Md0T9H9JQ=="
     },
     "word-wrap@1.2.5": {
       "integrity": "sha512-BN22B5eaMMI9UMtjrGd5g5eCYPpCPDUy0FJXbYsaT5zYxjFOckS53SQDE3pWkVoWpHXVb3BrYcEN4Twa55B5cA=="
@@ -452,31 +334,6 @@
     "zod@3.25.76": {
       "integrity": "sha512-gzUt/qt81nXsFGKIFcC3YnfEAx5NkunCfnDlvuBSSFS02bcXu4Lmea0AFIUwbLWxWPx3d9p8S5QoaujKcNQxcQ=="
     }
-  },
-  "remote": {
-    "https://deno.land/std@0.118.0/_util/assert.ts": "2f868145a042a11d5ad0a3c748dcf580add8a0dbc0e876eaa0026303a5488f58",
-    "https://deno.land/std@0.118.0/_util/os.ts": "dfb186cc4e968c770ab6cc3288bd65f4871be03b93beecae57d657232ecffcac",
-    "https://deno.land/std@0.118.0/fs/_util.ts": "f2ce811350236ea8c28450ed822a5f42a0892316515b1cd61321dec13569c56b",
-    "https://deno.land/std@0.118.0/fs/empty_dir.ts": "5f08b263dd064dc7917c4bbeb13de0f5505a664b9cdfe312fa86e7518cfaeb84",
-    "https://deno.land/std@0.118.0/fs/ensure_dir.ts": "b7c103dc41a3d1dbbb522bf183c519c37065fdc234831a4a0f7d671b1ed5fea7",
-    "https://deno.land/std@0.118.0/fs/ensure_file.ts": "c06031af24368e80c330897e4b8e9109efc8602ffabc8f3e2306be07529e1d13",
-    "https://deno.land/std@0.118.0/fs/ensure_link.ts": "26e54363508b822afd87a3f6e873bbbcd6b5993dd638f8170758c16262a75065",
-    "https://deno.land/std@0.118.0/fs/ensure_symlink.ts": "c07b6d19ef58b6f5c671ffa942e7f9be50315f4f78e2f9f511626fd2e13beccc",
-    "https://deno.land/std@0.118.0/fs/eol.ts": "afaebaaac36f48c423b920c836551997715672b80a0fee9aa7667c181a94f2df",
-    "https://deno.land/std@0.118.0/fs/exists.ts": "c3c3335a212bd945bb75df379096ab57fb6c86598fa273dfb24da3b3939a951e",
-    "https://deno.land/std@0.118.0/fs/expand_glob.ts": "f6f64ef54addcc84c9012d6dfcf66d39ecc2565e40c4d2b7644d585fe4d12a04",
-    "https://deno.land/std@0.118.0/fs/mod.ts": "2bf5468fc950479b2a791cceae3d6fe3f32e573243b004d1f8e0a3df92211680",
-    "https://deno.land/std@0.118.0/fs/move.ts": "4623058e39bbbeb3ad30aeff9c974c55d2d574ad7c480295c12b04c244686a99",
-    "https://deno.land/std@0.118.0/fs/walk.ts": "31464d75099aa3fc7764212576a8772dfabb2692783e6eabb910f874a26eac54",
-    "https://deno.land/std@0.118.0/path/_constants.ts": "1247fee4a79b70c89f23499691ef169b41b6ccf01887a0abd131009c5581b853",
-    "https://deno.land/std@0.118.0/path/_interface.ts": "1fa73b02aaa24867e481a48492b44f2598cd9dfa513c7b34001437007d3642e4",
-    "https://deno.land/std@0.118.0/path/_util.ts": "2e06a3b9e79beaf62687196bd4b60a4c391d862cfa007a20fc3a39f778ba073b",
-    "https://deno.land/std@0.118.0/path/common.ts": "f41a38a0719a1e85aa11c6ba3bea5e37c15dd009d705bd8873f94c833568cbc4",
-    "https://deno.land/std@0.118.0/path/glob.ts": "ea87985765b977cc284b92771003b2070c440e0807c90e1eb0ff3e095911a820",
-    "https://deno.land/std@0.118.0/path/mod.ts": "4465dc494f271b02569edbb4a18d727063b5dbd6ed84283ff906260970a15d12",
-    "https://deno.land/std@0.118.0/path/posix.ts": "34349174b9cd121625a2810837a82dd8b986bbaaad5ade690d1de75bbb4555b2",
-    "https://deno.land/std@0.118.0/path/separator.ts": "8fdcf289b1b76fd726a508f57d3370ca029ae6976fcde5044007f062e643ff1c",
-    "https://deno.land/std@0.118.0/path/win32.ts": "11549e8c6df8307a8efcfa47ad7b2a75da743eac7d4c89c9723a944661c8bd2e"
   },
   "workspace": {
     "dependencies": [
@@ -486,32 +343,20 @@
       "jsr:@cliffy/command@^1.0.0-rc.8",
       "jsr:@cliffy/prompt@^1.0.0-rc.8",
       "jsr:@cliffy/table@1.0.0-rc.7",
-      "jsr:@deno-library/logger@^1.2.0",
+      "jsr:@deno-library/logger@^1.1.9",
       "jsr:@jonasschiano/kia@0.0.120",
-      "jsr:@std/assert@^1.0.13",
-      "jsr:@std/async@^1.0.14",
+      "jsr:@std/assert@1",
+      "jsr:@std/async@^1.0.11",
       "jsr:@std/cache@0.2",
-<<<<<<< HEAD
-      "jsr:@std/collections@^1.0.10",
+      "jsr:@std/collections@^1.1.2",
       "jsr:@std/dotenv@~0.225.3",
       "jsr:@std/encoding@^1.0.7",
       "jsr:@std/fs@^1.0.13",
       "jsr:@std/path@^1.0.8",
-      "jsr:@std/random@0.1",
-      "jsr:@std/text@^1.0.12",
-      "jsr:@std/yaml@^1.0.5",
-      "jsr:@valtown/sdk@^1.5.0",
-=======
-      "jsr:@std/collections@^1.1.2",
-      "jsr:@std/dotenv@~0.225.5",
-      "jsr:@std/encoding@^1.0.10",
-      "jsr:@std/fs@^1.0.19",
-      "jsr:@std/path@^1.1.1",
       "jsr:@std/random@~0.1.2",
       "jsr:@std/text@^1.0.15",
       "jsr:@std/yaml@^1.0.9",
-      "jsr:@valtown/sdk@^1.13.0",
->>>>>>> 31e86f4b
+      "jsr:@valtown/sdk@^1.5.0",
       "npm:emphasize@7",
       "npm:highlight.js@^11.11.1",
       "npm:open@^10.2.0",
