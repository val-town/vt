--- conflicted
+++ resolved
@@ -32,12 +32,8 @@
     "jsr:@std/text@^1.0.12": "1.0.12",
     "jsr:@std/text@~1.0.7": "1.0.12",
     "jsr:@std/yaml@^1.0.5": "1.0.5",
-<<<<<<< HEAD
-    "jsr:@valtown/sdk@0.38": "0.38.3",
-=======
     "jsr:@valtown/sdk@0.38": "0.38.2",
     "npm:@types/node@*": "22.12.0",
->>>>>>> b4034af1
     "npm:emphasize@7": "7.0.0",
     "npm:highlight.js@^11.11.1": "11.11.1",
     "npm:open@^10.1.0": "10.1.0",
