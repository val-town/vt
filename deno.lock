--- conflicted
+++ resolved
@@ -22,10 +22,7 @@
     "jsr:@std/path@*": "1.0.8",
     "jsr:@std/path@^1.0.8": "1.0.8",
     "jsr:@std/text@~1.0.7": "1.0.10",
-<<<<<<< HEAD
-=======
     "jsr:@valtown/sdk@*": "0.32.0",
->>>>>>> 6322ac1e
     "jsr:@valtown/sdk@0.32": "0.32.0",
     "npm:emphasize@7": "7.0.0",
     "npm:highlight.js@^11.11.1": "11.11.1",
