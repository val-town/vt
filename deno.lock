{
  "version": "4",
  "specifiers": {
    "jsr:@404wolf/xdg-portable@0.1": "0.1.0",
    "jsr:@cfa/gitignore-parser@~0.1.4": "0.1.4",
    "jsr:@cliffy/ansi@1.0.0-rc.7": "1.0.0-rc.7",
    "jsr:@cliffy/ansi@^1.0.0-rc.7": "1.0.0-rc.7",
    "jsr:@cliffy/command@^1.0.0-rc.7": "1.0.0-rc.7",
    "jsr:@cliffy/flags@1.0.0-rc.7": "1.0.0-rc.7",
    "jsr:@cliffy/internal@1.0.0-rc.7": "1.0.0-rc.7",
    "jsr:@cliffy/keycode@1.0.0-rc.7": "1.0.0-rc.7",
    "jsr:@cliffy/prompt@^1.0.0-rc.7": "1.0.0-rc.7",
    "jsr:@cliffy/table@1.0.0-rc.7": "1.0.0-rc.7",
    "jsr:@deno-library/logger@^1.1.9": "1.2.0",
    "jsr:@jonasschiano/kia@0.0.120": "0.0.120",
    "jsr:@std/assert@1": "1.0.12",
    "jsr:@std/assert@~1.0.6": "1.0.12",
    "jsr:@std/async@^1.0.11": "1.0.12",
    "jsr:@std/bytes@^1.0.5": "1.0.5",
    "jsr:@std/cache@0.2": "0.2.0",
    "jsr:@std/collections@^1.0.10": "1.0.10",
    "jsr:@std/dotenv@~0.225.3": "0.225.3",
    "jsr:@std/encoding@^1.0.7": "1.0.9",
    "jsr:@std/encoding@~1.0.5": "1.0.9",
    "jsr:@std/fmt@1.0.3": "1.0.3",
    "jsr:@std/fmt@1.0.5": "1.0.5",
    "jsr:@std/fmt@~1.0.2": "1.0.6",
    "jsr:@std/fs@^1.0.13": "1.0.16",
    "jsr:@std/fs@^1.0.6": "1.0.16",
    "jsr:@std/internal@^1.0.6": "1.0.6",
    "jsr:@std/io@~0.224.9": "0.224.9",
    "jsr:@std/io@~0.225.2": "0.225.2",
    "jsr:@std/path@^1.0.8": "1.0.8",
    "jsr:@std/path@~1.0.6": "1.0.8",
<<<<<<< HEAD
    "jsr:@std/random@0.1": "0.1.0",
    "jsr:@std/text@~1.0.7": "1.0.11",
    "jsr:@valtown/sdk@0.38": "0.38.0",
    "npm:@ai-sdk/anthropic@*": "1.2.0_zod@3.24.2",
    "npm:@babel/generator@*": "7.26.9",
    "npm:@babel/types@*": "7.26.9",
    "npm:@types/jsdom@*": "21.1.7",
    "npm:@types/node@*": "22.12.0",
    "npm:@types/parse-gitignore@*": "1.0.2",
    "npm:@valtown/sdk@0.31.0": "0.31.0",
    "npm:ai@*": "4.2.1_zod@3.24.2",
    "npm:badge-maker@*": "4.1.0",
=======
    "jsr:@std/text@^1.0.12": "1.0.12",
    "jsr:@std/text@~1.0.7": "1.0.12",
    "jsr:@std/yaml@^1.0.5": "1.0.5",
    "jsr:@valtown/sdk@0.38": "0.38.2",
>>>>>>> a547132a
    "npm:emphasize@7": "7.0.0",
    "npm:highlight.js@^11.11.1": "11.11.1",
    "npm:open@^10.1.0": "10.1.0",
    "npm:strip-ansi@^7.1.0": "7.1.0",
    "npm:word-wrap@^1.2.5": "1.2.5",
    "npm:zod-to-json-schema@^3.24.5": "3.24.5_zod@3.24.2",
    "npm:zod-validation-error@^3.4.0": "3.4.0_zod@3.24.2",
    "npm:zod@^3.24.2": "3.24.2"
  },
  "jsr": {
    "@404wolf/xdg-portable@0.1.0": {
      "integrity": "3a54d193601165deede0f84ab0a3e731ad8a1707ac4efa93c2a3db51ff270247",
      "dependencies": [
        "jsr:@std/path@^1.0.8"
      ]
    },
    "@cfa/gitignore-parser@0.1.4": {
      "integrity": "60d3563bbd7b8797f50c28585d7d74d231fbb56a1d9df7b0673c27cbdf60a23a"
    },
    "@cliffy/ansi@1.0.0-rc.7": {
      "integrity": "f71c921cce224c13d322e5cedba4f38e8f7354c7d855c9cb22729362a53f25aa",
      "dependencies": [
        "jsr:@cliffy/internal",
        "jsr:@std/encoding@~1.0.5",
        "jsr:@std/fmt@~1.0.2",
        "jsr:@std/io@~0.224.9"
      ]
    },
    "@cliffy/command@1.0.0-rc.7": {
      "integrity": "1288808d7a3cd18b86c24c2f920e47a6d954b7e23cadc35c8cbd78f8be41f0cd",
      "dependencies": [
        "jsr:@cliffy/flags",
        "jsr:@cliffy/internal",
        "jsr:@cliffy/table",
        "jsr:@std/fmt@~1.0.2",
        "jsr:@std/text@~1.0.7"
      ]
    },
    "@cliffy/flags@1.0.0-rc.7": {
      "integrity": "318d9be98f6a6417b108e03dec427dea96cdd41a15beb21d2554ae6da450a781",
      "dependencies": [
        "jsr:@std/text@~1.0.7"
      ]
    },
    "@cliffy/internal@1.0.0-rc.7": {
      "integrity": "10412636ab3e67517d448be9eaab1b70c88eba9be22617b5d146257a11cc9b17"
    },
    "@cliffy/keycode@1.0.0-rc.7": {
      "integrity": "5b3f6c33994e81a76b79f108b1989642ac22705840da33781f7972d7dff05503"
    },
    "@cliffy/prompt@1.0.0-rc.7": {
      "integrity": "a9cbd13acd8073558447cae8ca4cf593c09d23bcbe429cc63346920c21187b83",
      "dependencies": [
        "jsr:@cliffy/ansi@1.0.0-rc.7",
        "jsr:@cliffy/internal",
        "jsr:@cliffy/keycode",
        "jsr:@std/assert@~1.0.6",
        "jsr:@std/fmt@~1.0.2",
        "jsr:@std/io@~0.224.9",
        "jsr:@std/path@~1.0.6",
        "jsr:@std/text@~1.0.7"
      ]
    },
    "@cliffy/table@1.0.0-rc.7": {
      "integrity": "9fdd9776eda28a0b397981c400eeb1aa36da2371b43eefe12e6ff555290e3180",
      "dependencies": [
        "jsr:@std/fmt@~1.0.2"
      ]
    },
    "@deno-library/logger@1.2.0": {
      "integrity": "c6f0371cb2d08c0a7b82d30d494fac5d25f115695c63a3a295c4e35a0e6669a0",
      "dependencies": [
        "jsr:@std/fmt@1.0.3",
        "jsr:@std/fs@^1.0.6"
      ]
    },
    "@jonasschiano/kia@0.0.120": {
      "integrity": "6b88a98a10788ada17bde6accae2d807cabc4a610eff86446f7c7c05c8429309",
      "dependencies": [
        "jsr:@std/fmt@1.0.5",
        "jsr:@std/io@~0.225.2"
      ]
    },
    "@std/assert@1.0.12": {
      "integrity": "08009f0926dda9cbd8bef3a35d3b6a4b964b0ab5c3e140a4e0351fbf34af5b9a",
      "dependencies": [
        "jsr:@std/internal"
      ]
    },
    "@std/async@1.0.12": {
      "integrity": "d1bfcec459e8012846fe4e38dfc4241ab23240ecda3d8d6dfcf6d81a632e803d"
    },
    "@std/bytes@1.0.5": {
      "integrity": "4465dd739d7963d964c809202ebea6d5c6b8e3829ef25c6a224290fbb8a1021e"
    },
    "@std/cache@0.2.0": {
      "integrity": "63a2ccd5a9e7c03e430f7d34dfcfd0d0cfc90731a1eaf8208f4c66e418fc3035"
    },
    "@std/collections@1.0.10": {
      "integrity": "903af106a3d92970d74e20f7ebff77d9658af9bef4403f1dc42a7801c0575899"
    },
    "@std/dotenv@0.225.3": {
      "integrity": "a95e5b812c27b0854c52acbae215856d9cce9d4bbf774d938c51d212711e8d4a"
    },
    "@std/encoding@1.0.9": {
      "integrity": "025b8f18eb1749bc30d1353bf48b77d1eb5e35610220fa226f5a046b9240c5d7"
    },
    "@std/fmt@1.0.3": {
      "integrity": "97765c16aa32245ff4e2204ecf7d8562496a3cb8592340a80e7e554e0bb9149f"
    },
    "@std/fmt@1.0.5": {
      "integrity": "0cfab43364bc36650d83c425cd6d99910fc20c4576631149f0f987eddede1a4d"
    },
    "@std/fmt@1.0.6": {
      "integrity": "a2c56a69a2369876ddb3ad6a500bb6501b5bad47bb3ea16bfb0c18974d2661fc"
    },
    "@std/fs@1.0.16": {
      "integrity": "81878f62b6eeda0bf546197fc3daa5327c132fee1273f6113f940784a468b036",
      "dependencies": [
        "jsr:@std/path@^1.0.8"
      ]
    },
    "@std/internal@1.0.6": {
      "integrity": "9533b128f230f73bd209408bb07a4b12f8d4255ab2a4d22a1fd6d87304aca9a4"
    },
    "@std/io@0.224.9": {
      "integrity": "4414664b6926f665102e73c969cfda06d2c4c59bd5d0c603fd4f1b1c840d6ee3"
    },
    "@std/io@0.225.2": {
      "integrity": "3c740cd4ee4c082e6cfc86458f47e2ab7cb353dc6234d5e9b1f91a2de5f4d6c7",
      "dependencies": [
        "jsr:@std/bytes"
      ]
    },
    "@std/path@1.0.8": {
      "integrity": "548fa456bb6a04d3c1a1e7477986b6cffbce95102d0bb447c67c4ee70e0364be"
    },
<<<<<<< HEAD
    "@std/random@0.1.0": {
      "integrity": "70a006be0ffb77d036bab54aa8ae6bd0119ba77ace0f2f56f63273d4262a5667"
    },
    "@std/text@1.0.11": {
      "integrity": "f191fa22590cac8b1cdba6cc4ab97940e720f7cc67b3084e54405b428bf5843d"
=======
    "@std/text@1.0.12": {
      "integrity": "921132a41e03a2363f76ee5afe83c90a6271596aa95c137494edcb3404a564a5"
>>>>>>> a547132a
    },
    "@std/yaml@1.0.5": {
      "integrity": "71ba3d334305ee2149391931508b2c293a8490f94a337eef3a09cade1a2a2742"
    },
    "@valtown/sdk@0.38.2": {
      "integrity": "39c5c04408a86a611a0bc6699388f9b60534dbc44b21b79aae599b2817677021"
    }
  },
  "npm": {
    "@types/hast@3.0.4": {
      "integrity": "sha512-WPs+bbQw5aCj+x6laNGWLH3wviHtoCv/P3+otBhbOhJgG8qtpdAMlTCxLtsTWA7LH1Oh/bFCHsBn0TPS5m30EQ==",
      "dependencies": [
        "@types/unist"
      ]
    },
    "@types/unist@3.0.3": {
      "integrity": "sha512-ko/gIFJRv177XgZsZcBwnqJN5x/Gien8qNOn0D5bQU/zAzVf9Zt3BlcUiLqhV9y4ARk0GbT3tnUiPNgnTXzc/Q=="
    },
    "ansi-regex@6.1.0": {
      "integrity": "sha512-7HSX4QQb4CspciLpVFwyRe79O3xsIZDDLER21kERQ71oaPodF8jL725AgJMFAYbooIqolJoRLuM81SpeUkpkvA=="
    },
    "bundle-name@4.1.0": {
      "integrity": "sha512-tjwM5exMg6BGRI+kNmTntNsvdZS1X8BFYS6tnJ2hdH0kVxM6/eVZ2xy+FqStSWvYmtfFMDLIxurorHwDKfDz5Q==",
      "dependencies": [
        "run-applescript"
      ]
    },
    "chalk@5.4.1": {
      "integrity": "sha512-zgVZuo2WcZgfUEmsn6eO3kINexW8RAE4maiQ8QNs8CtpPCSyMiYsULR3HQYkm3w8FIA3SberyMJMSldGsW+U3w=="
    },
    "default-browser-id@5.0.0": {
      "integrity": "sha512-A6p/pu/6fyBcA1TRz/GqWYPViplrftcW2gZC9q79ngNCKAeR/X3gcEdXQHl4KNXV+3wgIJ1CPkJQ3IHM6lcsyA=="
    },
    "default-browser@5.2.1": {
      "integrity": "sha512-WY/3TUME0x3KPYdRRxEJJvXRHV4PyPoUsxtZa78lwItwRQRHhd2U9xOscaT/YTf8uCXIAjeJOFBVEh/7FtD8Xg==",
      "dependencies": [
        "bundle-name",
        "default-browser-id"
      ]
    },
    "define-lazy-prop@3.0.0": {
      "integrity": "sha512-N+MeXYoqr3pOgn8xfyRPREN7gHakLYjhsHhWGT3fWAiL4IkAt0iDw14QiiEm2bE30c5XX5q0FtAA3CK5f9/BUg=="
    },
    "dequal@2.0.3": {
      "integrity": "sha512-0je+qPKHEMohvfRTCEo3CrPG6cAzAYgmzKyxRiYSSDkS6eGJdyVJm7WaYA5ECaAD9wLB2T4EEeymA5aFVcYXCA=="
    },
    "devlop@1.1.0": {
      "integrity": "sha512-RWmIqhcFf1lRYBvNmr7qTNuyCt/7/ns2jbpp1+PalgE/rDQcBT0fioSMUpJ93irlUhC5hrg4cYqe6U+0ImW0rA==",
      "dependencies": [
        "dequal"
      ]
    },
    "emphasize@7.0.0": {
      "integrity": "sha512-jdFCDyt+YetBXO12VwK4AiLsMCvkZ3IBxMVIJddB+25EwIL0VETBgpvPkJl63+JyAgaQ5Wja10qWMoXXC95JNg==",
      "dependencies": [
        "@types/hast",
        "chalk",
        "highlight.js@11.9.0",
        "lowlight"
      ]
    },
    "highlight.js@11.11.1": {
      "integrity": "sha512-Xwwo44whKBVCYoliBQwaPvtd/2tYFkRQtXDWj1nackaV2JPXx3L0+Jvd8/qCJ2p+ML0/XVkJ2q+Mr+UVdpJK5w=="
    },
    "highlight.js@11.9.0": {
      "integrity": "sha512-fJ7cW7fQGCYAkgv4CPfwFHrfd/cLS4Hau96JuJ+ZTOWhjnhoeN1ub1tFmALm/+lW5z4WCAuAV9bm05AP0mS6Gw=="
    },
    "is-docker@3.0.0": {
      "integrity": "sha512-eljcgEDlEns/7AXFosB5K/2nCM4P7FQPkGc/DWLy5rmFEWvZayGrik1d9/QIY5nJ4f9YsVvBkA6kJpHn9rISdQ=="
    },
    "is-inside-container@1.0.0": {
      "integrity": "sha512-KIYLCCJghfHZxqjYBE7rEy0OBuTd5xCHS7tHVgvCLkx7StIoaxwNW3hCALgEUjFfeRk+MG/Qxmp/vtETEF3tRA==",
      "dependencies": [
        "is-docker"
      ]
    },
    "is-wsl@3.1.0": {
      "integrity": "sha512-UcVfVfaK4Sc4m7X3dUSoHoozQGBEFeDC+zVo06t98xe8CzHSZZBekNXH+tu0NalHolcJ/QAGqS46Hef7QXBIMw==",
      "dependencies": [
        "is-inside-container"
      ]
    },
    "lowlight@3.1.0": {
      "integrity": "sha512-CEbNVoSikAxwDMDPjXlqlFYiZLkDJHwyGu/MfOsJnF3d7f3tds5J3z8s/l9TMXhzfsJCCJEAsD78842mwmg0PQ==",
      "dependencies": [
        "@types/hast",
        "devlop",
        "highlight.js@11.9.0"
      ]
    },
    "open@10.1.0": {
      "integrity": "sha512-mnkeQ1qP5Ue2wd+aivTD3NHd/lZ96Lu0jgf0pwktLPtx6cTZiH7tyeGRRHs0zX0rbrahXPnXlUnbeXyaBBuIaw==",
      "dependencies": [
        "default-browser",
        "define-lazy-prop",
        "is-inside-container",
        "is-wsl"
      ]
    },
    "run-applescript@7.0.0": {
      "integrity": "sha512-9by4Ij99JUr/MCFBUkDKLWK3G9HVXmabKz9U5MlIAIuvuzkiOicRYs8XJLxX+xahD+mLiiCYDqF9dKAgtzKP1A=="
    },
    "strip-ansi@7.1.0": {
      "integrity": "sha512-iq6eVVI64nQQTRYq2KtEg2d2uU7LElhTJwsH4YzIHZshxlgZms/wIc4VoDQTlG/IvVIrBKG06CrZnp0qv7hkcQ==",
      "dependencies": [
        "ansi-regex"
      ]
    },
    "word-wrap@1.2.5": {
      "integrity": "sha512-BN22B5eaMMI9UMtjrGd5g5eCYPpCPDUy0FJXbYsaT5zYxjFOckS53SQDE3pWkVoWpHXVb3BrYcEN4Twa55B5cA=="
    },
    "zod-to-json-schema@3.24.5_zod@3.24.2": {
      "integrity": "sha512-/AuWwMP+YqiPbsJx5D6TfgRTc4kTLjsh5SOcd4bLsfUg2RcEXrFMJl1DGgdHy2aCfsIA/cr/1JM0xcB2GZji8g==",
      "dependencies": [
        "zod"
      ]
    },
    "zod-validation-error@3.4.0_zod@3.24.2": {
      "integrity": "sha512-ZOPR9SVY6Pb2qqO5XHt+MkkTRxGXb4EVtnjc9JpXUOtUB1T9Ru7mZOT361AN3MsetVe7R0a1KZshJDZdgp9miQ==",
      "dependencies": [
        "zod"
      ]
    },
    "zod@3.24.2": {
      "integrity": "sha512-lY7CDW43ECgW9u1TcT3IoXHflywfVqDYze4waEz812jR/bZ8FHDsl7pFQoSZTz5N+2NqRXs8GBwnAwo3ZNxqhQ=="
    }
  },
  "workspace": {
    "dependencies": [
      "jsr:@404wolf/xdg-portable@0.1",
      "jsr:@cfa/gitignore-parser@~0.1.4",
      "jsr:@cliffy/ansi@^1.0.0-rc.7",
      "jsr:@cliffy/command@^1.0.0-rc.7",
      "jsr:@cliffy/prompt@^1.0.0-rc.7",
      "jsr:@cliffy/table@1.0.0-rc.7",
      "jsr:@deno-library/logger@^1.1.9",
      "jsr:@jonasschiano/kia@0.0.120",
      "jsr:@std/assert@1",
      "jsr:@std/async@^1.0.11",
      "jsr:@std/cache@0.2",
      "jsr:@std/collections@^1.0.10",
      "jsr:@std/dotenv@~0.225.3",
      "jsr:@std/encoding@^1.0.7",
      "jsr:@std/fs@^1.0.13",
      "jsr:@std/path@^1.0.8",
<<<<<<< HEAD
      "jsr:@std/random@0.1",
=======
      "jsr:@std/text@^1.0.12",
      "jsr:@std/yaml@^1.0.5",
>>>>>>> a547132a
      "jsr:@valtown/sdk@0.38",
      "npm:emphasize@7",
      "npm:highlight.js@^11.11.1",
      "npm:open@^10.1.0",
      "npm:strip-ansi@^7.1.0",
      "npm:word-wrap@^1.2.5",
      "npm:zod-to-json-schema@^3.24.5",
      "npm:zod-validation-error@^3.4.0",
      "npm:zod@^3.24.2"
    ]
  }
}<|MERGE_RESOLUTION|>--- conflicted
+++ resolved
@@ -11,7 +11,6 @@
     "jsr:@cliffy/keycode@1.0.0-rc.7": "1.0.0-rc.7",
     "jsr:@cliffy/prompt@^1.0.0-rc.7": "1.0.0-rc.7",
     "jsr:@cliffy/table@1.0.0-rc.7": "1.0.0-rc.7",
-    "jsr:@deno-library/logger@^1.1.9": "1.2.0",
     "jsr:@jonasschiano/kia@0.0.120": "0.0.120",
     "jsr:@std/assert@1": "1.0.12",
     "jsr:@std/assert@~1.0.6": "1.0.12",
@@ -20,37 +19,20 @@
     "jsr:@std/cache@0.2": "0.2.0",
     "jsr:@std/collections@^1.0.10": "1.0.10",
     "jsr:@std/dotenv@~0.225.3": "0.225.3",
-    "jsr:@std/encoding@^1.0.7": "1.0.9",
     "jsr:@std/encoding@~1.0.5": "1.0.9",
-    "jsr:@std/fmt@1.0.3": "1.0.3",
     "jsr:@std/fmt@1.0.5": "1.0.5",
     "jsr:@std/fmt@~1.0.2": "1.0.6",
     "jsr:@std/fs@^1.0.13": "1.0.16",
-    "jsr:@std/fs@^1.0.6": "1.0.16",
     "jsr:@std/internal@^1.0.6": "1.0.6",
     "jsr:@std/io@~0.224.9": "0.224.9",
     "jsr:@std/io@~0.225.2": "0.225.2",
     "jsr:@std/path@^1.0.8": "1.0.8",
     "jsr:@std/path@~1.0.6": "1.0.8",
-<<<<<<< HEAD
     "jsr:@std/random@0.1": "0.1.0",
-    "jsr:@std/text@~1.0.7": "1.0.11",
-    "jsr:@valtown/sdk@0.38": "0.38.0",
-    "npm:@ai-sdk/anthropic@*": "1.2.0_zod@3.24.2",
-    "npm:@babel/generator@*": "7.26.9",
-    "npm:@babel/types@*": "7.26.9",
-    "npm:@types/jsdom@*": "21.1.7",
-    "npm:@types/node@*": "22.12.0",
-    "npm:@types/parse-gitignore@*": "1.0.2",
-    "npm:@valtown/sdk@0.31.0": "0.31.0",
-    "npm:ai@*": "4.2.1_zod@3.24.2",
-    "npm:badge-maker@*": "4.1.0",
-=======
     "jsr:@std/text@^1.0.12": "1.0.12",
     "jsr:@std/text@~1.0.7": "1.0.12",
     "jsr:@std/yaml@^1.0.5": "1.0.5",
-    "jsr:@valtown/sdk@0.38": "0.38.2",
->>>>>>> a547132a
+    "jsr:@valtown/sdk@0.38": "0.38.3",
     "npm:emphasize@7": "7.0.0",
     "npm:highlight.js@^11.11.1": "11.11.1",
     "npm:open@^10.1.0": "10.1.0",
@@ -74,7 +56,7 @@
       "integrity": "f71c921cce224c13d322e5cedba4f38e8f7354c7d855c9cb22729362a53f25aa",
       "dependencies": [
         "jsr:@cliffy/internal",
-        "jsr:@std/encoding@~1.0.5",
+        "jsr:@std/encoding",
         "jsr:@std/fmt@~1.0.2",
         "jsr:@std/io@~0.224.9"
       ]
@@ -120,13 +102,6 @@
         "jsr:@std/fmt@~1.0.2"
       ]
     },
-    "@deno-library/logger@1.2.0": {
-      "integrity": "c6f0371cb2d08c0a7b82d30d494fac5d25f115695c63a3a295c4e35a0e6669a0",
-      "dependencies": [
-        "jsr:@std/fmt@1.0.3",
-        "jsr:@std/fs@^1.0.6"
-      ]
-    },
     "@jonasschiano/kia@0.0.120": {
       "integrity": "6b88a98a10788ada17bde6accae2d807cabc4a610eff86446f7c7c05c8429309",
       "dependencies": [
@@ -158,9 +133,6 @@
     "@std/encoding@1.0.9": {
       "integrity": "025b8f18eb1749bc30d1353bf48b77d1eb5e35610220fa226f5a046b9240c5d7"
     },
-    "@std/fmt@1.0.3": {
-      "integrity": "97765c16aa32245ff4e2204ecf7d8562496a3cb8592340a80e7e554e0bb9149f"
-    },
     "@std/fmt@1.0.5": {
       "integrity": "0cfab43364bc36650d83c425cd6d99910fc20c4576631149f0f987eddede1a4d"
     },
@@ -188,22 +160,17 @@
     "@std/path@1.0.8": {
       "integrity": "548fa456bb6a04d3c1a1e7477986b6cffbce95102d0bb447c67c4ee70e0364be"
     },
-<<<<<<< HEAD
     "@std/random@0.1.0": {
       "integrity": "70a006be0ffb77d036bab54aa8ae6bd0119ba77ace0f2f56f63273d4262a5667"
     },
-    "@std/text@1.0.11": {
-      "integrity": "f191fa22590cac8b1cdba6cc4ab97940e720f7cc67b3084e54405b428bf5843d"
-=======
     "@std/text@1.0.12": {
       "integrity": "921132a41e03a2363f76ee5afe83c90a6271596aa95c137494edcb3404a564a5"
->>>>>>> a547132a
     },
     "@std/yaml@1.0.5": {
       "integrity": "71ba3d334305ee2149391931508b2c293a8490f94a337eef3a09cade1a2a2742"
     },
-    "@valtown/sdk@0.38.2": {
-      "integrity": "39c5c04408a86a611a0bc6699388f9b60534dbc44b21b79aae599b2817677021"
+    "@valtown/sdk@0.38.3": {
+      "integrity": "9348b2ad6f9fd74ed913a46f446160114297daabcc683ccff06e8e57a8b567b8"
     }
   },
   "npm": {
@@ -343,12 +310,9 @@
       "jsr:@std/encoding@^1.0.7",
       "jsr:@std/fs@^1.0.13",
       "jsr:@std/path@^1.0.8",
-<<<<<<< HEAD
       "jsr:@std/random@0.1",
-=======
       "jsr:@std/text@^1.0.12",
       "jsr:@std/yaml@^1.0.5",
->>>>>>> a547132a
       "jsr:@valtown/sdk@0.38",
       "npm:emphasize@7",
       "npm:highlight.js@^11.11.1",
