--- conflicted
+++ resolved
@@ -10,60 +10,37 @@
     "jsr:@cliffy/keycode@1.0.0-rc.7": "1.0.0-rc.7",
     "jsr:@cliffy/prompt@^1.0.0-rc.7": "1.0.0-rc.7",
     "jsr:@cliffy/table@1.0.0-rc.7": "1.0.0-rc.7",
-    "jsr:@deno-library/logger@^1.1.9": "1.1.9",
+    "jsr:@deno-library/logger@^1.1.9": "1.2.0",
     "jsr:@jonasschiano/kia@0.0.120": "0.0.120",
-    "jsr:@std/assert@1": "1.0.11",
-    "jsr:@std/assert@^1.0.2": "1.0.11",
-    "jsr:@std/assert@~1.0.6": "1.0.11",
-    "jsr:@std/async@*": "1.0.11",
-    "jsr:@std/async@^1.0.11": "1.0.11",
+    "jsr:@std/assert@1": "1.0.12",
+    "jsr:@std/assert@~1.0.6": "1.0.12",
+    "jsr:@std/async@^1.0.11": "1.0.12",
     "jsr:@std/bytes@^1.0.5": "1.0.5",
-<<<<<<< HEAD
+    "jsr:@std/cache@0.2": "0.2.0",
     "jsr:@std/collections@^1.0.10": "1.0.10",
-=======
-    "jsr:@std/cache@0.2": "0.2.0",
->>>>>>> c915e9d6
     "jsr:@std/dotenv@~0.225.3": "0.225.3",
-    "jsr:@std/encoding@^1.0.7": "1.0.7",
-    "jsr:@std/encoding@~1.0.5": "1.0.7",
+    "jsr:@std/encoding@^1.0.7": "1.0.9",
+    "jsr:@std/encoding@~1.0.5": "1.0.9",
     "jsr:@std/fmt@1.0.3": "1.0.3",
     "jsr:@std/fmt@1.0.5": "1.0.5",
     "jsr:@std/fmt@~1.0.2": "1.0.6",
-    "jsr:@std/fs@^1.0.1": "1.0.14",
-    "jsr:@std/fs@^1.0.13": "1.0.14",
-    "jsr:@std/fs@^1.0.6": "1.0.14",
-    "jsr:@std/internal@^1.0.1": "1.0.5",
-    "jsr:@std/internal@^1.0.5": "1.0.5",
+    "jsr:@std/fs@^1.0.13": "1.0.16",
+    "jsr:@std/fs@^1.0.6": "1.0.16",
+    "jsr:@std/internal@^1.0.6": "1.0.6",
     "jsr:@std/io@~0.224.9": "0.224.9",
     "jsr:@std/io@~0.225.2": "0.225.2",
-    "jsr:@std/path@^1.0.2": "1.0.8",
     "jsr:@std/path@^1.0.8": "1.0.8",
     "jsr:@std/path@~1.0.6": "1.0.8",
-    "jsr:@std/text@~1.0.7": "1.0.11",
+    "jsr:@std/text@~1.0.7": "1.0.12",
     "jsr:@std/yaml@^1.0.5": "1.0.5",
-    "jsr:@valtown/sdk@0.38": "0.38.0",
-    "npm:@ai-sdk/anthropic@*": "1.2.0_zod@3.24.2",
-    "npm:@babel/generator@*": "7.26.9",
-    "npm:@babel/types@*": "7.26.9",
-    "npm:@types/jsdom@*": "21.1.7",
-    "npm:@types/node@*": "22.12.0",
-    "npm:@types/parse-gitignore@*": "1.0.2",
-    "npm:@valtown/sdk@0.31.0": "0.31.0",
-    "npm:ai@*": "4.2.1_zod@3.24.2",
-    "npm:badge-maker@*": "4.1.0",
+    "jsr:@valtown/sdk@0.38": "0.38.2",
     "npm:emphasize@7": "7.0.0",
     "npm:highlight.js@^11.11.1": "11.11.1",
-    "npm:hono@*": "4.7.5",
-    "npm:jsdom@*": "26.0.0",
-    "npm:mime-types@2.1.35": "2.1.35",
     "npm:open@^10.1.0": "10.1.0",
-    "npm:preact-render-to-string@*": "6.5.13_preact@10.26.4",
-    "npm:pretty-ms@*": "9.2.0",
     "npm:strip-ansi@^7.1.0": "7.1.0",
     "npm:word-wrap@^1.2.5": "1.2.5",
     "npm:zod-to-json-schema@^3.24.5": "3.24.5_zod@3.24.2",
     "npm:zod-validation-error@^3.4.0": "3.4.0_zod@3.24.2",
-    "npm:zod@*": "3.24.2",
     "npm:zod@^3.24.2": "3.24.2"
   },
   "jsr": {
@@ -96,10 +73,7 @@
       ]
     },
     "@cliffy/internal@1.0.0-rc.7": {
-      "integrity": "10412636ab3e67517d448be9eaab1b70c88eba9be22617b5d146257a11cc9b17",
-      "dependencies": [
-        "jsr:@std/fmt@~1.0.2"
-      ]
+      "integrity": "10412636ab3e67517d448be9eaab1b70c88eba9be22617b5d146257a11cc9b17"
     },
     "@cliffy/keycode@1.0.0-rc.7": {
       "integrity": "5b3f6c33994e81a76b79f108b1989642ac22705840da33781f7972d7dff05503"
@@ -113,7 +87,6 @@
         "jsr:@std/assert@~1.0.6",
         "jsr:@std/fmt@~1.0.2",
         "jsr:@std/io@~0.224.9",
-        "jsr:@std/io@~0.225.2",
         "jsr:@std/path@~1.0.6",
         "jsr:@std/text"
       ]
@@ -124,8 +97,8 @@
         "jsr:@std/fmt@~1.0.2"
       ]
     },
-    "@deno-library/logger@1.1.9": {
-      "integrity": "f7d7347b3bdf85dd3692b501bb27b11d685c53efd90a07bc6a4d6edd01f8511b",
+    "@deno-library/logger@1.2.0": {
+      "integrity": "c6f0371cb2d08c0a7b82d30d494fac5d25f115695c63a3a295c4e35a0e6669a0",
       "dependencies": [
         "jsr:@std/fmt@1.0.3",
         "jsr:@std/fs@^1.0.6"
@@ -138,31 +111,29 @@
         "jsr:@std/io@~0.225.2"
       ]
     },
-    "@std/assert@1.0.11": {
-      "integrity": "2461ef3c368fe88bc60e186e7744a93112f16fd110022e113a0849e94d1c83c1",
-      "dependencies": [
-        "jsr:@std/internal@^1.0.5"
-      ]
-    },
-    "@std/async@1.0.11": {
-      "integrity": "eee0d3405275506638a9c8efaa849cf0d35873120c69b7caa1309c9a9e5b6f85"
+    "@std/assert@1.0.12": {
+      "integrity": "08009f0926dda9cbd8bef3a35d3b6a4b964b0ab5c3e140a4e0351fbf34af5b9a",
+      "dependencies": [
+        "jsr:@std/internal"
+      ]
+    },
+    "@std/async@1.0.12": {
+      "integrity": "d1bfcec459e8012846fe4e38dfc4241ab23240ecda3d8d6dfcf6d81a632e803d"
     },
     "@std/bytes@1.0.5": {
       "integrity": "4465dd739d7963d964c809202ebea6d5c6b8e3829ef25c6a224290fbb8a1021e"
     },
-<<<<<<< HEAD
+    "@std/cache@0.2.0": {
+      "integrity": "63a2ccd5a9e7c03e430f7d34dfcfd0d0cfc90731a1eaf8208f4c66e418fc3035"
+    },
     "@std/collections@1.0.10": {
       "integrity": "903af106a3d92970d74e20f7ebff77d9658af9bef4403f1dc42a7801c0575899"
-=======
-    "@std/cache@0.2.0": {
-      "integrity": "63a2ccd5a9e7c03e430f7d34dfcfd0d0cfc90731a1eaf8208f4c66e418fc3035"
->>>>>>> c915e9d6
     },
     "@std/dotenv@0.225.3": {
       "integrity": "a95e5b812c27b0854c52acbae215856d9cce9d4bbf774d938c51d212711e8d4a"
     },
-    "@std/encoding@1.0.7": {
-      "integrity": "f631247c1698fef289f2de9e2a33d571e46133b38d042905e3eac3715030a82d"
+    "@std/encoding@1.0.9": {
+      "integrity": "025b8f18eb1749bc30d1353bf48b77d1eb5e35610220fa226f5a046b9240c5d7"
     },
     "@std/fmt@1.0.3": {
       "integrity": "97765c16aa32245ff4e2204ecf7d8562496a3cb8592340a80e7e554e0bb9149f"
@@ -173,14 +144,14 @@
     "@std/fmt@1.0.6": {
       "integrity": "a2c56a69a2369876ddb3ad6a500bb6501b5bad47bb3ea16bfb0c18974d2661fc"
     },
-    "@std/fs@1.0.14": {
-      "integrity": "1e84bf0b95fe08f41f1f4aea9717bbf29f45408a56ce073b0114474ce1c9fccf",
+    "@std/fs@1.0.16": {
+      "integrity": "81878f62b6eeda0bf546197fc3daa5327c132fee1273f6113f940784a468b036",
       "dependencies": [
         "jsr:@std/path@^1.0.8"
       ]
     },
-    "@std/internal@1.0.5": {
-      "integrity": "54a546004f769c1ac9e025abd15a76b6671ddc9687e2313b67376125650dc7ba"
+    "@std/internal@1.0.6": {
+      "integrity": "9533b128f230f73bd209408bb07a4b12f8d4255ab2a4d22a1fd6d87304aca9a4"
     },
     "@std/io@0.224.9": {
       "integrity": "4414664b6926f665102e73c969cfda06d2c4c59bd5d0c603fd4f1b1c840d6ee3"
@@ -194,333 +165,38 @@
     "@std/path@1.0.8": {
       "integrity": "548fa456bb6a04d3c1a1e7477986b6cffbce95102d0bb447c67c4ee70e0364be"
     },
-    "@std/text@1.0.11": {
-      "integrity": "f191fa22590cac8b1cdba6cc4ab97940e720f7cc67b3084e54405b428bf5843d"
+    "@std/text@1.0.12": {
+      "integrity": "921132a41e03a2363f76ee5afe83c90a6271596aa95c137494edcb3404a564a5"
     },
     "@std/yaml@1.0.5": {
       "integrity": "71ba3d334305ee2149391931508b2c293a8490f94a337eef3a09cade1a2a2742"
     },
-    "@valtown/sdk@0.38.0": {
-      "integrity": "549a27265cd2e140ef20d647419f5c59c3374cc8a6699e973fbb2449baa7e47a"
+    "@valtown/sdk@0.38.2": {
+      "integrity": "39c5c04408a86a611a0bc6699388f9b60534dbc44b21b79aae599b2817677021"
     }
   },
   "npm": {
-    "@ai-sdk/anthropic@1.2.0_zod@3.24.2": {
-      "integrity": "sha512-VMm+wAx7FhSMSjqJv7Zeu3GVxzUdohmWoFpzDCWiODpxPGFHw0d0spDR3sVpk5KcyGRJfebGd86ZtpFLCnagOQ==",
-      "dependencies": [
-        "@ai-sdk/provider",
-        "@ai-sdk/provider-utils",
-        "zod"
-      ]
-    },
-    "@ai-sdk/provider-utils@2.2.0_zod@3.24.2": {
-      "integrity": "sha512-RX5BnDSqudjvZjwwpROcxVQElyX7rUn/xImBgaZLXekSGqq8f7/tefqDcQiRbDZjuCd4CVIfhrK8y/Pta8cPfQ==",
-      "dependencies": [
-        "@ai-sdk/provider",
-        "eventsource-parser",
-        "nanoid",
-        "secure-json-parse",
-        "zod"
-      ]
-    },
-    "@ai-sdk/provider@1.1.0": {
-      "integrity": "sha512-0M+qjp+clUD0R1E5eWQFhxEvWLNaOtGQRUaBn8CUABnSKredagq92hUS9VjOzGsTm37xLfpaxl97AVtbeOsHew==",
-      "dependencies": [
-        "json-schema"
-      ]
-    },
-    "@ai-sdk/react@1.2.0_react@19.0.0_zod@3.24.2": {
-      "integrity": "sha512-fUTZkAsxOMz8ijjWf87E/GfYkgsH4V5MH2yuj7EXh5ShjWe/oayn2ZJkyoqFMr4Jf8m5kptDaivmbIenDq5OXA==",
-      "dependencies": [
-        "@ai-sdk/provider-utils",
-        "@ai-sdk/ui-utils",
-        "react",
-        "swr",
-        "throttleit",
-        "zod"
-      ]
-    },
-    "@ai-sdk/ui-utils@1.2.0_zod@3.24.2": {
-      "integrity": "sha512-0IZwCqe7E+GkCASTDPAbzMr+POm9GDzWvFd37FvzpOeKNeibmge/LZEkTDbGSa+3b928H8wPwOLsOXBWPLUPDQ==",
-      "dependencies": [
-        "@ai-sdk/provider",
-        "@ai-sdk/provider-utils",
-        "zod",
-        "zod-to-json-schema"
-      ]
-    },
-    "@asamuzakjp/css-color@3.1.1_@csstools+css-parser-algorithms@3.0.4__@csstools+css-tokenizer@3.0.3_@csstools+css-tokenizer@3.0.3": {
-      "integrity": "sha512-hpRD68SV2OMcZCsrbdkccTw5FXjNDLo5OuqSHyHZfwweGsDWZwDJ2+gONyNAbazZclobMirACLw0lk8WVxIqxA==",
-      "dependencies": [
-        "@csstools/css-calc",
-        "@csstools/css-color-parser",
-        "@csstools/css-parser-algorithms",
-        "@csstools/css-tokenizer",
-        "lru-cache"
-      ]
-    },
-    "@babel/generator@7.26.9": {
-      "integrity": "sha512-kEWdzjOAUMW4hAyrzJ0ZaTOu9OmpyDIQicIh0zg0EEcEkYXZb2TjtBhnHi2ViX7PKwZqF4xwqfAm299/QMP3lg==",
-      "dependencies": [
-        "@babel/parser",
-        "@babel/types",
-        "@jridgewell/gen-mapping",
-        "@jridgewell/trace-mapping",
-        "jsesc"
-      ]
-    },
-    "@babel/helper-string-parser@7.25.9": {
-      "integrity": "sha512-4A/SCr/2KLd5jrtOMFzaKjVtAei3+2r/NChoBNoZ3EyP/+GlhoaEGoWOZUmFmoITP7zOJyHIMm+DYRd8o3PvHA=="
-    },
-    "@babel/helper-validator-identifier@7.25.9": {
-      "integrity": "sha512-Ed61U6XJc3CVRfkERJWDz4dJwKe7iLmmJsbOGu9wSloNSFttHV0I8g6UAgb7qnK5ly5bGLPd4oXZlxCdANBOWQ=="
-    },
-    "@babel/parser@7.26.9": {
-      "integrity": "sha512-81NWa1njQblgZbQHxWHpxxCzNsa3ZwvFqpUg7P+NNUU6f3UU2jBEg4OlF/J6rl8+PQGh1q6/zWScd001YwcA5A==",
-      "dependencies": [
-        "@babel/types"
-      ]
-    },
-    "@babel/types@7.26.9": {
-      "integrity": "sha512-Y3IR1cRnOxOCDvMmNiym7XpXQ93iGDDPHx+Zj+NM+rg0fBaShfQLkg+hKPaZCEvg5N/LeCo4+Rj/i3FuJsIQaw==",
-      "dependencies": [
-        "@babel/helper-string-parser",
-        "@babel/helper-validator-identifier"
-      ]
-    },
-    "@csstools/color-helpers@5.0.2": {
-      "integrity": "sha512-JqWH1vsgdGcw2RR6VliXXdA0/59LttzlU8UlRT/iUUsEeWfYq8I+K0yhihEUTTHLRm1EXvpsCx3083EU15ecsA=="
-    },
-    "@csstools/css-calc@2.1.2_@csstools+css-parser-algorithms@3.0.4__@csstools+css-tokenizer@3.0.3_@csstools+css-tokenizer@3.0.3": {
-      "integrity": "sha512-TklMyb3uBB28b5uQdxjReG4L80NxAqgrECqLZFQbyLekwwlcDDS8r3f07DKqeo8C4926Br0gf/ZDe17Zv4wIuw==",
-      "dependencies": [
-        "@csstools/css-parser-algorithms",
-        "@csstools/css-tokenizer"
-      ]
-    },
-    "@csstools/css-color-parser@3.0.8_@csstools+css-parser-algorithms@3.0.4__@csstools+css-tokenizer@3.0.3_@csstools+css-tokenizer@3.0.3": {
-      "integrity": "sha512-pdwotQjCCnRPuNi06jFuP68cykU1f3ZWExLe/8MQ1LOs8Xq+fTkYgd+2V8mWUWMrOn9iS2HftPVaMZDaXzGbhQ==",
-      "dependencies": [
-        "@csstools/color-helpers",
-        "@csstools/css-calc",
-        "@csstools/css-parser-algorithms",
-        "@csstools/css-tokenizer"
-      ]
-    },
-    "@csstools/css-parser-algorithms@3.0.4_@csstools+css-tokenizer@3.0.3": {
-      "integrity": "sha512-Up7rBoV77rv29d3uKHUIVubz1BTcgyUK72IvCQAbfbMv584xHcGKCKbWh7i8hPrRJ7qU4Y8IO3IY9m+iTB7P3A==",
-      "dependencies": [
-        "@csstools/css-tokenizer"
-      ]
-    },
-    "@csstools/css-tokenizer@3.0.3": {
-      "integrity": "sha512-UJnjoFsmxfKUdNYdWgOB0mWUypuLvAfQPH1+pyvRJs6euowbFkFC6P13w1l8mJyi3vxYMxc9kld5jZEGRQs6bw=="
-    },
-    "@jridgewell/gen-mapping@0.3.8": {
-      "integrity": "sha512-imAbBGkb+ebQyxKgzv5Hu2nmROxoDOXHh80evxdoXNOrvAnVx7zimzc1Oo5h9RlfV4vPXaE2iM5pOFbvOCClWA==",
-      "dependencies": [
-        "@jridgewell/set-array",
-        "@jridgewell/sourcemap-codec",
-        "@jridgewell/trace-mapping"
-      ]
-    },
-    "@jridgewell/resolve-uri@3.1.2": {
-      "integrity": "sha512-bRISgCIjP20/tbWSPWMEi54QVPRZExkuD9lJL+UIxUKtwVJA8wW1Trb1jMs1RFXo1CBTNZ/5hpC9QvmKWdopKw=="
-    },
-    "@jridgewell/set-array@1.2.1": {
-      "integrity": "sha512-R8gLRTZeyp03ymzP/6Lil/28tGeGEzhx1q2k703KGWRAI1VdvPIXdG70VJc2pAMw3NA6JKL5hhFu1sJX0Mnn/A=="
-    },
-    "@jridgewell/sourcemap-codec@1.5.0": {
-      "integrity": "sha512-gv3ZRaISU3fjPAgNsriBRqGWQL6quFx04YMPW/zD8XMLsU32mhCCbfbO6KZFLjvYpCZ8zyDEgqsgf+PwPaM7GQ=="
-    },
-    "@jridgewell/trace-mapping@0.3.25": {
-      "integrity": "sha512-vNk6aEwybGtawWmy/PzwnGDOjCkLWSD2wqvjGGAgOAwCGWySYXfYoxt00IJkTF+8Lb57DwOb3Aa0o9CApepiYQ==",
-      "dependencies": [
-        "@jridgewell/resolve-uri",
-        "@jridgewell/sourcemap-codec"
-      ]
-    },
-    "@opentelemetry/api@1.9.0": {
-      "integrity": "sha512-3giAOQvZiH5F9bMlMiv8+GSPMeqg0dbaeo58/0SlA9sxSqZhnUtxzX9/2FzyhS9sWQf5S0GJE0AKBrFqjpeYcg=="
-    },
-    "@types/diff-match-patch@1.0.36": {
-      "integrity": "sha512-xFdR6tkm0MWvBfO8xXCSsinYxHcqkQUlcHeSpMC2ukzOb6lwQAfDmW+Qt0AvlGd8HpsS28qKsB+oPeJn9I39jg=="
-    },
     "@types/hast@3.0.4": {
       "integrity": "sha512-WPs+bbQw5aCj+x6laNGWLH3wviHtoCv/P3+otBhbOhJgG8qtpdAMlTCxLtsTWA7LH1Oh/bFCHsBn0TPS5m30EQ==",
       "dependencies": [
         "@types/unist"
       ]
     },
-    "@types/jsdom@21.1.7": {
-      "integrity": "sha512-yOriVnggzrnQ3a9OKOCxaVuSug3w3/SbOj5i7VwXWZEyUNl3bLF9V3MfxGbZKuwqJOQyRfqXyROBB1CoZLFWzA==",
-      "dependencies": [
-        "@types/node@22.12.0",
-        "@types/tough-cookie",
-        "parse5"
-      ]
-    },
-    "@types/node-fetch@2.6.12": {
-      "integrity": "sha512-8nneRWKCg3rMtF69nLQJnOYUcbafYeFSjqkw3jCRLsqkWFlHaoQrr5mXmofFGOx3DKn7UfmBMyov8ySvLRVldA==",
-      "dependencies": [
-        "@types/node@22.12.0",
-        "form-data"
-      ]
-    },
-    "@types/node@18.19.83": {
-      "integrity": "sha512-D69JeR5SfFS5H6FLbUaS0vE4r1dGhmMBbG4Ed6BNS4wkDK8GZjsdCShT5LCN59vOHEUHnFCY9J4aclXlIphMkA==",
-      "dependencies": [
-        "undici-types@5.26.5"
-      ]
-    },
-    "@types/node@22.12.0": {
-      "integrity": "sha512-Fll2FZ1riMjNmlmJOdAyY5pUbkftXslB5DgEzlIuNaiWhXd00FhWxVC/r4yV/4wBb9JfImTu+jiSvXTkJ7F/gA==",
-      "dependencies": [
-        "undici-types@6.20.0"
-      ]
-    },
-    "@types/parse-gitignore@1.0.2": {
-      "integrity": "sha512-AQwj+lNTWI7y1kkMe8qLByiToXoXs/du70qGFIHJZaJUVrF5jB8QzvWmLyR1VWYqRagpY8ABrqAjs7uHsJnVBQ==",
-      "dependencies": [
-        "@types/node@22.12.0"
-      ]
-    },
-    "@types/tough-cookie@4.0.5": {
-      "integrity": "sha512-/Ad8+nIOV7Rl++6f1BdKxFSMgmoqEoYbHRpPcx3JEfv8VRsQe9Z4mCXeJBzxs7mbHY/XOZZuXlRNfhpVPbs6ZA=="
-    },
     "@types/unist@3.0.3": {
       "integrity": "sha512-ko/gIFJRv177XgZsZcBwnqJN5x/Gien8qNOn0D5bQU/zAzVf9Zt3BlcUiLqhV9y4ARk0GbT3tnUiPNgnTXzc/Q=="
     },
-    "@valtown/sdk@0.31.0": {
-      "integrity": "sha512-iApxp7DqU+Qig8BFSlvEgDSPK+LHD1U2b8UaKsf4gTbkLWXi58lwVR+F9e6C834WM5xBj9kOnZJ7wPaQRnGEpw==",
-      "dependencies": [
-        "@types/node@18.19.83",
-        "@types/node-fetch",
-        "abort-controller",
-        "agentkeepalive",
-        "form-data-encoder",
-        "formdata-node",
-        "node-fetch"
-      ]
-    },
-    "abort-controller@3.0.0": {
-      "integrity": "sha512-h8lQ8tacZYnR3vNQTgibj+tODHI5/+l06Au2Pcriv/Gmet0eaj4TwWH41sO9wnHDiQsEj19q0drzdWdeAHtweg==",
-      "dependencies": [
-        "event-target-shim"
-      ]
-    },
-    "agent-base@7.1.3": {
-      "integrity": "sha512-jRR5wdylq8CkOe6hei19GGZnxM6rBGwFl3Bg0YItGDimvjGtAvdZk4Pu6Cl4u4Igsws4a1fd1Vq3ezrhn4KmFw=="
-    },
-    "agentkeepalive@4.6.0": {
-      "integrity": "sha512-kja8j7PjmncONqaTsB8fQ+wE2mSU2DJ9D4XKoJ5PFWIdRMa6SLSN1ff4mOr4jCbfRSsxR4keIiySJU0N9T5hIQ==",
-      "dependencies": [
-        "humanize-ms"
-      ]
-    },
-    "ai@4.2.1_zod@3.24.2": {
-      "integrity": "sha512-i+/inzhpukqOfx2PvL4+gyXCgF3SahHSHzGRHAyGABORKn1790L8eGNtaSTMn//7ViZnxTMwZFV1pPeUZT4JgQ==",
-      "dependencies": [
-        "@ai-sdk/provider",
-        "@ai-sdk/provider-utils",
-        "@ai-sdk/react",
-        "@ai-sdk/ui-utils",
-        "@opentelemetry/api",
-        "eventsource-parser",
-        "jsondiffpatch",
-        "zod"
-      ]
-    },
-    "anafanafo@2.0.0": {
-      "integrity": "sha512-Nlfq7NC4AOkTJerWRIZcOAiMNtIDVIGWGvQ98O7Jl6Kr2Dk0dX5u4MqN778kSRTy5KRqchpLdF2RtLFEz9FVkQ==",
-      "dependencies": [
-        "char-width-table-consumer"
-      ]
-    },
     "ansi-regex@6.1.0": {
       "integrity": "sha512-7HSX4QQb4CspciLpVFwyRe79O3xsIZDDLER21kERQ71oaPodF8jL725AgJMFAYbooIqolJoRLuM81SpeUkpkvA=="
     },
-    "asynckit@0.4.0": {
-      "integrity": "sha512-Oei9OH4tRh0YqU3GxhX79dM/mwVgvbZJaSNaRk+bshkj0S5cfHcgYakreBjrHwatXKbz+IoIdYLxrKim2MjW0Q=="
-    },
-    "badge-maker@4.1.0": {
-      "integrity": "sha512-qYImXoz0WZRMaauqSMo6QNurKp26K3RcOhefuGfno50xmAzHEJsgHbP4gnHs6Ps53KgQgFi4MJKB6Rq8H7siww==",
-      "dependencies": [
-        "anafanafo",
-        "css-color-converter"
-      ]
-    },
-    "binary-search@1.3.6": {
-      "integrity": "sha512-nbE1WxOTTrUWIfsfZ4aHGYu5DOuNkbxGokjV6Z2kxfJK3uaAb8zNK1muzOeipoLHZjInT4Br88BHpzevc681xA=="
-    },
     "bundle-name@4.1.0": {
       "integrity": "sha512-tjwM5exMg6BGRI+kNmTntNsvdZS1X8BFYS6tnJ2hdH0kVxM6/eVZ2xy+FqStSWvYmtfFMDLIxurorHwDKfDz5Q==",
       "dependencies": [
         "run-applescript"
       ]
     },
-    "call-bind-apply-helpers@1.0.2": {
-      "integrity": "sha512-Sp1ablJ0ivDkSzjcaJdxEunN5/XvksFJ2sMBFfq6x0ryhQV/2b/KwFe21cMpmHtPOSij8K99/wSfoEuTObmuMQ==",
-      "dependencies": [
-        "es-errors",
-        "function-bind"
-      ]
-    },
     "chalk@5.4.1": {
       "integrity": "sha512-zgVZuo2WcZgfUEmsn6eO3kINexW8RAE4maiQ8QNs8CtpPCSyMiYsULR3HQYkm3w8FIA3SberyMJMSldGsW+U3w=="
     },
-    "char-width-table-consumer@1.0.0": {
-      "integrity": "sha512-Fz4UD0LBpxPgL9i29CJ5O4KANwaMnX/OhhbxzvNa332h+9+nRKyeuLw4wA51lt/ex67+/AdsoBQJF3kgX2feYQ==",
-      "dependencies": [
-        "binary-search"
-      ]
-    },
-    "color-convert@0.5.3": {
-      "integrity": "sha512-RwBeO/B/vZR3dfKL1ye/vx8MHZ40ugzpyfeVG5GsiuGnrlMWe2o8wxBbLCpw9CsxV+wHuzYlCiWnybrIA0ling=="
-    },
-    "color-name@1.1.4": {
-      "integrity": "sha512-dOy+3AuW3a2wNbZHIuMZpTcgjGuLU/uBL/ubcZF9OXbDo8ff4O8yVp5Bf0efS8uEoYo5q4Fx7dY9OgQGXgAsQA=="
-    },
-    "combined-stream@1.0.8": {
-      "integrity": "sha512-FQN4MRfuJeHf7cBbBMJFXhKSDq+2kAArBlmRBvcvFE5BB1HZKXtSFASDhdlz9zOYwxh8lDdnvmMOe/+5cdoEdg==",
-      "dependencies": [
-        "delayed-stream"
-      ]
-    },
-    "css-color-converter@2.0.0": {
-      "integrity": "sha512-oLIG2soZz3wcC3aAl/7Us5RS8Hvvc6I8G8LniF/qfMmrm7fIKQ8RIDDRZeKyGL2SrWfNqYspuLShbnjBMVWm8g==",
-      "dependencies": [
-        "color-convert",
-        "color-name",
-        "css-unit-converter"
-      ]
-    },
-    "css-unit-converter@1.1.2": {
-      "integrity": "sha512-IiJwMC8rdZE0+xiEZHeru6YoONC4rfPMqGm2W85jMIbkFvv5nFTwJVFHam2eFrN6txmoUYFAFXiv8ICVeTO0MA=="
-    },
-    "cssstyle@4.3.0": {
-      "integrity": "sha512-6r0NiY0xizYqfBvWp1G7WXJ06/bZyrk7Dc6PHql82C/pKGUTKu4yAX4Y8JPamb1ob9nBKuxWzCGTRuGwU3yxJQ==",
-      "dependencies": [
-        "@asamuzakjp/css-color",
-        "rrweb-cssom"
-      ]
-    },
-    "data-urls@5.0.0": {
-      "integrity": "sha512-ZYP5VBHshaDAiVZxjbRVcFJpc+4xGgT0bK3vzy1HLN8jTO975HEbuYzZJcHoQEY5K1a0z8YayJkyVETa08eNTg==",
-      "dependencies": [
-        "whatwg-mimetype",
-        "whatwg-url@14.2.0"
-      ]
-    },
-    "debug@4.4.0": {
-      "integrity": "sha512-6WTZ/IxCY/T6BALoZHaE4ctp9xm+Z5kY/pzYaCHRFeyVhojxlrm+46y68HA6hr0TcwEssoxNiDEUJQjfPZ/RYA==",
-      "dependencies": [
-        "ms"
-      ]
-    },
-    "decimal.js@10.5.0": {
-      "integrity": "sha512-8vDa8Qxvr/+d94hSh5P3IJwI5t8/c0KsMp+g8bNw9cY2icONa5aPfvKeieW1WlG0WQYwwhJ7mjui2xtiePQSXw=="
-    },
     "default-browser-id@5.0.0": {
       "integrity": "sha512-A6p/pu/6fyBcA1TRz/GqWYPViplrftcW2gZC9q79ngNCKAeR/X3gcEdXQHl4KNXV+3wgIJ1CPkJQ3IHM6lcsyA=="
     },
@@ -534,9 +210,6 @@
     "define-lazy-prop@3.0.0": {
       "integrity": "sha512-N+MeXYoqr3pOgn8xfyRPREN7gHakLYjhsHhWGT3fWAiL4IkAt0iDw14QiiEm2bE30c5XX5q0FtAA3CK5f9/BUg=="
     },
-    "delayed-stream@1.0.0": {
-      "integrity": "sha512-ZySD7Nf91aLB0RxL4KGrKHBXl7Eds1DAmEdcoVawXnLD7SDhpNgtuII2aAkg7a7QS41jxPSZ17p4VdGnMHk3MQ=="
-    },
     "dequal@2.0.3": {
       "integrity": "sha512-0je+qPKHEMohvfRTCEo3CrPG6cAzAYgmzKyxRiYSSDkS6eGJdyVJm7WaYA5ECaAD9wLB2T4EEeymA5aFVcYXCA=="
     },
@@ -544,17 +217,6 @@
       "integrity": "sha512-RWmIqhcFf1lRYBvNmr7qTNuyCt/7/ns2jbpp1+PalgE/rDQcBT0fioSMUpJ93irlUhC5hrg4cYqe6U+0ImW0rA==",
       "dependencies": [
         "dequal"
-      ]
-    },
-    "diff-match-patch@1.0.5": {
-      "integrity": "sha512-IayShXAgj/QMXgB0IWmKx+rOPuGMhqm5w6jvFxmVenXKIzRqTAAsbBPT3kWQeGANj3jGgvcvv4yK6SxqYmikgw=="
-    },
-    "dunder-proto@1.0.1": {
-      "integrity": "sha512-KIN/nDJBQRcXw0MLVhZE9iQHmG68qAVIBg9CqmUYjmQIhgij9U5MFvrqkUL5FbtyyzZuOeOt0zdeRe4UY7ct+A==",
-      "dependencies": [
-        "call-bind-apply-helpers",
-        "es-errors",
-        "gopd"
       ]
     },
     "emphasize@7.0.0": {
@@ -566,139 +228,12 @@
         "lowlight"
       ]
     },
-    "entities@4.5.0": {
-      "integrity": "sha512-V0hjH4dGPh9Ao5p0MoRY6BVqtwCjhz6vI5LT8AJ55H+4g9/4vbHx1I54fS0XuclLhDHArPQCiMjDxjaL8fPxhw=="
-    },
-    "es-define-property@1.0.1": {
-      "integrity": "sha512-e3nRfgfUZ4rNGL232gUgX06QNyyez04KdjFrF+LTRoOXmrOgFKDg4BCdsjW8EnT69eqdYGmRpJwiPVYNrCaW3g=="
-    },
-    "es-errors@1.3.0": {
-      "integrity": "sha512-Zf5H2Kxt2xjTvbJvP2ZWLEICxA6j+hAmMzIlypy4xcBg1vKVnx89Wy0GbS+kf5cwCVFFzdCFh2XSCFNULS6csw=="
-    },
-    "es-object-atoms@1.1.1": {
-      "integrity": "sha512-FGgH2h8zKNim9ljj7dankFPcICIK9Cp5bm+c2gQSYePhpaG5+esrLODihIorn+Pe6FGJzWhXQotPv73jTaldXA==",
-      "dependencies": [
-        "es-errors"
-      ]
-    },
-    "es-set-tostringtag@2.1.0": {
-      "integrity": "sha512-j6vWzfrGVfyXxge+O0x5sh6cvxAog0a/4Rdd2K36zCMV5eJ+/+tOAngRO8cODMNWbVRdVlmGZQL2YS3yR8bIUA==",
-      "dependencies": [
-        "es-errors",
-        "get-intrinsic",
-        "has-tostringtag",
-        "hasown"
-      ]
-    },
-    "event-target-shim@5.0.1": {
-      "integrity": "sha512-i/2XbnSz/uxRCU6+NdVJgKWDTM427+MqYbkQzD321DuCQJUqOuJKIA0IM2+W2xtYHdKOmZ4dR6fExsd4SXL+WQ=="
-    },
-    "eventsource-parser@3.0.0": {
-      "integrity": "sha512-T1C0XCUimhxVQzW4zFipdx0SficT651NnkR0ZSH3yQwh+mFMdLfgjABVi4YtMTtaL4s168593DaoaRLMqryavA=="
-    },
-    "form-data-encoder@1.7.2": {
-      "integrity": "sha512-qfqtYan3rxrnCk1VYaA4H+Ms9xdpPqvLZa6xmMgFvhO32x7/3J/ExcTd6qpxM0vH2GdMI+poehyBZvqfMTto8A=="
-    },
-    "form-data@4.0.2": {
-      "integrity": "sha512-hGfm/slu0ZabnNt4oaRZ6uREyfCj6P4fT/n6A1rGV+Z0VdGXjfOhVUpkn6qVQONHGIFwmveGXyDs75+nr6FM8w==",
-      "dependencies": [
-        "asynckit",
-        "combined-stream",
-        "es-set-tostringtag",
-        "mime-types"
-      ]
-    },
-    "formdata-node@4.4.1": {
-      "integrity": "sha512-0iirZp3uVDjVGt9p49aTaqjk84TrglENEDuqfdlZQ1roC9CWlPk6Avf8EEnZNcAqPonwkG35x4n3ww/1THYAeQ==",
-      "dependencies": [
-        "node-domexception",
-        "web-streams-polyfill"
-      ]
-    },
-    "function-bind@1.1.2": {
-      "integrity": "sha512-7XHNxH7qX9xG5mIwxkhumTox/MIRNcOgDrxWsMt2pAr23WHp6MrRlN7FBSFpCpr+oVO0F744iUgR82nJMfG2SA=="
-    },
-    "get-intrinsic@1.3.0": {
-      "integrity": "sha512-9fSjSaos/fRIVIp+xSJlE6lfwhES7LNtKaCBIamHsjr2na1BiABJPo0mOjjz8GJDURarmCPGqaiVg5mfjb98CQ==",
-      "dependencies": [
-        "call-bind-apply-helpers",
-        "es-define-property",
-        "es-errors",
-        "es-object-atoms",
-        "function-bind",
-        "get-proto",
-        "gopd",
-        "has-symbols",
-        "hasown",
-        "math-intrinsics"
-      ]
-    },
-    "get-proto@1.0.1": {
-      "integrity": "sha512-sTSfBjoXBp89JvIKIefqw7U2CCebsc74kiY6awiGogKtoSGbgjYE/G/+l9sF3MWFPNc9IcoOC4ODfKHfxFmp0g==",
-      "dependencies": [
-        "dunder-proto",
-        "es-object-atoms"
-      ]
-    },
-    "gopd@1.2.0": {
-      "integrity": "sha512-ZUKRh6/kUFoAiTAtTYPZJ3hw9wNxx+BIBOijnlG9PnrJsCcSjs1wyyD6vJpaYtgnzDrKYRSqf3OO6Rfa93xsRg=="
-    },
-    "has-symbols@1.1.0": {
-      "integrity": "sha512-1cDNdwJ2Jaohmb3sg4OmKaMBwuC48sYni5HUw2DvsC8LjGTLK9h+eb1X6RyuOHe4hT0ULCW68iomhjUoKUqlPQ=="
-    },
-    "has-tostringtag@1.0.2": {
-      "integrity": "sha512-NqADB8VjPFLM2V0VvHUewwwsw0ZWBaIdgo+ieHtK3hasLz4qeCRjYcqfB6AQrBggRKppKF8L52/VqdVsO47Dlw==",
-      "dependencies": [
-        "has-symbols"
-      ]
-    },
-    "hasown@2.0.2": {
-      "integrity": "sha512-0hJU9SCPvmMzIBdZFqNPXWa6dqh7WdH0cII9y+CyS8rG3nL48Bclra9HmKhVVUHyPWNH5Y7xDwAB7bfgSjkUMQ==",
-      "dependencies": [
-        "function-bind"
-      ]
-    },
     "highlight.js@11.11.1": {
       "integrity": "sha512-Xwwo44whKBVCYoliBQwaPvtd/2tYFkRQtXDWj1nackaV2JPXx3L0+Jvd8/qCJ2p+ML0/XVkJ2q+Mr+UVdpJK5w=="
     },
     "highlight.js@11.9.0": {
       "integrity": "sha512-fJ7cW7fQGCYAkgv4CPfwFHrfd/cLS4Hau96JuJ+ZTOWhjnhoeN1ub1tFmALm/+lW5z4WCAuAV9bm05AP0mS6Gw=="
     },
-    "hono@4.7.5": {
-      "integrity": "sha512-fDOK5W2C1vZACsgLONigdZTRZxuBqFtcKh7bUQ5cVSbwI2RWjloJDcgFOVzbQrlI6pCmhlTsVYZ7zpLj4m4qMQ=="
-    },
-    "html-encoding-sniffer@4.0.0": {
-      "integrity": "sha512-Y22oTqIU4uuPgEemfz7NDJz6OeKf12Lsu+QC+s3BVpda64lTiMYCyGwg5ki4vFxkMwQdeZDl2adZoqUgdFuTgQ==",
-      "dependencies": [
-        "whatwg-encoding"
-      ]
-    },
-    "http-proxy-agent@7.0.2": {
-      "integrity": "sha512-T1gkAiYYDWYx3V5Bmyu7HcfcvL7mUrTWiM6yOfa3PIphViJ/gFPbvidQ+veqSOHci/PxBcDabeUNCzpOODJZig==",
-      "dependencies": [
-        "agent-base",
-        "debug"
-      ]
-    },
-    "https-proxy-agent@7.0.6": {
-      "integrity": "sha512-vK9P5/iUfdl95AI+JVyUuIcVtd4ofvtrOr3HNtM2yxC9bnMbEdp3x01OhQNnjb8IJYi38VlTE3mBXwcfvywuSw==",
-      "dependencies": [
-        "agent-base",
-        "debug"
-      ]
-    },
-    "humanize-ms@1.2.1": {
-      "integrity": "sha512-Fl70vYtsAFb/C06PTS9dZBo7ihau+Tu/DNCk/OyHhea07S+aeMWpFFkUaXRa8fI+ScZbEI8dfSxwY7gxZ9SAVQ==",
-      "dependencies": [
-        "ms"
-      ]
-    },
-    "iconv-lite@0.6.3": {
-      "integrity": "sha512-4fCk79wshMdzMp2rH06qWrJE4iolqLhCUH+OiuIgU++RB0+94NlDL81atO7GX55uUKueo0txHNtvEyI6D7WdMw==",
-      "dependencies": [
-        "safer-buffer"
-      ]
-    },
     "is-docker@3.0.0": {
       "integrity": "sha512-eljcgEDlEns/7AXFosB5K/2nCM4P7FQPkGc/DWLy5rmFEWvZayGrik1d9/QIY5nJ4f9YsVvBkA6kJpHn9rISdQ=="
     },
@@ -708,53 +243,10 @@
         "is-docker"
       ]
     },
-    "is-potential-custom-element-name@1.0.1": {
-      "integrity": "sha512-bCYeRA2rVibKZd+s2625gGnGF/t7DSqDs4dP7CrLA1m7jKWz6pps0LpYLJN8Q64HtmPKJ1hrN3nzPNKFEKOUiQ=="
-    },
     "is-wsl@3.1.0": {
       "integrity": "sha512-UcVfVfaK4Sc4m7X3dUSoHoozQGBEFeDC+zVo06t98xe8CzHSZZBekNXH+tu0NalHolcJ/QAGqS46Hef7QXBIMw==",
       "dependencies": [
         "is-inside-container"
-      ]
-    },
-    "jsdom@26.0.0": {
-      "integrity": "sha512-BZYDGVAIriBWTpIxYzrXjv3E/4u8+/pSG5bQdIYCbNCGOvsPkDQfTVLAIXAf9ETdCpduCVTkDe2NNZ8NIwUVzw==",
-      "dependencies": [
-        "cssstyle",
-        "data-urls",
-        "decimal.js",
-        "form-data",
-        "html-encoding-sniffer",
-        "http-proxy-agent",
-        "https-proxy-agent",
-        "is-potential-custom-element-name",
-        "nwsapi",
-        "parse5",
-        "rrweb-cssom",
-        "saxes",
-        "symbol-tree",
-        "tough-cookie",
-        "w3c-xmlserializer",
-        "webidl-conversions@7.0.0",
-        "whatwg-encoding",
-        "whatwg-mimetype",
-        "whatwg-url@14.2.0",
-        "ws",
-        "xml-name-validator"
-      ]
-    },
-    "jsesc@3.1.0": {
-      "integrity": "sha512-/sM3dO2FOzXjKQhJuo0Q173wf2KOo8t4I8vHy6lF9poUp7bKT0/NHE8fPX23PwfhnykfqnC2xRxOnVw5XuGIaA=="
-    },
-    "json-schema@0.4.0": {
-      "integrity": "sha512-es94M3nTIfsEPisRafak+HDLfHXnKBhV3vU5eqPcS3flIWqcxJWgXHXiey3YrpaNsanY5ei1VoYEbOzijuq9BA=="
-    },
-    "jsondiffpatch@0.6.0": {
-      "integrity": "sha512-3QItJOXp2AP1uv7waBkao5nCvhEv+QmJAd38Ybq7wNI74Q+BBmnLn4EDKz6yI9xGAIQoUF87qHt+kc1IVxB4zQ==",
-      "dependencies": [
-        "@types/diff-match-patch",
-        "chalk",
-        "diff-match-patch"
       ]
     },
     "lowlight@3.1.0": {
@@ -764,39 +256,6 @@
         "devlop",
         "highlight.js@11.9.0"
       ]
-    },
-    "lru-cache@10.4.3": {
-      "integrity": "sha512-JNAzZcXrCt42VGLuYz0zfAzDfAvJWW6AfYlDBQyDV5DClI2m5sAmK+OIO7s59XfsRsWHp02jAJrRadPRGTt6SQ=="
-    },
-    "math-intrinsics@1.1.0": {
-      "integrity": "sha512-/IXtbwEk5HTPyEwyKX6hGkYXxM9nbj64B+ilVJnC/R6B0pH5G4V3b0pVbL7DBj4tkhBAppbQUlf6F6Xl9LHu1g=="
-    },
-    "mime-db@1.52.0": {
-      "integrity": "sha512-sPU4uV7dYlvtWJxwwxHD0PuihVNiE7TyAbQ5SWxDCB9mUYvOgroQOwYQQOKPJ8CIbE+1ETVlOoK1UC2nU3gYvg=="
-    },
-    "mime-types@2.1.35": {
-      "integrity": "sha512-ZDY+bPm5zTTF+YpCrAU9nK0UgICYPT0QtT1NZWFv4s++TNkcgVaT0g6+4R2uI4MjQjzysHB1zxuWL50hzaeXiw==",
-      "dependencies": [
-        "mime-db"
-      ]
-    },
-    "ms@2.1.3": {
-      "integrity": "sha512-6FlzubTLZG3J2a/NVCAleEhjzq5oxgHyaCU9yYXvcLsvoVaHJq/s5xXI6/XXP6tz7R9xAOtHnSO/tXtF3WRTlA=="
-    },
-    "nanoid@3.3.8": {
-      "integrity": "sha512-WNLf5Sd8oZxOm+TzppcYk8gVOgP+l58xNy58D0nbUnOxOWRWvlcCV4kUF7ltmI6PsrLl/BgKEyS4mqsGChFN0w=="
-    },
-    "node-domexception@1.0.0": {
-      "integrity": "sha512-/jKZoMpw0F8GRwl4/eLROPA3cfcXtLApP0QzLmUT/HuPCZWyB7IY9ZrMeKw2O/nFIqPQB3PVM9aYm0F312AXDQ=="
-    },
-    "node-fetch@2.7.0": {
-      "integrity": "sha512-c4FRfUm/dbcWZ7U+1Wq0AwCyFL+3nt2bEw05wfxSz+DWpWsitgmSgYmy2dQdWyKC1694ELPqMs/YzUSNozLt8A==",
-      "dependencies": [
-        "whatwg-url@5.0.0"
-      ]
-    },
-    "nwsapi@2.2.19": {
-      "integrity": "sha512-94bcyI3RsqiZufXjkr3ltkI86iEl+I7uiHVDtcq9wJUTwYQJ5odHDeSzkkrRzi80jJ8MaeZgqKjH1bAWAFw9bA=="
     },
     "open@10.1.0": {
       "integrity": "sha512-mnkeQ1qP5Ue2wd+aivTD3NHd/lZ96Lu0jgf0pwktLPtx6cTZiH7tyeGRRHs0zX0rbrahXPnXlUnbeXyaBBuIaw==",
@@ -807,159 +266,17 @@
         "is-wsl"
       ]
     },
-    "parse-ms@4.0.0": {
-      "integrity": "sha512-TXfryirbmq34y8QBwgqCVLi+8oA3oWx2eAnSn62ITyEhEYaWRlVZ2DvMM9eZbMs/RfxPu/PK/aBLyGj4IrqMHw=="
-    },
-    "parse5@7.2.1": {
-      "integrity": "sha512-BuBYQYlv1ckiPdQi/ohiivi9Sagc9JG+Ozs0r7b/0iK3sKmrb0b9FdWdBbOdx6hBCM/F9Ir82ofnBhtZOjCRPQ==",
-      "dependencies": [
-        "entities"
-      ]
-    },
-    "preact-render-to-string@6.5.13_preact@10.26.4": {
-      "integrity": "sha512-iGPd+hKPMFKsfpR2vL4kJ6ZPcFIoWZEcBf0Dpm3zOpdVvj77aY8RlLiQji5OMrngEyaxGogeakTb54uS2FvA6w==",
-      "dependencies": [
-        "preact"
-      ]
-    },
-    "preact@10.26.4": {
-      "integrity": "sha512-KJhO7LBFTjP71d83trW+Ilnjbo+ySsaAgCfXOXUlmGzJ4ygYPWmysm77yg4emwfmoz3b22yvH5IsVFHbhUaH5w=="
-    },
-    "pretty-ms@9.2.0": {
-      "integrity": "sha512-4yf0QO/sllf/1zbZWYnvWw3NxCQwLXKzIj0G849LSufP15BXKM0rbD2Z3wVnkMfjdn/CB0Dpp444gYAACdsplg==",
-      "dependencies": [
-        "parse-ms"
-      ]
-    },
-    "punycode@2.3.1": {
-      "integrity": "sha512-vYt7UD1U9Wg6138shLtLOvdAu+8DsC/ilFtEVHcH+wydcSpNE20AfSOduf6MkRFahL5FY7X1oU7nKVZFtfq8Fg=="
-    },
-    "react@19.0.0": {
-      "integrity": "sha512-V8AVnmPIICiWpGfm6GLzCR/W5FXLchHop40W4nXBmdlEceh16rCN8O8LNWm5bh5XUX91fh7KpA+W0TgMKmgTpQ=="
-    },
-    "rrweb-cssom@0.8.0": {
-      "integrity": "sha512-guoltQEx+9aMf2gDZ0s62EcV8lsXR+0w8915TC3ITdn2YueuNjdAYh/levpU9nFaoChh9RUS5ZdQMrKfVEN9tw=="
-    },
     "run-applescript@7.0.0": {
       "integrity": "sha512-9by4Ij99JUr/MCFBUkDKLWK3G9HVXmabKz9U5MlIAIuvuzkiOicRYs8XJLxX+xahD+mLiiCYDqF9dKAgtzKP1A=="
     },
-    "safer-buffer@2.1.2": {
-      "integrity": "sha512-YZo3K82SD7Riyi0E1EQPojLz7kpepnSQI9IyPbHHg1XXXevb5dJI7tpyN2ADxGcQbHG7vcyRHk0cbwqcQriUtg=="
-    },
-    "saxes@6.0.0": {
-      "integrity": "sha512-xAg7SOnEhrm5zI3puOOKyy1OMcMlIJZYNJY7xLBwSze0UjhPLnWfj2GF2EpT0jmzaJKIWKHLsaSSajf35bcYnA==",
-      "dependencies": [
-        "xmlchars"
-      ]
-    },
-    "secure-json-parse@2.7.0": {
-      "integrity": "sha512-6aU+Rwsezw7VR8/nyvKTx8QpWH9FrcYiXXlqC4z5d5XQBDRqtbfsRjnwGyqbi3gddNtWHuEk9OANUotL26qKUw=="
-    },
     "strip-ansi@7.1.0": {
       "integrity": "sha512-iq6eVVI64nQQTRYq2KtEg2d2uU7LElhTJwsH4YzIHZshxlgZms/wIc4VoDQTlG/IvVIrBKG06CrZnp0qv7hkcQ==",
       "dependencies": [
         "ansi-regex"
       ]
     },
-    "swr@2.3.3_react@19.0.0": {
-      "integrity": "sha512-dshNvs3ExOqtZ6kJBaAsabhPdHyeY4P2cKwRCniDVifBMoG/SVI7tfLWqPXriVspf2Rg4tPzXJTnwaihIeFw2A==",
-      "dependencies": [
-        "dequal",
-        "react",
-        "use-sync-external-store"
-      ]
-    },
-    "symbol-tree@3.2.4": {
-      "integrity": "sha512-9QNk5KwDF+Bvz+PyObkmSYjI5ksVUYtjW7AU22r2NKcfLJcXp96hkDWU3+XndOsUb+AQ9QhfzfCT2O+CNWT5Tw=="
-    },
-    "throttleit@2.1.0": {
-      "integrity": "sha512-nt6AMGKW1p/70DF/hGBdJB57B8Tspmbp5gfJ8ilhLnt7kkr2ye7hzD6NVG8GGErk2HWF34igrL2CXmNIkzKqKw=="
-    },
-    "tldts-core@6.1.84": {
-      "integrity": "sha512-NaQa1W76W2aCGjXybvnMYzGSM4x8fvG2AN/pla7qxcg0ZHbooOPhA8kctmOZUDfZyhDL27OGNbwAeig8P4p1vg=="
-    },
-    "tldts@6.1.84": {
-      "integrity": "sha512-aRGIbCIF3teodtUFAYSdQONVmDRy21REM3o6JnqWn5ZkQBJJ4gHxhw6OfwQ+WkSAi3ASamrS4N4nyazWx6uTYg==",
-      "dependencies": [
-        "tldts-core"
-      ]
-    },
-    "tough-cookie@5.1.2": {
-      "integrity": "sha512-FVDYdxtnj0G6Qm/DhNPSb8Ju59ULcup3tuJxkFb5K8Bv2pUXILbf0xZWU8PX8Ov19OXljbUyveOFwRMwkXzO+A==",
-      "dependencies": [
-        "tldts"
-      ]
-    },
-    "tr46@0.0.3": {
-      "integrity": "sha512-N3WMsuqV66lT30CrXNbEjx4GEwlow3v6rr4mCcv6prnfwhS01rkgyFdjPNBYd9br7LpXV1+Emh01fHnq2Gdgrw=="
-    },
-    "tr46@5.1.0": {
-      "integrity": "sha512-IUWnUK7ADYR5Sl1fZlO1INDUhVhatWl7BtJWsIhwJ0UAK7ilzzIa8uIqOO/aYVWHZPJkKbEL+362wrzoeRF7bw==",
-      "dependencies": [
-        "punycode"
-      ]
-    },
-    "undici-types@5.26.5": {
-      "integrity": "sha512-JlCMO+ehdEIKqlFxk6IfVoAUVmgz7cU7zD/h9XZ0qzeosSHmUJVOzSQvvYSYWXkFXC+IfLKSIffhv0sVZup6pA=="
-    },
-    "undici-types@6.20.0": {
-      "integrity": "sha512-Ny6QZ2Nju20vw1SRHe3d9jVu6gJ+4e3+MMpqu7pqE5HT6WsTSlce++GQmK5UXS8mzV8DSYHrQH+Xrf2jVcuKNg=="
-    },
-    "use-sync-external-store@1.4.0_react@19.0.0": {
-      "integrity": "sha512-9WXSPC5fMv61vaupRkCKCxsPxBocVnwakBEkMIHHpkTTg6icbJtg6jzgtLDm4bl3cSHAca52rYWih0k4K3PfHw==",
-      "dependencies": [
-        "react"
-      ]
-    },
-    "w3c-xmlserializer@5.0.0": {
-      "integrity": "sha512-o8qghlI8NZHU1lLPrpi2+Uq7abh4GGPpYANlalzWxyWteJOCsr/P+oPBA49TOLu5FTZO4d3F9MnWJfiMo4BkmA==",
-      "dependencies": [
-        "xml-name-validator"
-      ]
-    },
-    "web-streams-polyfill@4.0.0-beta.3": {
-      "integrity": "sha512-QW95TCTaHmsYfHDybGMwO5IJIM93I/6vTRk+daHTWFPhwh+C8Cg7j7XyKrwrj8Ib6vYXe0ocYNrmzY4xAAN6ug=="
-    },
-    "webidl-conversions@3.0.1": {
-      "integrity": "sha512-2JAn3z8AR6rjK8Sm8orRC0h/bcl/DqL7tRPdGZ4I1CjdF+EaMLmYxBHyXuKL849eucPFhvBoxMsflfOb8kxaeQ=="
-    },
-    "webidl-conversions@7.0.0": {
-      "integrity": "sha512-VwddBukDzu71offAQR975unBIGqfKZpM+8ZX6ySk8nYhVoo5CYaZyzt3YBvYtRtO+aoGlqxPg/B87NGVZ/fu6g=="
-    },
-    "whatwg-encoding@3.1.1": {
-      "integrity": "sha512-6qN4hJdMwfYBtE3YBTTHhoeuUrDBPZmbQaxWAqSALV/MeEnR5z1xd8UKud2RAkFoPkmB+hli1TZSnyi84xz1vQ==",
-      "dependencies": [
-        "iconv-lite"
-      ]
-    },
-    "whatwg-mimetype@4.0.0": {
-      "integrity": "sha512-QaKxh0eNIi2mE9p2vEdzfagOKHCcj1pJ56EEHGQOVxp8r9/iszLUUV7v89x9O1p/T+NlTM5W7jW6+cz4Fq1YVg=="
-    },
-    "whatwg-url@14.2.0": {
-      "integrity": "sha512-De72GdQZzNTUBBChsXueQUnPKDkg/5A5zp7pFDuQAj5UFoENpiACU0wlCvzpAGnTkj++ihpKwKyYewn/XNUbKw==",
-      "dependencies": [
-        "tr46@5.1.0",
-        "webidl-conversions@7.0.0"
-      ]
-    },
-    "whatwg-url@5.0.0": {
-      "integrity": "sha512-saE57nupxk6v3HY35+jzBwYa0rKSy0XR8JSxZPwgLr7ys0IBzhGviA1/TUGJLmSVqs8pb9AnvICXEuOHLprYTw==",
-      "dependencies": [
-        "tr46@0.0.3",
-        "webidl-conversions@3.0.1"
-      ]
-    },
     "word-wrap@1.2.5": {
       "integrity": "sha512-BN22B5eaMMI9UMtjrGd5g5eCYPpCPDUy0FJXbYsaT5zYxjFOckS53SQDE3pWkVoWpHXVb3BrYcEN4Twa55B5cA=="
-    },
-    "ws@8.18.1": {
-      "integrity": "sha512-RKW2aJZMXeMxVpnZ6bck+RswznaxmzdULiBr6KY7XkTnW8uvt0iT9H5DkHUChXrc+uurzwa0rVI16n/Xzjdz1w=="
-    },
-    "xml-name-validator@5.0.0": {
-      "integrity": "sha512-EvGK8EJ3DhaHfbRlETOWAS5pO9MZITeauHKJyb8wyajUfQUenkIg2MvLDTZ4T/TgIcm3HU0TFBgWWboAZ30UHg=="
-    },
-    "xmlchars@2.2.0": {
-      "integrity": "sha512-JZnDKK8B0RCDw84FNdDAIpZK+JuJw+s7Lz8nksI7SIuU3UXJJslUthsi+uWBUYOwPFwW7W7PRLRfUKpxjtjFCw=="
     },
     "zod-to-json-schema@3.24.5_zod@3.24.2": {
       "integrity": "sha512-/AuWwMP+YqiPbsJx5D6TfgRTc4kTLjsh5SOcd4bLsfUg2RcEXrFMJl1DGgdHy2aCfsIA/cr/1JM0xcB2GZji8g==",
@@ -977,22 +294,7 @@
       "integrity": "sha512-lY7CDW43ECgW9u1TcT3IoXHflywfVqDYze4waEz812jR/bZ8FHDsl7pFQoSZTz5N+2NqRXs8GBwnAwo3ZNxqhQ=="
     }
   },
-  "redirects": {
-    "https://esm.sh/@types/react-dom@~18.2.25/client.d.ts": "https://esm.sh/@types/react-dom@18.2.25/client.d.ts",
-    "https://esm.sh/@types/react@~18.2.79/index.d.ts": "https://esm.sh/@types/react@18.2.79/index.d.ts",
-    "https://esm.sh/@types/react@~18.2.79/jsx-runtime.d.ts": "https://esm.sh/@types/react@18.2.79/jsx-runtime.d.ts",
-    "https://esm.sh/preact/jsx-runtime": "https://esm.sh/preact@10.26.4/jsx-runtime"
-  },
   "remote": {
-    "https://deno.land/std@0.122.0/_util/assert.ts": "2f868145a042a11d5ad0a3c748dcf580add8a0dbc0e876eaa0026303a5488f58",
-    "https://deno.land/std@0.122.0/bytes/bytes_list.ts": "3bff6a09c72b2e0b1e92e29bd3b135053894196cca07a2bba842901073efe5cb",
-    "https://deno.land/std@0.122.0/bytes/equals.ts": "69f55fdbd45c71f920c1a621e6c0865dc780cd8ae34e0f5e55a9497b70c31c1b",
-    "https://deno.land/std@0.122.0/bytes/mod.ts": "fedb80b8da2e7ad8dd251148e65f92a04c73d6c5a430b7d197dc39588c8dda6f",
-    "https://deno.land/std@0.122.0/fmt/colors.ts": "8368ddf2d48dfe413ffd04cdbb7ae6a1009cf0dccc9c7ff1d76259d9c61a0621",
-    "https://deno.land/std@0.122.0/io/buffer.ts": "8f10342821b81990acf859cdccb4e4031c7c9187a0ffc3ed6b356ee29ecc6681",
-    "https://deno.land/std@0.122.0/streams/conversion.ts": "7ff9af42540063fa72003ab31a377ba9dde8532d43b16329b933c37a6d7aac5f",
-    "https://deno.land/std@0.122.0/testing/_diff.ts": "e6a10d2aca8d6c27a9c5b8a2dbbf64353874730af539707b5b39d4128140642d",
-    "https://deno.land/std@0.122.0/testing/asserts.ts": "e1e7325b449cc9c747c309690b22d8cf464e401f79f494ddb106e4842fdb4dda",
     "https://deno.land/std@0.134.0/_util/assert.ts": "e94f2eb37cebd7f199952e242c77654e43333c1ac4c5c700e929ea3aa5489f74",
     "https://deno.land/std@0.134.0/_util/os.ts": "49b92edea1e82ba295ec946de8ffd956ed123e2948d9bd1d3e901b04e4307617",
     "https://deno.land/std@0.134.0/path/_constants.ts": "df1db3ffa6dd6d1252cc9617e5d72165cd2483df90e93833e13580687b6083c3",
@@ -1004,45 +306,14 @@
     "https://deno.land/std@0.134.0/path/posix.ts": "663e4a6fe30a145f56aa41a22d95114c4c5582d8b57d2d7c9ed27ad2c47636bb",
     "https://deno.land/std@0.134.0/path/separator.ts": "fe1816cb765a8068afb3e8f13ad272351c85cbc739af56dacfc7d93d710fe0f9",
     "https://deno.land/std@0.134.0/path/win32.ts": "e7bdf63e8d9982b4d8a01ef5689425c93310ece950e517476e22af10f41a136e",
-    "https://deno.land/std@0.97.0/fmt/colors.ts": "db22b314a2ae9430ae7460ce005e0a7130e23ae1c999157e3bb77cf55800f7e4",
-    "https://deno.land/std@0.97.0/testing/_diff.ts": "961eaf6d9f5b0a8556c9d835bbc6fa74f5addd7d3b02728ba7936ff93364f7a3",
-    "https://deno.land/std@0.97.0/testing/asserts.ts": "341292d12eebc44be4c3c2ca101ba8b6b5859cef2fa69d50c217f9d0bfbcfd1f",
-    "https://deno.land/x/expect@v0.2.9/expect.ts": "128c60f94ff3f977e2a649463238e403f9bdb8e6ab77e65214c0236bd61b0111",
-    "https://deno.land/x/expect@v0.2.9/matchers.ts": "ba7360b73c5031a22449fa98eb4d5dbe7f256a88dd4c22ccae96dc6c01f0b19c",
-    "https://deno.land/x/expect@v0.2.9/mock.ts": "562d4b1d735d15b0b8e935f342679096b64fe452f86e96714fe8616c0c884914",
-    "https://deno.land/x/expect@v0.2.9/mod.ts": "0304d2430e1e96ba669a8495e24ba606dcc3d152e1f81aaa8da898cea24e36c2",
-    "https://deno.land/x/kia@0.4.1/deps.ts": "75da73e1fd9f18b9abbc0e615894aef9cafd8bcf81c5c6aab3be5986425474c4",
-    "https://deno.land/x/kia@0.4.1/kia.ts": "9eaaae34b1179a43251f4ced6b4b94b9d8100e587a95b8152f01b22fe52cbe84",
-    "https://deno.land/x/kia@0.4.1/mod.ts": "727b60e707c46429e40a2159ab73381245ef08a8e1e59e1e5a705745b99f4aec",
-    "https://deno.land/x/kia@0.4.1/spinners.ts": "26b63f964c745d6cc46e547d98352a4f64ae6d28400d35d9b77be7a5141db860",
-    "https://deno.land/x/kia@0.4.1/util.ts": "b7ac0962b5a39f666bad41c8b93efe1ea599fbac05ea9f65c0409926e8092618",
     "https://deno.land/x/os_paths@v7.2.0/dist/esm/lib/OSPaths.js": "db4f5f05765a1c862e7b1e0f0c293fc752e94e213eabff19f3c03af9b2164f98",
     "https://deno.land/x/os_paths@v7.2.0/src/mod.deno.ts": "5e34d7c1a033665276a1a06e3957a52218bf4711a801f38cf92978aacfad5666",
     "https://deno.land/x/os_paths@v7.2.0/src/platform-adapters/_base.ts": "ca9adf679709824e070631921932620ab4dc2a39fff9706f95592d1620e34dc6",
     "https://deno.land/x/os_paths@v7.2.0/src/platform-adapters/deno.deno.ts": "d184d709522bf2703dc12ff335eb6a10d758a3a5dd4d97524d2aef9d3d448c13",
-    "https://deno.land/x/xdg@v10.6.0/dist/esm/lib/XDG.js": "4c04a45149d66e4ca29ea914aac137e7b0f0b6a8ef431ffc63fef46bc3747064",
-    "https://deno.land/x/xdg@v10.6.0/src/mod.deno.ts": "e478cc109794bfc130ec81711f9a20d594e6fad848f796c68b75dbe510683c39",
-    "https://deno.land/x/xdg@v10.6.0/src/platform-adapters/_base.ts": "c79a7f0e5b1d77e23cbc6c782a02958573338e9dfa644a7aa5a1f7c402ff56ef",
-    "https://deno.land/x/xdg@v10.6.0/src/platform-adapters/deno.deno.ts": "5f5852dc4588c10ad8fd0450421fa728741838cf5839a209d53323ccc9ed4c00",
     "https://deno.land/x/xdg_portable@v10.6.0/dist/esm/lib/XDG.js": "4c04a45149d66e4ca29ea914aac137e7b0f0b6a8ef431ffc63fef46bc3747064",
     "https://deno.land/x/xdg_portable@v10.6.0/src/mod.deno.ts": "e478cc109794bfc130ec81711f9a20d594e6fad848f796c68b75dbe510683c39",
     "https://deno.land/x/xdg_portable@v10.6.0/src/platform-adapters/_base.ts": "c79a7f0e5b1d77e23cbc6c782a02958573338e9dfa644a7aa5a1f7c402ff56ef",
-    "https://deno.land/x/xdg_portable@v10.6.0/src/platform-adapters/deno.deno.ts": "5f5852dc4588c10ad8fd0450421fa728741838cf5839a209d53323ccc9ed4c00",
-    "https://esm.sh/@fiberplane/hono@0.4.4": "3144a8dce77b60b4b5a2b90b768196ae520b877778dcc896c516cc1f2d1aa749",
-    "https://esm.sh/@hono/swagger-ui@0.2.0": "6b4f102faf4484d64ad02f80099ae35d7cc07f16ec52f3a3d8d67a9fdeaa6430",
-    "https://esm.sh/@hono/zod-openapi@0.18.4": "8deed271944eed2e3f0eb9f6f4a22daf80cabd9c70fea64dc6bfafe7ab4c874d",
-    "https://esm.sh/hono@4.7.0/http-exception": "8154412ac5041f089ae052f2979c8834f213134168a0317f8fbe98e8ea1e6f9e",
-    "https://esm.sh/preact@10.26.4/jsx-runtime": "807e1b3ac46b2fb1446bc84a2a9bd5fd1f214f5e8138a0de486f847f62bd62e0",
-    "https://esm.sh/react-dom@18.2.0/client": "f43f7bb47905958ce487302ca818ba5a845a6029daa7ea22ef097a575b72045b",
-    "https://esm.sh/react@18.2.0": "fed8aeb7d240bb42a2167c9c7c6e842e128c7630cbcb08c4d61c9c1926f89c75",
-    "https://esm.sh/react@18.2.0/jsx-runtime": "0bb3cca902d25a6827ac8153c8038b637e21bd20180bd58e827515d67de80582",
-    "https://esm.sh/swagger-ui-dist@5.18.3": "407ccd36f6ed11bea5348477e6b9c2c2346656733fdaebd8f76a84bc65c78111",
-    "https://esm.sh/swagger-ui-dist@5.18.3/denonext/swagger-ui-dist.mjs": "a4bf83eae53ea962845d730c1c295df6416a13f9e95b5bf912efbdd8d366c8cf",
-    "https://esm.town/v/std/utils@64-main/file/index.ts": "48d7fe6b75f670e57290f7918b2011d3b91f1cf9532a6c1891de2802d846d4d6",
-    "https://esm.town/v/std/utils@64-main/index.ts": "3d060a58ccd352517da960077ffd78b80c1051ca2117cb37adbff0365cb45efb",
-    "https://esm.town/v/std/utils@64-main/parseImportMeta/project.ts": "82b6db6c4e4ab7aa7873ef47362812f405c321bd6386f58df10ed69384f5ae4d",
-    "https://esm.town/v/std/utils@64-main/serve-file/index.ts": "1386c1fe12e8e9a41e3561b0a1e55f332bc559fe98fa81f99434b4f642275cd4",
-    "https://esm.town/v/std/utils@64-main/test/index.tsx": "41fc8ccb29945e8cf65263dc61a6840decf9f62fb035be8d0651267ac84b573d"
+    "https://deno.land/x/xdg_portable@v10.6.0/src/platform-adapters/deno.deno.ts": "5f5852dc4588c10ad8fd0450421fa728741838cf5839a209d53323ccc9ed4c00"
   },
   "workspace": {
     "dependencies": [
@@ -1055,11 +326,8 @@
       "jsr:@jonasschiano/kia@0.0.120",
       "jsr:@std/assert@1",
       "jsr:@std/async@^1.0.11",
-<<<<<<< HEAD
+      "jsr:@std/cache@0.2",
       "jsr:@std/collections@^1.0.10",
-=======
-      "jsr:@std/cache@0.2",
->>>>>>> c915e9d6
       "jsr:@std/dotenv@~0.225.3",
       "jsr:@std/encoding@^1.0.7",
       "jsr:@std/fs@^1.0.13",
