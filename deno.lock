{
  "version": "4",
  "specifiers": {
    "jsr:@cliffy/ansi@^1.0.0-rc.7": "1.0.0-rc.7",
    "jsr:@cliffy/command@^1.0.0-rc.7": "1.0.0-rc.7",
    "jsr:@cliffy/flags@1.0.0-rc.7": "1.0.0-rc.7",
    "jsr:@cliffy/internal@1.0.0-rc.7": "1.0.0-rc.7",
    "jsr:@cliffy/table@1.0.0-rc.7": "1.0.0-rc.7",
    "jsr:@deno-library/logger@^1.1.9": "1.1.9",
    "jsr:@std/assert@*": "1.0.11",
    "jsr:@std/assert@1": "1.0.11",
    "jsr:@std/async@^1.0.11": "1.0.11",
    "jsr:@std/dotenv@~0.225.3": "0.225.3",
    "jsr:@std/encoding@^1.0.7": "1.0.7",
    "jsr:@std/encoding@~1.0.5": "1.0.7",
    "jsr:@std/fmt@1.0.3": "1.0.3",
    "jsr:@std/fmt@~1.0.2": "1.0.5",
    "jsr:@std/fs@*": "1.0.13",
    "jsr:@std/fs@^1.0.13": "1.0.13",
    "jsr:@std/fs@^1.0.6": "1.0.13",
    "jsr:@std/internal@^1.0.5": "1.0.5",
    "jsr:@std/io@~0.224.9": "0.224.9",
    "jsr:@std/path@*": "1.0.8",
    "jsr:@std/path@^1.0.8": "1.0.8",
    "jsr:@std/text@~1.0.7": "1.0.10",
    "jsr:@valtown/sdk@0.34": "0.34.0",
<<<<<<< HEAD
    "npm:create-vite@latest": "6.3.1",
=======
>>>>>>> efbc48cf
    "npm:emphasize@7": "7.0.0",
    "npm:highlight.js@^11.11.1": "11.11.1",
    "npm:zod@^3.24.2": "3.24.2"
  },
  "jsr": {
    "@cliffy/ansi@1.0.0-rc.7": {
      "integrity": "f71c921cce224c13d322e5cedba4f38e8f7354c7d855c9cb22729362a53f25aa",
      "dependencies": [
        "jsr:@cliffy/internal",
        "jsr:@std/encoding@~1.0.5",
        "jsr:@std/fmt@~1.0.2",
        "jsr:@std/io"
      ]
    },
    "@cliffy/command@1.0.0-rc.7": {
      "integrity": "1288808d7a3cd18b86c24c2f920e47a6d954b7e23cadc35c8cbd78f8be41f0cd",
      "dependencies": [
        "jsr:@cliffy/flags",
        "jsr:@cliffy/internal",
        "jsr:@cliffy/table",
        "jsr:@std/fmt@~1.0.2",
        "jsr:@std/text"
      ]
    },
    "@cliffy/flags@1.0.0-rc.7": {
      "integrity": "318d9be98f6a6417b108e03dec427dea96cdd41a15beb21d2554ae6da450a781",
      "dependencies": [
        "jsr:@std/text"
      ]
    },
    "@cliffy/internal@1.0.0-rc.7": {
      "integrity": "10412636ab3e67517d448be9eaab1b70c88eba9be22617b5d146257a11cc9b17"
    },
    "@cliffy/table@1.0.0-rc.7": {
      "integrity": "9fdd9776eda28a0b397981c400eeb1aa36da2371b43eefe12e6ff555290e3180",
      "dependencies": [
        "jsr:@std/fmt@~1.0.2"
      ]
    },
    "@deno-library/logger@1.1.9": {
      "integrity": "f7d7347b3bdf85dd3692b501bb27b11d685c53efd90a07bc6a4d6edd01f8511b",
      "dependencies": [
        "jsr:@std/fmt@1.0.3",
        "jsr:@std/fs@^1.0.6"
      ]
    },
    "@std/assert@1.0.11": {
      "integrity": "2461ef3c368fe88bc60e186e7744a93112f16fd110022e113a0849e94d1c83c1",
      "dependencies": [
        "jsr:@std/internal"
      ]
    },
    "@std/async@1.0.11": {
      "integrity": "eee0d3405275506638a9c8efaa849cf0d35873120c69b7caa1309c9a9e5b6f85"
    },
    "@std/dotenv@0.225.3": {
      "integrity": "a95e5b812c27b0854c52acbae215856d9cce9d4bbf774d938c51d212711e8d4a"
    },
    "@std/encoding@1.0.7": {
      "integrity": "f631247c1698fef289f2de9e2a33d571e46133b38d042905e3eac3715030a82d"
    },
    "@std/fmt@1.0.3": {
      "integrity": "97765c16aa32245ff4e2204ecf7d8562496a3cb8592340a80e7e554e0bb9149f"
    },
    "@std/fmt@1.0.5": {
      "integrity": "0cfab43364bc36650d83c425cd6d99910fc20c4576631149f0f987eddede1a4d"
    },
    "@std/fs@1.0.13": {
      "integrity": "756d3ff0ade91c9e72b228e8012b6ff00c3d4a4ac9c642c4dac083536bf6c605",
      "dependencies": [
        "jsr:@std/path@^1.0.8"
      ]
    },
    "@std/internal@1.0.5": {
      "integrity": "54a546004f769c1ac9e025abd15a76b6671ddc9687e2313b67376125650dc7ba"
    },
    "@std/io@0.224.9": {
      "integrity": "4414664b6926f665102e73c969cfda06d2c4c59bd5d0c603fd4f1b1c840d6ee3"
    },
    "@std/path@1.0.8": {
      "integrity": "548fa456bb6a04d3c1a1e7477986b6cffbce95102d0bb447c67c4ee70e0364be"
    },
    "@std/text@1.0.10": {
      "integrity": "9dcab377450253c0efa9a9a0c731040bfd4e1c03f8303b5934381467b7954338"
    },
    "@valtown/sdk@0.34.0": {
      "integrity": "0b79451b03c310b9fa2b846f77eae2b87c4ab863932bd852efb087fe4419db08"
    }
  },
  "npm": {
    "@types/hast@3.0.4": {
      "integrity": "sha512-WPs+bbQw5aCj+x6laNGWLH3wviHtoCv/P3+otBhbOhJgG8qtpdAMlTCxLtsTWA7LH1Oh/bFCHsBn0TPS5m30EQ==",
      "dependencies": [
        "@types/unist"
      ]
    },
    "@types/unist@3.0.3": {
      "integrity": "sha512-ko/gIFJRv177XgZsZcBwnqJN5x/Gien8qNOn0D5bQU/zAzVf9Zt3BlcUiLqhV9y4ARk0GbT3tnUiPNgnTXzc/Q=="
    },
    "chalk@5.4.1": {
      "integrity": "sha512-zgVZuo2WcZgfUEmsn6eO3kINexW8RAE4maiQ8QNs8CtpPCSyMiYsULR3HQYkm3w8FIA3SberyMJMSldGsW+U3w=="
    },
    "create-vite@6.3.1": {
      "integrity": "sha512-kI3S6OgiBYnRlmhr4gNY76Fj62fMh+KukEd2PSAvMPdnY95rHhJCjCoUlt4BuHVNjfmRMbsFBBtO5dryFoSyUw=="
    },
    "dequal@2.0.3": {
      "integrity": "sha512-0je+qPKHEMohvfRTCEo3CrPG6cAzAYgmzKyxRiYSSDkS6eGJdyVJm7WaYA5ECaAD9wLB2T4EEeymA5aFVcYXCA=="
    },
    "devlop@1.1.0": {
      "integrity": "sha512-RWmIqhcFf1lRYBvNmr7qTNuyCt/7/ns2jbpp1+PalgE/rDQcBT0fioSMUpJ93irlUhC5hrg4cYqe6U+0ImW0rA==",
      "dependencies": [
        "dequal"
      ]
    },
    "emphasize@7.0.0": {
      "integrity": "sha512-jdFCDyt+YetBXO12VwK4AiLsMCvkZ3IBxMVIJddB+25EwIL0VETBgpvPkJl63+JyAgaQ5Wja10qWMoXXC95JNg==",
      "dependencies": [
        "@types/hast",
        "chalk",
        "highlight.js@11.9.0",
        "lowlight"
      ]
    },
    "highlight.js@11.11.1": {
      "integrity": "sha512-Xwwo44whKBVCYoliBQwaPvtd/2tYFkRQtXDWj1nackaV2JPXx3L0+Jvd8/qCJ2p+ML0/XVkJ2q+Mr+UVdpJK5w=="
    },
    "highlight.js@11.9.0": {
      "integrity": "sha512-fJ7cW7fQGCYAkgv4CPfwFHrfd/cLS4Hau96JuJ+ZTOWhjnhoeN1ub1tFmALm/+lW5z4WCAuAV9bm05AP0mS6Gw=="
    },
    "lowlight@3.1.0": {
      "integrity": "sha512-CEbNVoSikAxwDMDPjXlqlFYiZLkDJHwyGu/MfOsJnF3d7f3tds5J3z8s/l9TMXhzfsJCCJEAsD78842mwmg0PQ==",
      "dependencies": [
        "@types/hast",
        "devlop",
        "highlight.js@11.9.0"
      ]
    },
    "zod@3.24.2": {
      "integrity": "sha512-lY7CDW43ECgW9u1TcT3IoXHflywfVqDYze4waEz812jR/bZ8FHDsl7pFQoSZTz5N+2NqRXs8GBwnAwo3ZNxqhQ=="
    }
  },
  "remote": {
    "https://deno.land/std@0.122.0/_util/assert.ts": "2f868145a042a11d5ad0a3c748dcf580add8a0dbc0e876eaa0026303a5488f58",
    "https://deno.land/std@0.122.0/bytes/bytes_list.ts": "3bff6a09c72b2e0b1e92e29bd3b135053894196cca07a2bba842901073efe5cb",
    "https://deno.land/std@0.122.0/bytes/equals.ts": "69f55fdbd45c71f920c1a621e6c0865dc780cd8ae34e0f5e55a9497b70c31c1b",
    "https://deno.land/std@0.122.0/bytes/mod.ts": "fedb80b8da2e7ad8dd251148e65f92a04c73d6c5a430b7d197dc39588c8dda6f",
    "https://deno.land/std@0.122.0/fmt/colors.ts": "8368ddf2d48dfe413ffd04cdbb7ae6a1009cf0dccc9c7ff1d76259d9c61a0621",
    "https://deno.land/std@0.122.0/io/buffer.ts": "8f10342821b81990acf859cdccb4e4031c7c9187a0ffc3ed6b356ee29ecc6681",
    "https://deno.land/std@0.122.0/streams/conversion.ts": "7ff9af42540063fa72003ab31a377ba9dde8532d43b16329b933c37a6d7aac5f",
    "https://deno.land/std@0.122.0/testing/_diff.ts": "e6a10d2aca8d6c27a9c5b8a2dbbf64353874730af539707b5b39d4128140642d",
    "https://deno.land/std@0.122.0/testing/asserts.ts": "e1e7325b449cc9c747c309690b22d8cf464e401f79f494ddb106e4842fdb4dda",
    "https://deno.land/std@0.97.0/fmt/colors.ts": "db22b314a2ae9430ae7460ce005e0a7130e23ae1c999157e3bb77cf55800f7e4",
    "https://deno.land/std@0.97.0/testing/_diff.ts": "961eaf6d9f5b0a8556c9d835bbc6fa74f5addd7d3b02728ba7936ff93364f7a3",
    "https://deno.land/std@0.97.0/testing/asserts.ts": "341292d12eebc44be4c3c2ca101ba8b6b5859cef2fa69d50c217f9d0bfbcfd1f",
    "https://deno.land/x/expect@v0.2.9/expect.ts": "128c60f94ff3f977e2a649463238e403f9bdb8e6ab77e65214c0236bd61b0111",
    "https://deno.land/x/expect@v0.2.9/matchers.ts": "ba7360b73c5031a22449fa98eb4d5dbe7f256a88dd4c22ccae96dc6c01f0b19c",
    "https://deno.land/x/expect@v0.2.9/mock.ts": "562d4b1d735d15b0b8e935f342679096b64fe452f86e96714fe8616c0c884914",
    "https://deno.land/x/expect@v0.2.9/mod.ts": "0304d2430e1e96ba669a8495e24ba606dcc3d152e1f81aaa8da898cea24e36c2",
    "https://deno.land/x/kia@0.4.1/deps.ts": "75da73e1fd9f18b9abbc0e615894aef9cafd8bcf81c5c6aab3be5986425474c4",
    "https://deno.land/x/kia@0.4.1/kia.ts": "9eaaae34b1179a43251f4ced6b4b94b9d8100e587a95b8152f01b22fe52cbe84",
    "https://deno.land/x/kia@0.4.1/mod.ts": "727b60e707c46429e40a2159ab73381245ef08a8e1e59e1e5a705745b99f4aec",
    "https://deno.land/x/kia@0.4.1/spinners.ts": "26b63f964c745d6cc46e547d98352a4f64ae6d28400d35d9b77be7a5141db860",
    "https://deno.land/x/kia@0.4.1/util.ts": "b7ac0962b5a39f666bad41c8b93efe1ea599fbac05ea9f65c0409926e8092618"
  },
  "workspace": {
    "dependencies": [
      "jsr:@cliffy/ansi@^1.0.0-rc.7",
      "jsr:@cliffy/command@^1.0.0-rc.7",
      "jsr:@cliffy/table@1.0.0-rc.7",
      "jsr:@deno-library/logger@^1.1.9",
      "jsr:@std/assert@1",
      "jsr:@std/async@^1.0.11",
      "jsr:@std/dotenv@~0.225.3",
      "jsr:@std/encoding@^1.0.7",
      "jsr:@std/fs@^1.0.13",
      "jsr:@std/path@^1.0.8",
      "jsr:@valtown/sdk@0.34",
      "npm:emphasize@7",
      "npm:highlight.js@^11.11.1",
      "npm:zod@^3.24.2"
    ]
  }
}<|MERGE_RESOLUTION|>--- conflicted
+++ resolved
@@ -24,10 +24,8 @@
     "jsr:@std/path@^1.0.8": "1.0.8",
     "jsr:@std/text@~1.0.7": "1.0.10",
     "jsr:@valtown/sdk@0.34": "0.34.0",
-<<<<<<< HEAD
-    "npm:create-vite@latest": "6.3.1",
-=======
->>>>>>> efbc48cf
+    "npm:@types/node@*": "22.12.0",
+    "npm:@types/node@^22.13.10": "22.13.10",
     "npm:emphasize@7": "7.0.0",
     "npm:highlight.js@^11.11.1": "11.11.1",
     "npm:zod@^3.24.2": "3.24.2"
@@ -124,6 +122,18 @@
         "@types/unist"
       ]
     },
+    "@types/node@22.12.0": {
+      "integrity": "sha512-Fll2FZ1riMjNmlmJOdAyY5pUbkftXslB5DgEzlIuNaiWhXd00FhWxVC/r4yV/4wBb9JfImTu+jiSvXTkJ7F/gA==",
+      "dependencies": [
+        "undici-types"
+      ]
+    },
+    "@types/node@22.13.10": {
+      "integrity": "sha512-I6LPUvlRH+O6VRUqYOcMudhaIdUVWfsjnZavnsraHvpBwaEyMN29ry+0UVJhImYL16xsscu0aske3yA+uPOWfw==",
+      "dependencies": [
+        "undici-types"
+      ]
+    },
     "@types/unist@3.0.3": {
       "integrity": "sha512-ko/gIFJRv177XgZsZcBwnqJN5x/Gien8qNOn0D5bQU/zAzVf9Zt3BlcUiLqhV9y4ARk0GbT3tnUiPNgnTXzc/Q=="
     },
@@ -164,6 +174,9 @@
         "devlop",
         "highlight.js@11.9.0"
       ]
+    },
+    "undici-types@6.20.0": {
+      "integrity": "sha512-Ny6QZ2Nju20vw1SRHe3d9jVu6gJ+4e3+MMpqu7pqE5HT6WsTSlce++GQmK5UXS8mzV8DSYHrQH+Xrf2jVcuKNg=="
     },
     "zod@3.24.2": {
       "integrity": "sha512-lY7CDW43ECgW9u1TcT3IoXHflywfVqDYze4waEz812jR/bZ8FHDsl7pFQoSZTz5N+2NqRXs8GBwnAwo3ZNxqhQ=="
@@ -205,6 +218,7 @@
       "jsr:@std/fs@^1.0.13",
       "jsr:@std/path@^1.0.8",
       "jsr:@valtown/sdk@0.34",
+      "npm:@types/node@^22.13.10",
       "npm:emphasize@7",
       "npm:highlight.js@^11.11.1",
       "npm:zod@^3.24.2"
