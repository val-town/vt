<<<<<<< HEAD
/**
 * The different types of project items.
 */
export type ProjectItemType =
=======
export type ValItemType =
>>>>>>> 7374152c
  | "script"
  | "http"
  | "email"
  | "interval"
  | "file"
  | "directory";

<<<<<<< HEAD
/**
 * A project item, but not directories.
 */
export type ProjectFileType = Exclude<ProjectItemType, "directory">;

/**
 * The different project privacy levels.
 */
export type ProjectPrivacy = "public" | "unlisted" | "private";
=======
export type ValFileType = Exclude<ValItemType, "directory">;

export type ValPrivacy = "public" | "unlisted" | "private";
>>>>>>> 7374152c
<|MERGE_RESOLUTION|>--- conflicted
+++ resolved
@@ -1,11 +1,7 @@
-<<<<<<< HEAD
 /**
  * The different types of project items.
  */
-export type ProjectItemType =
-=======
 export type ValItemType =
->>>>>>> 7374152c
   | "script"
   | "http"
   | "email"
@@ -13,18 +9,15 @@
   | "file"
   | "directory";
 
-<<<<<<< HEAD
 /**
  * A project item, but not directories.
  */
-export type ProjectFileType = Exclude<ProjectItemType, "directory">;
+export type ProjectFileType = Exclude<ValItemType, "directory">;
 
 /**
  * The different project privacy levels.
  */
 export type ProjectPrivacy = "public" | "unlisted" | "private";
-=======
 export type ValFileType = Exclude<ValItemType, "directory">;
 
-export type ValPrivacy = "public" | "unlisted" | "private";
->>>>>>> 7374152c
+export type ValPrivacy = "public" | "unlisted" | "private";