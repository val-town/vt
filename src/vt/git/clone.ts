--- conflicted
+++ resolved
@@ -33,16 +33,11 @@
     ignoreGlobs?: string[];
   },
 ): Promise<void> {
-<<<<<<< HEAD
-  const files = await sdk.projects.files
-    .list(projectId, { recursive: true, branch_id: branchId, version });
-=======
   const projectFilesResponse = await sdk.projects.files
     .list(projectId, { recursive: true, branch_id: branchId, version });
 
   const files: ValTown.Projects.FileListResponse[] = [];
   for await (const file of projectFilesResponse.data) files.push(file);
->>>>>>> 486f3921
 
   // Create project directory if it doesn't exist, otherwise noop
   await ensureDir(targetDir);
@@ -50,38 +45,21 @@
   // Process all files and directories. We call forAllIgnored with the function
   // we want to run on each file (which will only apply our function to non
   // ignored files). Then we run it on all the files.
-<<<<<<< HEAD
-  const clonePromises = files.data
-=======
   const clonePromises = files
->>>>>>> 486f3921
     .filter((file) => file.type !== "directory") // we'll create directories when creating files
     .filter((file) => !shouldIgnoreGlob(file.path, ignoreGlobs))
     .map(
       // Function to run on files (if they aren't ignored)
-<<<<<<< HEAD
-      async (file: Valtown.Projects.FileListResponse) => {
-        const fullPath = path.join(targetDir, file.path);
-        await createFile(fullPath, projectId, branchId, version, file);
-      },
-    );
-=======
       (file: Valtown.Projects.FileListResponse) => {
         const fullPath = path.join(targetDir, file.path);
-        return createFile(fullPath, projectId, file);
+        return createFile(fullPath, projectId, branchId, version, file);
       },
     );
   await Promise.all(clonePromises);
->>>>>>> 486f3921
 
-  await Promise.all(clonePromises)
-
-<<<<<<< HEAD
-  await removeEmptyDirs(targetDir);
+  removeEmptyDirs(targetDir);
 }
 
-=======
->>>>>>> 486f3921
 async function createFile(
   rootPath: string,
   projectId: string,
@@ -89,12 +67,6 @@
   version: number,
   file: Valtown.Projects.FileListResponse,
 ): Promise<void> {
-  // Skip if file doesn't have a proper path
-  if (!file.path) {
-    console.warn(`Skipping file with missing path: ${file.name}`);
-    return;
-  }
-
   const fullPath = path.join(
     path.dirname(rootPath),
     file.type === "file" // "file" indicates it is NOT a val
