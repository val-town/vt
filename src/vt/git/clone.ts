import sdk from "~/sdk.ts";
import type Valtown from "@valtown/sdk";
import { withValExtension } from "~/vt/git/paths.ts";
import { removeEmptyDirs } from "~/utils.ts";
import { shouldIgnoreGlob } from "~/vt/git/paths.ts";
import * as path from "@std/path";
import { ensureDir } from "@std/fs";
import type ValTown from "@valtown/sdk";

/**
 * Clones a project by downloading its files and directories to the specified
 * target directory.
 *
 * @param {object} args
 * @param {string} args.targetDir The directory where the project will be cloned
 * @param {string} args.projectId The uuid of the project to be cloned
 * @param {string} args.branchId (optional) The branch ID to clone.
 * @param {number} args.version (optional) The version of the project to clone.
 * @param {string[]} args.ignoreGlobs (optional) List of glob patterns for files to ignore
 */
export async function clone(
  {
    targetDir,
    projectId,
    branchId,
    version,
    ignoreGlobs,
  }: {
    targetDir: string;
    projectId: string;
    branchId: string;
    version: number;
    ignoreGlobs?: string[];
  },
): Promise<void> {
  const projectFilesResponse = await sdk.projects.files
    .list(projectId, { recursive: true, branch_id: branchId, version });

  const files: ValTown.Projects.FileListResponse[] = [];
  for await (const file of projectFilesResponse.data) files.push(file);

  // Create project directory if it doesn't exist, otherwise noop
  await ensureDir(targetDir);

  // Process all files and directories. We call forAllIgnored with the function
  // we want to run on each file (which will only apply our function to non
  // ignored files). Then we run it on all the files.
  const clonePromises = files
    .filter((file) => file.type !== "directory") // we'll create directories when creating files
    .filter((file) => !shouldIgnoreGlob(file.path, ignoreGlobs))
    .map(
      // Function to run on files (if they aren't ignored)
      (file: Valtown.Projects.FileListResponse) => {
        const fullPath = path.join(targetDir, file.path);
        return createFile(fullPath, projectId, branchId, version, file);
      },
    );
  await Promise.all(clonePromises);

  removeEmptyDirs(targetDir);
}

async function createFile(
  rootPath: string,
  projectId: string,
  branchId: string,
  version: number,
  file: Valtown.Projects.FileListResponse,
): Promise<void> {
  const fullPath = path.join(
    path.dirname(rootPath),
    file.type === "file" // "file" indicates it is NOT a val
      ? file.name
      : withValExtension(file.name, file.type),
  );

  // Add all needed parents for creating the file
  await ensureDir(path.dirname(fullPath));

  // Get and write the file content
  const content = await (await sdk.projects.files.content(
    projectId,
    encodeURIComponent(file.path),
<<<<<<< HEAD
  )).text();
=======
    { branch_id: branchId, version },
  ) as string;
>>>>>>> a2ca2e10

  await ensureDir(path.dirname(fullPath));
  await Deno.writeTextFile(fullPath, content);

  // Set the file's mtime right after creating it
  const updatedAt = new Date(file.updatedAt);
  await Deno.utime(fullPath, updatedAt, updatedAt);
}<|MERGE_RESOLUTION|>--- conflicted
+++ resolved
@@ -81,12 +81,8 @@
   const content = await (await sdk.projects.files.content(
     projectId,
     encodeURIComponent(file.path),
-<<<<<<< HEAD
-  )).text();
-=======
     { branch_id: branchId, version },
-  ) as string;
->>>>>>> a2ca2e10
+  )).text()
 
   await ensureDir(path.dirname(fullPath));
   await Deno.writeTextFile(fullPath, content);
