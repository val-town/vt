--- conflicted
+++ resolved
@@ -47,7 +47,7 @@
       // ignored files). Then we run it on all the files.
       const clonePromises = files
         .filter((file) => file.type !== "directory") // we'll create directories when creating files
-        .filter((file) => !shouldIgnoreGlob(file.path, ignoreGlobs))
+        .filter((file) => !shouldIgnore(file.path, ignoreGlobs))
         .map(
           // Function to run on files (if they aren't ignored)
           (file: Valtown.Projects.FileListResponse) => {
@@ -57,30 +57,11 @@
         );
       await Promise.all(clonePromises);
 
-<<<<<<< HEAD
-  // Process all files and directories. We call forAllIgnored with the function
-  // we want to run on each file (which will only apply our function to non
-  // ignored files). Then we run it on all the files.
-  const clonePromises = files
-    .filter((file) => file.type !== "directory") // we'll create directories when creating files
-    .filter((file) => !shouldIgnore(file.path, ignoreGlobs))
-    .map(
-      // Function to run on files (if they aren't ignored)
-      (file: Valtown.Projects.FileListResponse) => {
-        const fullPath = path.join(targetDir, file.path);
-        return createFile(fullPath, projectId, branchId, version, file);
-      },
-    );
-  await Promise.all(clonePromises);
-
-  removeEmptyDirs(targetDir);
-=======
       removeEmptyDirs(tmpDir);
     },
     targetDir,
     "vt_clone_",
   );
->>>>>>> 6322ac1e
 }
 
 async function createFile(
@@ -101,19 +82,11 @@
   await ensureDir(path.dirname(fullPath));
 
   // Get and write the file content
-<<<<<<< HEAD
   const content = await sdk.projects.files.getContent(
     projectId,
     encodeURIComponent(file.path),
     { branch_id: branchId, version },
   ).then((resp) => resp.text());
-=======
-  const content = await (await sdk.projects.files.content(
-    projectId,
-    encodeURIComponent(file.path),
-    { branch_id: branchId, version },
-  )).text();
->>>>>>> 6322ac1e
 
   await ensureDir(path.dirname(fullPath));
   await Deno.writeTextFile(fullPath, content);
