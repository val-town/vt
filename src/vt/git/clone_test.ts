import { clone } from "~/vt/git/clone.ts";
import { withTempDir } from "~/vt/git/utils.ts";
import * as path from "@std/path";
import { assertEquals } from "@std/assert";

export interface ExpectedProjectInode {
  path: string;
  type: "file" | "directory";
  content?: string;
}

/**
 * Verifies the expected file/directory structure exists at the given path
 *
 * @param basePath The root directory to check
 * @param expectedInodes List of expected files/directories and their properties
 * @returns Promise<boolean> true if all paths exist and match expected types/content
 * @throws Detailed error message if any path verification fails
 */
export async function verifyProjectStructure(
  basePath: string,
  expectedInodes: ExpectedProjectInode[],
): Promise<boolean> {
  // First get all actual files/directories
  const actualPaths = new Set<string>();

  // Convert expected paths to a set for comparison
  const expectedPaths = new Set(expectedInodes.map((inode) => inode.path));

  // Check for unexpected files/directories
  for (const actualPath of actualPaths) {
    if (!expectedPaths.has(actualPath)) {
      throw new Error(`Unexpected file or directory found: "${actualPath}"`);
    }
  }

  // Check all expected files/directories exist with correct properties
  for (const inode of expectedInodes) {
    const fullPath = path.join(basePath, inode.path);

    const stat = await Deno.stat(fullPath);
    const isCorrectType = inode.type === "file"
      ? stat.isFile
      : stat.isDirectory;

    if (!isCorrectType) {
      throw new Error(
        `Path "${inode.path}" exists but is a ${
          inode.type === "file" ? "directory" : "file"
        } when it should be a ${inode.type}`,
      );
    }

    // If content checking is requested, verify file contents
    if (inode.type === "file") {
      const content = await Deno.readTextFile(fullPath);
      if (content !== (inode.content || "")) {
        throw new Error(`Content mismatch for file "${inode.path}"`);
      }
    }
  }

  return true;
}

Deno.test({
  name: "clone val town project test",
  permissions: {
    read: true,
    write: true,
    net: true,
  },
  async fn() {
<<<<<<< HEAD
    const { tempDir, cleanup } = await withTempDir("clone");
=======
    const { tempDir, cleanup } = await withTempDir("vt_clone");
>>>>>>> 486f3921

    // The project and branch IDs to test cloning
    // https://www.val.town/x/wolf/vtCliTestProj
    const projectId = "b95fe488-f4de-11ef-97f1-569c3dd06744";
    const branchId = "b9602cf4-f4de-11ef-97f1-569c3dd06744";
    const version = 8;

    // Do the clone
    await clone({
      targetDir: tempDir,
      projectId,
      branchId,
      version,
    });

    // This is what we should get (we know apriori)
    const expectedInodes: ExpectedProjectInode[] = [
      {
        path: "proudLimeGoose.H.tsx",
        type: "file",
        content: "// Example Content",
      },
      {
        path: "merryCopperAsp.S.tsx",
        type: "file",
        content: "updated;",
      },
      {
        path: "thoughtfulPeachPrimate",
        type: "directory",
      },
      {
        path: path.join("thoughtfulPeachPrimate", "philosophicalBlueWolf"),
        type: "directory",
      },
      {
        path: path.join("thoughtfulPeachPrimate", "clearAquamarineSmelt.C.tsx"),
        type: "file",
        content: "",
      },
      {
        path: path.join("thoughtfulPeachPrimate", "tirelessHarlequinSmelt"),
        type: "file",
        content: "",
      },
    ];

    // Now make sure we got what we wanted
    const structureValid = await verifyProjectStructure(
      tempDir,
      expectedInodes,
    );
    assertEquals(structureValid, true, "Project structure verification failed");

    await cleanup();
  },
});<|MERGE_RESOLUTION|>--- conflicted
+++ resolved
@@ -71,11 +71,7 @@
     net: true,
   },
   async fn() {
-<<<<<<< HEAD
-    const { tempDir, cleanup } = await withTempDir("clone");
-=======
     const { tempDir, cleanup } = await withTempDir("vt_clone");
->>>>>>> 486f3921
 
     // The project and branch IDs to test cloning
     // https://www.val.town/x/wolf/vtCliTestProj
