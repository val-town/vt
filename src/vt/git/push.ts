--- conflicted
+++ resolved
@@ -2,10 +2,6 @@
 import * as path from "@std/path";
 import sdk, { getLatestVersion } from "~/sdk.ts";
 import ValTown from "@valtown/sdk";
-<<<<<<< HEAD
-import type { ProjectItem } from "~/consts.ts";
-=======
->>>>>>> 64d02f0e
 
 /**
  * Pushes latest changes from a vt folder into a Val Town project.
