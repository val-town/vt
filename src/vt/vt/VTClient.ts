import { checkout, clone, create, remix, status } from "~/vt/lib/mod.ts";
import { debounce, delay } from "@std/async";
import VTMeta from "~/vt/vt/VTMeta.ts";
import { pull } from "~/vt/lib/pull.ts";
import { push } from "~/vt/lib/push.ts";
import { join, relative } from "@std/path";
import type {
  BaseCheckoutParams,
  BranchCheckoutParams,
  CheckoutResult,
  ForkCheckoutParams,
} from "~/vt/lib/checkout.ts";
import {
  branchNameToBranch,
  deleteVal,
  getCurrentUser,
  getLatestVersion,
  valNameToVal,
} from "~/sdk.ts";
import {
  DEFAULT_BRANCH_NAME,
  DEFAULT_EDITOR_TEMPLATE,
  FIRST_VERSION_NUMBER,
  META_FOLDER_NAME,
} from "~/consts.ts";
import { exists, walk } from "@std/fs";
import ValTown from "@valtown/sdk";
import { dirIsEmpty } from "~/utils.ts";
import VTConfig from "~/vt/VTConfig.ts";
import type { ValPrivacy } from "~/types.ts";
import type { ItemStatusManager } from "~/vt/lib/utils/ItemStatusManager.ts";
import { parseValUri } from "~/cmd/lib/utils/parsing.ts";

/**
 * The VTClient class is an abstraction on a VT directory that exposes
 * functionality for running vt library functions like "clone" or "push."
 *
 * With a VTClient you can do things like clone a Val town Val, or
 * pull/push a Val Town Val.
 *
 * @param rootPath - The root path of the VT directory
 */
export default class VTClient {
  readonly #meta: VTMeta;

  private constructor(public readonly rootPath: string) {
    this.#meta = new VTMeta(rootPath);
  }

  /**
   * Returns the VTMeta instance for this client.
   *
   * @returns The VTMeta instance.
   */
  public getMeta(): VTMeta {
    return this.#meta;
  }

  /**
   * Returns a new VTConfig object init-ed at this VTClient's rootPath.
   *
   * @returns The VTConfig instance.
   */
  public getConfig(): VTConfig {
    return new VTConfig(this.rootPath);
  }

  /**
   * Adds editor configuration files to the target directory.
   *
   * @param options Options for adding editor files
   * @param options.noDenoJson Whether to skip adding deno.json
   * @returns Adds editor configuration files to the target directory by "underlaying" a default Val town val.
   */
  public async addEditorTemplate(): Promise<void> {
    const user = await getCurrentUser();
    const { editorTemplate } = await this.getConfig().loadConfig();
    const { ownerName, valName } = parseValUri(
      editorTemplate ?? DEFAULT_EDITOR_TEMPLATE,
      user.username!,
    );
    const templateVal = await valNameToVal(
      ownerName,
      valName,
    );
    const templateBranch = await branchNameToBranch(
      templateVal.id,
      DEFAULT_BRANCH_NAME,
    );

    await clone({
      targetDir: this.rootPath,
      valId: templateVal.id,
      branchId: templateBranch.id,
      version: templateBranch.version,
      overwrite: false,
      gitignoreRules: [],
    });
  }

  /**
   * Initialize the VT instance for a val. You always have to be checked
   * out to *something* so init also takes an initial branch.
   *
   * @param {string} rootPath The root path where the VT instance will be initialized
   * @param args The arguments for initialization
   * @param {string} args.rootPath The root path of the VT directory
   * @param {string} args.username The username of the Val owner
   * @param {number} args.version The version of the Val to initialize. -1 for latest version
   * @param {string} args.valName The name of the val
   * @param {string} args.branchName The branch name to initialize
   * @returns {Promise<VTClient>} A new VTClient instance
   */
  public static async init({
    rootPath,
    username,
    valName,
    version,
    branchName = DEFAULT_BRANCH_NAME,
  }: {
    rootPath: string;
    username: string;
    valName: string;
    version?: number;
    branchName?: string;
  }): Promise<VTClient> {
    const valId = await valNameToVal(
      username,
      valName,
    )
      .then((val) => val.id)
      .catch(() => {
        throw new Error("Val not found");
      });

    const branch = await branchNameToBranch(valId, branchName);

    version = version ?? await getLatestVersion(valId, branch.id);

    const vt = new VTClient(rootPath);

    await vt.getMeta().saveVtState({
      val: { id: valId },
      branch: { id: branch.id, version: version },
    });

    return vt;
  }

  /**
   * Static method to create a VTClient instance from an existing val
   * directory. Loads the configuration from the `.vt` folder in the given
   * directory.
   *
   * @param {string} rootPath The root path of the existing val.
   * @returns {Promise<VTClient>} An instance of VTClient initialized from existing config.
   */
  public static from(rootPath: string): VTClient {
    return new VTClient(rootPath);
  }

  /**
   * Watch the root directory for changes and automatically push to Val Town
   * when files are updated locally.
   *
   * If another instance of the program is already running then this errors. A
   * lock file with the running program's PID is maintained automatically so
   * that this cannot run with multiple instances.
   *
   * @param debounceDelay - Time in milliseconds to wait between pushes (default: 1000ms)
   * @param gracePeriod - Time in milliseconds to wait after a push before processing new events (default: 250ms)
   * @returns A promise that resolves when the watcher is stopped.
   */
  public async watch(
    callback: (fileState: ItemStatusManager) => void | Promise<void>,
    debounceDelay: number = 250,
    gracePeriod: number = 250,
  ): Promise<void> {
    // Ensure there are not multiple watchers at once
    const vtState = await this.getMeta().loadVtState();
    try {
      Deno.kill(vtState.lastRun.pid);
    } catch (e) {
      if (!(e instanceof Deno.errors.NotFound)) throw e;
    }

    // Do an initial push
    const firstPush = await this.push();
    if (firstPush.changes() > 0) {
      await callback(firstPush);
    }

    // Listen for termination signals to perform cleanup
    for (const signal of ["SIGINT", "SIGTERM"]) {
      Deno.addSignalListener(signal as Deno.Signal, () => {
        console.log("Stopping watch process...");
        Deno.exit(0);
      });
    }

    const watcher = Deno.watchFs(this.rootPath);

    // Track if we're currently processing changes
    let inGracePeriod = false;
    const debouncedCallback = debounce(async () => {
      // Skip if we're already in a grace period
      if (inGracePeriod) return;

      // Set grace period flag to prevent multiple executions
      inGracePeriod = true;

      try {
        // Ignore paths that were not modified since the last push, since they
        // won't need to be pushed
        const fileState = await this.push({
          gitignoreRules: [
            ...(await this.getMeta().loadGitignoreRules()),
            ...(await Array.fromAsync(walk(this.rootPath)))
              .map((entry) => entry.path),
          ],
        });
        if (fileState.changes() > 0) {
          await callback(fileState);
        }
      } catch (e) {
        if (e instanceof Deno.errors.NotFound) {
          // The file no longer exists at the time of uploading. It could've
          // just been a temporary file, but since it no longer exists it
          // isn't our problem.
        } else if (e instanceof ValTown.APIError && e.status === 404) {
          // The Val we're trying to update doesn't exist on the server. This
          // is usually a result of starting a deletion and then trying to
          // delete a second time because of duplicate file system events.
        } else throw e;
      }

      // Use delay to implement the grace period
      await delay(gracePeriod);
      inGracePeriod = false;
    }, debounceDelay);

    // Process events and debounce changes
    for await (const event of watcher) {
      if (event.kind === "access") continue; // Nothing to do

      // If we're in a grace period, ignore the event
      if (inGracePeriod) continue;

      // Trigger the debounced callback when a file change is detected
      debouncedCallback();
    }
  }

  /**
   * Create a new Val Town Val and initialize a VT instance for it.
   *
   * @param options - The options for creating a new val
   * @param options.rootPath - The root path where the VT instance will be initialized
   * @param options.valName - The name of the Val to create
   * @param options.username - The username of the Val owner
   * @param options.privacy - The privacy setting for the val
   * @param [options.description] - Optional description for the val
   * @returns A new VTClient instance
   */
  public static async create({
    rootPath,
    valName,
    username,
    privacy,
    description,
    skipSafeDirCheck = false,
  }: {
    rootPath: string;
    valName: string;
    username: string;
    privacy: "public" | "private" | "unlisted";
    description?: string;
    skipSafeDirCheck: boolean;
  }): Promise<VTClient> {
    if (!skipSafeDirCheck) {
      await assertSafeDirectory(rootPath);
    }

    // If the directory exists, make a VTMeta in it, and gather the gitignore rules
    let gitignoreRules: string[] = [];
    if (await exists(rootPath)) {
      const meta = new VTMeta(rootPath);
      gitignoreRules = await meta.loadGitignoreRules();
    }

<<<<<<< HEAD
    // First create the val
=======
    // First create the val (this uploads it too)
>>>>>>> 31e86f4b
    const { newValId } = await create({
      sourceDir: rootPath,
      valName,
      privacy,
      description,
      gitignoreRules,
    });

    // Get the Val branch
    const branch = await branchNameToBranch(newValId, DEFAULT_BRANCH_NAME);
    if (!branch) throw new Error(`Branch "${DEFAULT_BRANCH_NAME}" not found`);

    // Clone and return the VTClient
    return await VTClient.clone({
      username,
      valName,
      rootPath,
      skipSafeDirCheck: true, // Already checked above
    });
  }

  /**
   * Remix an existing Val Town Val and initialize a VT instance for it.
   *
   * @param options The options for remixing a val
   * @param options.rootPath The root path where the VT instance will be initialized
   * @param options.srcValUsername The username of the source Val owner
   * @param options.srcValName The name of the source Val to remix
   * @param [options.srcBranchName] The branch name of the source Val to remix (defaults to main)
   * @param options.dstValName The name for the new remixed val
   * @param ['public | 'private' | 'unlisted'} options.dstValPrivacy - The privacy setting for the new val
   * @param [options.description] Optional description for the new val
   * @returns A new VTClient instance
   */
  public static async remix({
    rootPath,
    srcValUsername,
    srcValName,
    srcBranchName = DEFAULT_BRANCH_NAME,
    dstValName,
    dstValPrivacy,
    description,
  }: {
    rootPath: string;
    srcValUsername: string;
    srcValName: string;
    srcBranchName?: string;
    dstValName: string;
    dstValPrivacy?: ValPrivacy;
    description?: string;
  }): Promise<VTClient> {
    await assertSafeDirectory(rootPath);

    const srcVal = await valNameToVal(
      srcValUsername,
      srcValName,
    );

    const { toValId, toVersion } = await remix({
      targetDir: rootPath,
      srcValId: srcVal.id,
      srcBranchId: (await branchNameToBranch(srcVal.id, srcBranchName)).id,
      valName: dstValName,
      description,
      privacy: dstValPrivacy,
    });

    const branch = await branchNameToBranch(toValId, DEFAULT_BRANCH_NAME);
    if (!branch) throw new Error(`Branch "${DEFAULT_BRANCH_NAME}" not found`);

    const user = await getCurrentUser();

    return VTClient.init({
      valName: dstValName,
      username: user.username!,
      rootPath,
      version: toVersion,
      branchName: branch.name,
    });
  }

  /**
   * Clone a Val Town Val into a directory.
   *
   * Overloaded method that allows cloning by either:
   * 1. Specifying username and valName
   * 2. Directly providing valId
   *
   * @param params Clone parameters
   * @returns A new VTClient instance for the cloned val
   */
  public static async clone(
    params:
      & ({
        rootPath: string;
        username: string;
        valName: string;
        version?: number;
        branchName?: string;
      } | {
        rootPath: string;
        valId: string;
        version?: number;
        branchName?: string;
      })
      & { skipSafeDirCheck?: boolean },
  ): Promise<VTClient> {
    if (!params.skipSafeDirCheck) {
      await assertSafeDirectory(params.rootPath);
    }

    // Determine if we're using username/valName or direct valId
    let valId: string;
    if ("valId" in params) {
      valId = params.valId;
    } else {
      // Get valId from username and valName
      const val = await valNameToVal(
        params.username,
        params.valName,
      );
      valId = val.id;
    }

    // Get or create branch
    const branchName = params.branchName || DEFAULT_BRANCH_NAME;
    const branch = await branchNameToBranch(valId, branchName);
    if (!branch) throw new Error(`Branch "${branchName}" not found`);

    // Determine version
    const version = params.version || await getLatestVersion(valId, branch.id);

    // Create VTClient instance
    const vt = new VTClient(params.rootPath);

    // Save the VT state
    await vt.getMeta().saveVtState({
      val: { id: valId },
      branch: { id: branch.id, version },
    });

    // Perform the clone
    await clone({
      targetDir: params.rootPath,
      valId: valId,
      branchId: branch.id,
      version: version,
      gitignoreRules: await vt.getMeta().loadGitignoreRules(),
    });

    return vt;
  }

  /**
   * Delete the Val town val.
   */
  public async delete(): Promise<void> {
    // Don't need to use doWithConfig since the config will get destructed
    const vtState = await this.getMeta().loadVtState();

    // Delete the val
    await deleteVal(vtState.val.id);

    // De-init the directory
    await Deno.remove(
      join(this.rootPath, META_FOLDER_NAME),
      { recursive: true },
    );
  }

  /**
   * Get the status of files in the Val directory compared to the Val Town
   * val.
   *
   * @param options - Options for status check
   * @param [options.branchId] - Optional branch ID to check against. Defaults to current branch.
   * @returns A StatusResult object containing categorized files.
   */
  public async status(
    { branchId }: { branchId?: string } = {},
  ): Promise<ItemStatusManager> {
    return await this.getMeta().doWithVtState(async (vtState) => {
      // Use provided branchId or fall back to the current branch from state
      const targetBranchId = branchId || vtState.branch.id;

      const { itemStateChanges } = await status({
        targetDir: this.rootPath,
        valId: vtState.val.id,
        branchId: targetBranchId,
        gitignoreRules: await this.getMeta().loadGitignoreRules(),
        version: await getLatestVersion(vtState.val.id, targetBranchId),
      });

      return itemStateChanges;
    });
  }

  /**
   * Pull Val town Val into a vt directory. Updates all the files in the
   * directory. If the contents are dirty (files have been updated but not
   * pushed) then this fails.
   *
   * @param options Optional parameters for pull
   */
  public async pull(
    options?: Partial<Parameters<typeof pull>[0]>,
  ): Promise<ItemStatusManager> {
    return await this.getMeta().doWithVtState(async (vtState) => {
      const { itemStateChanges: result } = await pull({
        ...{
          targetDir: this.rootPath,
          valId: vtState.val.id,
          branchId: vtState.branch.id,
          gitignoreRules: await this.getMeta().loadGitignoreRules(),
          version: await getLatestVersion(
            vtState.val.id,
            vtState.branch.id,
          ),
        },
        ...options,
      });

      if (options?.dryRun === false) {
        const latestVersion = await getLatestVersion(
          vtState.val.id,
          vtState.branch.id,
        );

        vtState.branch.version = latestVersion;
      }

      return result;
    });
  }

  /**
   * Push changes from the local directory to the Val Town val.
   *
   * @param options Optional parameters for push
   * @returns The StatusResult after pushing
   */
  public async push(
    options?: Partial<Parameters<typeof push>[0]>,
  ): Promise<ItemStatusManager> {
    const { itemStateChanges: fileStateChanges } = await this.getMeta()
      .doWithVtState(
        async (config) => {
          const fileStateChanges = await push({
            ...{
              targetDir: this.rootPath,
              valId: config.val.id,
              branchId: config.branch.id,
              gitignoreRules: await this.getMeta().loadGitignoreRules(),
            },
            ...options,
          });

          if (!options || options.dryRun === false) {
            config.branch.version = await getLatestVersion(
              config.val.id,
              config.branch.id,
            );
          }

          return fileStateChanges;
        },
      );
    return fileStateChanges;
  }

  /**
   * Check out a different branch of the val.
   *
   * @param branchName The name of the branch to check out to
   * @param options Optional parameters
   * @returns  The result of the checkout operation
   */
  public async checkout(
    branchName: string,
    options?: Partial<ForkCheckoutParams>,
  ): Promise<CheckoutResult> {
    return await this.getMeta().doWithVtState(async (vtState) => {
      const currentBranchId = vtState.branch.id;

      // Get files that were newly created but not yet committed
      const fileStateChanges = await this.status();
      const created = fileStateChanges.created.map((file) => file.path);

      // We want to ignore newly created files. Adding them to the gitignore
      // rules list is a nice way to do that.
      const gitignoreRules = [
        ...(await this.getMeta().loadGitignoreRules()),
        ...created,
      ];

      // Common checkout parameters
      const baseParams: BaseCheckoutParams = {
        targetDir: this.rootPath,
        valId: vtState.val.id,
        dryRun: options?.dryRun || false,
        gitignoreRules,
      };

      let result: CheckoutResult;

      // Check if we're forking from another branch
      if (options?.forkedFromId) {
        const forkParams: ForkCheckoutParams = {
          ...baseParams,
          forkedFromId: options.forkedFromId,
          name: branchName,
          toBranchVersion: FIRST_VERSION_NUMBER, // Version should be 1 for a new forked branch
        };

        result = await checkout(forkParams);

        if (!baseParams.dryRun) {
          if (result.toBranch) {
            vtState.branch.id = result.toBranch.id;
            vtState.branch.version = FIRST_VERSION_NUMBER; // Set version to 1 for the new branch
          }
        }
      } else {
        // Checking out an existing branch
        const checkoutBranch = await branchNameToBranch(
          vtState.val.id,
          branchName,
        );

        // Ensure that the branch existed
        if (!checkoutBranch) {
          throw new Error(`Branch "${branchName}" not found`);
        }

        const branchParams: BranchCheckoutParams = {
          ...baseParams,
          toBranchId: checkoutBranch.id,
          fromBranchId: currentBranchId,
          toBranchVersion: options?.toBranchVersion || checkoutBranch.version, // Use specified version or the branch's version
        };

        result = await checkout(branchParams);
      }

      // Don't touch the state if it's a dry run
      if (!baseParams.dryRun) {
        if (result.toBranch) {
          vtState.branch.id = result.toBranch.id;
          vtState.branch.version = result.toBranch.version; // Use the target branch's version
        }
      }

      return result;
    });
  }
}

/**
 * Ensures the specified directory is safe to use (either doesn't exist or is empty)
 *
 * @param rootPath - The path to the directory to check
 * @throws If the directory exists and is not empty
 */
export async function assertSafeDirectory(rootPath: string) {
  // If the directory exists, that is only OK if it is empty
  if (await exists(rootPath) && !await dirIsEmpty(rootPath)) {
    throw new Error(
      `"${relative(Deno.cwd(), rootPath)}" already exists and is not empty`,
    );
  }
}<|MERGE_RESOLUTION|>--- conflicted
+++ resolved
@@ -288,11 +288,7 @@
       gitignoreRules = await meta.loadGitignoreRules();
     }
 
-<<<<<<< HEAD
-    // First create the val
-=======
     // First create the val (this uploads it too)
->>>>>>> 31e86f4b
     const { newValId } = await create({
       sourceDir: rootPath,
       valName,
