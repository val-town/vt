--- conflicted
+++ resolved
@@ -1,22 +1,10 @@
 import { clone } from "~/vt/git/clone.ts";
-<<<<<<< HEAD
 import { DEFAULT_BRANCH_NAME, DEFAULT_IGNORE_PATTERNS } from "~/consts.ts";
 import sdk, { branchNameToId, getLatestVersion } from "~/sdk.ts";
-=======
-import {
-  CONFIG_FILE_NAME,
-  DEFAULT_BRANCH_NAME,
-  DEFAULT_IGNORE_PATTERNS,
-  META_FOLDER_NAME,
-} from "~/consts.ts";
-import sdk, { branchIdToName, getLatestVersion } from "~/sdk.ts";
->>>>>>> efbc48cf
 import VTMeta from "~/vt/vt/VTMeta.ts";
 import { pull } from "~/vt/git/pull.ts";
 import { push } from "~/vt/git/push.ts";
 import { status, StatusResult } from "~/vt/git/status.ts";
-import { watch } from "~/vt/git/watch.ts";
-import { join } from "@std/path";
 
 /**
  * The VTClient class is an abstraction on a VT directory that exposes
@@ -114,30 +102,35 @@
   }
 
   /**
-   * Watch the root directory for changes and automatically push to val town
-   * when files are updated locally.
-   */
-  public async watch() {
-    // Start the watcher. Then, use a custom callback so that if the .vt
-    // configuration file changes, the watcher stops and starts again. That
-    // way, if the current branch changes, the watcher will start watching
-    // with the new branch.
-    while (true) {
-      const { projectId, currentBranch } = await this.meta.loadConfig();
-
-      await watch({
-        targetDir: this.rootPath,
-        projectId,
-        branchId: currentBranch,
-        ignoreGlobs: await this.getIgnoreGlobs(),
-        watchCallback: (event) => {
-          if (event.paths[0] === join(META_FOLDER_NAME, CONFIG_FILE_NAME)) {
-            return false; // Stop watching, restart
-          }
-          return true;
-        },
-      });
-    }
+   * Watch the root directory for changes and automatically push to Val Town
+   * when files are updated locally. Updates the lock file and removes it on exit.
+   *
+   * @param {number} [interval=2000] The interval in milliseconds to wait between pushes. Default is 2000 ms (2 seconds).
+   * @returns {Promise<never>} A promise that never resolves, representing the ongoing watch process.
+   */
+  public async watch(interval: number = 2000): Promise<never> {
+    // Set the lock file at the start
+    await this.meta.setLockFile();
+
+    // Setup a cleanup function to remove the lock file on exit
+    const cleanup = async () => {
+      await this.meta.rmLockFile();
+      Deno.exit();
+    };
+
+    // Listen for termination signals to perform cleanup
+    for (const signal of ["SIGINT", "SIGTERM"]) {
+      Deno.addSignalListener(signal as Deno.Signal, cleanup);
+    }
+
+    const pushPeriodically = async () => {
+      while (true) {
+        await this.push(this.rootPath);
+        await new Promise((resolve) => setTimeout(resolve, interval));
+      }
+    };
+
+    return pushPeriodically();
   }
 
   /**
