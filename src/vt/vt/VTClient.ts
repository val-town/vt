--- conflicted
+++ resolved
@@ -10,7 +10,6 @@
 import ValTown from "@valtown/sdk";
 import sdk, { branchIdToBranch, getLatestVersion } from "~/sdk.ts";
 import { DEFAULT_BRANCH_NAME, META_IGNORE_FILE_NAME } from "~/consts.ts";
-import VTConfig from "~/vt/config.ts";
 
 /**
  * The VTClient class is an abstraction on a VT directory that exposes
@@ -38,31 +37,12 @@
   }
 
   /**
-<<<<<<< HEAD
-   * Gets the configuration for vt, relative to root path.
-   *
-   * @returns {Promise<Record<string, unknown>>} A promise that resolves with the project configuration.
-   */
-  public async getConfig(): Promise<Record<string, unknown>> {
-    const vtConfig = new VTConfig(this.rootPath);
-    return await vtConfig.loadConfig();
-  }
-
-  /**
    * Adds editor configuration files to the target directory.
    *
    * @param {object} options - Options for adding editor files
    * @param {boolean} options.noDenoJson - Whether to skip adding deno.json
    * @returns {Promise<void>}
    */
-=======
-   * Adds editor configuration files to the target directory.
-   *
-   * @param {object} options - Options for adding editor files
-   * @param {boolean} options.noDenoJson - Whether to skip adding deno.json
-   * @returns {Promise<void>}
-   */
->>>>>>> 9ab0813c
   public async addEditorFiles(
     options?: { noDenoJson?: boolean },
   ): Promise<void> {
@@ -168,12 +148,6 @@
   ): AsyncGenerator<StatusResult> {
     // Do an initial push
     yield await this.push();
-<<<<<<< HEAD
-=======
-
-    // Set the lock file at the start
-    await this.getMeta().setLockFile();
->>>>>>> 9ab0813c
 
     // Track the last time we pushed
     let lastPushed = 0;
@@ -280,26 +254,14 @@
    * @returns {Promise<void>}
    */
   public async clone(targetDir: string): Promise<void> {
-<<<<<<< HEAD
     const config = await this.getMeta().loadState();
-=======
-    const { projectId, currentBranch, version } = await this
-      .getMeta()
-      .loadConfig();
->>>>>>> 9ab0813c
 
     // Do the clone using the configuration
     await clone({
       targetDir,
-<<<<<<< HEAD
       projectId: config.project.id,
       branchId: config.branch.id,
       version: config.branch.version,
-=======
-      projectId,
-      branchId: currentBranch,
-      version,
->>>>>>> 9ab0813c
       gitignoreRules: await this.getMeta().loadGitignoreRules(),
     });
   }
@@ -315,32 +277,16 @@
   public async status(
     { branchId }: { branchId?: string } = {},
   ): Promise<StatusResult> {
-<<<<<<< HEAD
     const state = await this.getMeta().loadState();
 
     // Use provided branchId or fall back to the current branch from config
     const targetBranchId = branchId || state.branch.id;
-=======
-    const {
-      projectId,
-      currentBranch: configBranchId,
-    } = await this.getMeta().loadConfig();
->>>>>>> 9ab0813c
-
-    // Use provided branchId or fall back to the current branch from config
-    const targetBranchId = branchId || configBranchId;
 
     return status({
       targetDir: this.rootPath,
-<<<<<<< HEAD
       projectId: state.project.id,
       branchId: targetBranchId,
       version: await getLatestVersion(state.branch.id, targetBranchId),
-=======
-      projectId,
-      branchId: targetBranchId,
-      version: await getLatestVersion(projectId, targetBranchId),
->>>>>>> 9ab0813c
       gitignoreRules: await this.getMeta().loadGitignoreRules(),
     });
   }
@@ -353,11 +299,7 @@
    * @returns {Promise<void>} Resolves once pull complete
    */
   public async pull(): Promise<void> {
-<<<<<<< HEAD
     const state = await this.getMeta().loadState();
-=======
-    const config = await this.getMeta().loadConfig();
->>>>>>> 9ab0813c
 
     state.branch.version = await getLatestVersion(
       state.project.id,
@@ -366,15 +308,9 @@
 
     await pull({
       targetDir: this.rootPath,
-<<<<<<< HEAD
       projectId: state.project.id,
       branchId: state.branch.id,
       version: state.branch.version,
-=======
-      projectId: config.projectId,
-      branchId: config.currentBranch,
-      version: config.version,
->>>>>>> 9ab0813c
       gitignoreRules: await this.getMeta().loadGitignoreRules(),
     });
 
@@ -391,23 +327,12 @@
   public async push(
     options?: { statusResult?: StatusResult },
   ): Promise<StatusResult> {
-<<<<<<< HEAD
     const state = await this.getMeta().loadState();
 
     const statusResult = await push({
       targetDir: this.rootPath,
       projectId: state.project.id,
       branchId: state.branch.id,
-=======
-    const { projectId, currentBranch } = await this
-      .getMeta()
-      .loadConfig();
-
-    const statusResult = await push({
-      targetDir: this.rootPath,
-      projectId,
-      branchId: currentBranch,
->>>>>>> 9ab0813c
       gitignoreRules: await this.getMeta().loadGitignoreRules(),
       statusResult: options?.statusResult,
     });
