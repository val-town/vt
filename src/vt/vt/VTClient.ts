import {
  checkout,
  clone,
  create,
  pull,
  push,
  remix,
  status,
} from "~/vt/lib/mod.ts";
import { debounce, delay } from "@std/async";
import VTMeta from "~/vt/vt/VTMeta.ts";
import { denoJson, vtIgnore } from "~/vt/vt/editor/mod.ts";
import { join, relative } from "@std/path";
import type {
  BaseCheckoutParams,
  BranchCheckoutParams,
  CheckoutResult,
  ForkCheckoutParams,
} from "~/vt/lib/checkout.ts";
import sdk, { branchNameToBranch, getLatestVersion, user } from "~/sdk.ts";
import {
  DEFAULT_BRANCH_NAME,
  FIRST_VERSION_NUMBER,
  META_FOLDER_NAME,
  META_IGNORE_FILE_NAME,
} from "~/consts.ts";
<<<<<<< HEAD
import type { ItemStatusManager } from "~/vt/lib/ItemStatusManager.ts";
=======
import { status } from "~/vt/lib/status.ts";
>>>>>>> 7f02ad02
import { exists } from "@std/fs";
import ValTown from "@valtown/sdk";
import { dirIsEmpty } from "~/utils.ts";
import VTConfig from "~/vt/VTConfig.ts";
import type { ProjectPrivacy } from "~/types.ts";
<<<<<<< HEAD
=======
import { create } from "~/vt/lib/create.ts";
import type { ItemStatusManager } from "~/vt/lib/utils/ItemStatusManager.ts";
>>>>>>> 7f02ad02

/**
 * The VTClient class is an abstraction on a VT directory that exposes
 * functionality for git command executation on the folder.
 *
 * With a VTClient you can do things like clone a val town project, or
 * pull/push a val town project.
 *
 * @param rootPath - The root path of the VT directory
 */
export default class VTClient {
  readonly #meta: VTMeta;

  private constructor(public readonly rootPath: string) {
    this.#meta = new VTMeta(rootPath);
  }

  /**
   * Returns the VTMeta instance for this client.
   *
   * @returns The VTMeta instance.
   */
  public getMeta(): VTMeta {
    return this.#meta;
  }

  /**
   * Returns a new VTConfig object init-ed at this VTClient's rootPath.
   *
   * @returns The VTConfig instance.
   */
  public getConfig(): VTConfig {
    return new VTConfig(this.rootPath);
  }

  /**
   * Adds editor configuration files to the target directory.
   *
   * @param options Options for adding editor files
   * @param options.noDenoJson Whether to skip adding deno.json
   * @returns {Promise<void>}
   */
  public async addEditorFiles(
    options?: { noDenoJson?: boolean },
  ): Promise<void> {
    // Always add the vt ignore file
    const metaIgnoreFile = join(this.rootPath, META_IGNORE_FILE_NAME);
    if (!await exists(metaIgnoreFile)) {
      await Deno.writeTextFile(
        join(this.rootPath, META_IGNORE_FILE_NAME),
        vtIgnore.text,
      );
    }

    // Add deno.json unless explicitly disabled
    const denoJsonFile = join(this.rootPath, "deno.json");
    if (!(options?.noDenoJson) && !await exists(denoJsonFile)) {
      await Deno.writeTextFile(
        denoJsonFile,
        JSON.stringify(denoJson, undefined, 2),
      );
    }
  }

  /**
   * Initialize the VT instance for a project. You always have to be checked
   * out to *something* so init also takes an initial branch.
   *
   * @param {string} rootPath The root path where the VT instance will be initialized
   * @param args The arguments for initialization
   * @param {string} args.rootPath The root path of the VT directory
   * @param {string} args.username The username of the project owner
   * @param {number} args.version The version of the project to initialize. -1 for latest version
   * @param {string} args.projectName The name of the project
   * @param {string} args.branchName The branch name to initialize
   * @returns {Promise<VTClient>} A new VTClient instance
   */
  public static async init({
    rootPath,
    username,
    projectName,
    version,
    branchName = DEFAULT_BRANCH_NAME,
  }: {
    rootPath: string;
    username: string;
    projectName: string;
    version?: number;
    branchName?: string;
  }): Promise<VTClient> {
    const projectId = await sdk.alias.username.projectName.retrieve(
      username,
      projectName,
    )
      .then((project) => project.id)
      .catch(() => {
        throw new Error("Project not found");
      });

    const branch = await branchNameToBranch(projectId, branchName);

    version = version ??
      (await sdk.projects.branches.retrieve(projectId, branch.id)).version;

    const vt = new VTClient(rootPath);

    await vt.getMeta().saveVtState({
      project: { id: projectId },
      branch: { id: branch.id, version: version },
    });

    return vt;
  }

  /**
   * Static method to create a VTClient instance from an existing project
   * directory. Loads the configuration from the `.vt` folder in the given
   * directory.
   *
   * @param {string} rootPath The root path of the existing project.
   * @returns {Promise<VTClient>} An instance of VTClient initialized from existing config.
   */
  public static from(rootPath: string): VTClient {
    return new VTClient(rootPath);
  }

  /**
   * Watch the root directory for changes and automatically push to Val Town
   * when files are updated locally.
   *
   * If another instance of the program is already running then this errors. A
   * lock file with the running program's PID is maintained automatically so
   * that this cannot run with multiple instances.
   *
   * @param {number} debounceDelay - Time in milliseconds to wait between pushes (default: 1000ms)
   * @param {number} gracePeriod - Time in milliseconds to wait after a push before processing new events (default: 250ms)
   * @returns {Promise<void>} A promise that resolves when the watcher is stopped.
   */
  public async watch(
    callback: (fileState: ItemStatusManager) => void | Promise<void>,
    debounceDelay: number = 1000,
    gracePeriod: number = 250,
  ): Promise<void> {
    // Ensure there are not multiple watchers at once
    const vtState = await this.getMeta().loadVtState();
    try {
      Deno.kill(vtState.lastRun.pid);
    } catch (e) {
      if (!(e instanceof Deno.errors.NotFound)) throw e;
    }

    // Do an initial push
    const firstPush = await this.push();
    if (firstPush.changes() > 0) {
      await callback(firstPush);
    }

    // Listen for termination signals to perform cleanup
    for (const signal of ["SIGINT", "SIGTERM"]) {
      Deno.addSignalListener(signal as Deno.Signal, () => {
        console.log("Stopping watch process...");
        Deno.exit(0);
      });
    }

    const watcher = Deno.watchFs(this.rootPath);

    // Track if we're currently processing changes
    let inGracePeriod = false;
    const debouncedCallback = debounce(async () => {
      // Skip if we're already in a grace period
      if (inGracePeriod) return;

      // Set grace period flag to prevent multiple executions
      inGracePeriod = true;

      try {
        const fileState = await this.push();
        if (fileState.changes() > 0) {
          await callback(fileState);
        }
      } catch (e) {
        if (e instanceof Deno.errors.NotFound) {
          // The file no longer exists at the time of uploading. It could've
          // just been a temporary file, but since it no longer exists it
          // isn't our problem.
        } else if (e instanceof ValTown.APIError && e.status === 404) {
          // The val we're trying to update doesn't exist on the server. This
          // is usually a result of starting a deletion and then trying to
          // delete a second time because of duplicate file system events.
        } else throw e;
      }

      // Use delay to implement the grace period
      await delay(gracePeriod);
      inGracePeriod = false;
    }, debounceDelay);

    // Process events and debounce changes
    for await (const event of watcher) {
      if (event.kind === "access") continue; // Nothing to do

      // If we're in a grace period, ignore the event
      if (inGracePeriod) continue;

      // Trigger the debounced callback when a file change is detected
      debouncedCallback();
    }
  }

  /**
   * Create a new Val Town project and initialize a VT instance for it.
   *
   * @param {Object} options - The options for creating a new project
   * @param {string} options.rootPath - The root path where the VT instance will be initialized
   * @param {string} options.projectName - The name of the project to create
   * @param {string} options.username - The username of the project owner
   * @param {'public' | 'private' | 'unlisted'} options.privacy - The privacy setting for the project
   * @param {string} [options.description] - Optional description for the project
   * @returns {Promise<VTClient>} A new VTClient instance
   */
  public static async create({
    rootPath,
    projectName,
    username,
    privacy,
    description,
  }: {
    rootPath: string;
    projectName: string;
    username: string;
    privacy: "public" | "private" | "unlisted";
    description?: string;
  }): Promise<VTClient> {
    await assertSafeDirectory(rootPath);

    // First create the project
    const { newProjectId } = await create({
      sourceDir: rootPath,
      projectName,
      privacy,
      description,
    });

    // Get the project branch
    const branch = await branchNameToBranch(newProjectId, DEFAULT_BRANCH_NAME);
    if (!branch) throw new Error(`Branch "${DEFAULT_BRANCH_NAME}" not found`);

    // Clone and return the VTClient
    return await VTClient.clone({
      username,
      projectName,
      rootPath,
    });
  }

  /**
   * Remix an existing Val Town project and initialize a VT instance for it.
   *
   * @param {Object} options - The options for remixing a project
   * @param {string} options.rootPath - The root path where the VT instance will be initialized
   * @param {string} options.srcProjectUsername - The username of the source project owner
   * @param {string} options.srcProjectName - The name of the source project to remix
   * @param {string} [options.srcBranchName] - The branch name of the source project to remix (defaults to main)
   * @param {string} options.dstProjectName - The name for the new remixed project
   * @param {'public' | 'private' | 'unlisted'} options.dstProjectPrivacy - The privacy setting for the new project
   * @param {string} [options.description] - Optional description for the new project
   * @returns {Promise<VTClient>} A new VTClient instance
   */
  public static async remix({
    rootPath,
    srcProjectUsername,
    srcProjectName,
    srcBranchName = DEFAULT_BRANCH_NAME,
    dstProjectName,
    dstProjectPrivacy,
    description,
  }: {
    rootPath: string;
    srcProjectUsername: string;
    srcProjectName: string;
    srcBranchName?: string;
    dstProjectName: string;
    dstProjectPrivacy?: ProjectPrivacy;
    description?: string;
  }): Promise<VTClient> {
    await assertSafeDirectory(rootPath);

    // Get the source project ID from username and project name
    const sourceProject = await sdk.alias.username.projectName.retrieve(
      srcProjectUsername,
      srcProjectName,
    );

    // Remix the project
    const { toProjectId, toVersion } = await remix({
      targetDir: rootPath,
      srcProjectId: sourceProject.id,
      srcBranchId: srcBranchName,
      projectName: dstProjectName,
      description,
      privacy: dstProjectPrivacy,
    });

    // Get the project branch
    const branch = await branchNameToBranch(toProjectId, DEFAULT_BRANCH_NAME);
    if (!branch) throw new Error(`Branch "${DEFAULT_BRANCH_NAME}" not found`);

    // Return the new VTClient
    return VTClient.init({
      projectName: dstProjectName,
      username: user.username!,
      rootPath,
      version: toVersion,
      branchName: branch.name,
    });
  }

  /**
   * Clone a Val Town project into a directory.
   *
   * @param {object} params - Clone parameters
   * @param {string} params.rootPath - The directory to clone the project into
   * @param {string} params.username - The username of the project owner
   * @param {string} params.projectName - The name of the project to clone
   * @param {number} [params.version] - Optional specific version to clone, defaults to latest
   * @param {string} [params.branchName] - Optional branch name to clone, defaults to main
   * @returns {Promise<VTClient>} A new VTClient instance for the cloned project
   */
  public static async clone({
    rootPath,
    username,
    projectName,
    version,
    branchName = DEFAULT_BRANCH_NAME,
  }: {
    rootPath: string;
    username: string;
    projectName: string;
    version?: number;
    branchName?: string;
  }): Promise<VTClient> {
    await assertSafeDirectory(rootPath);

    const vt = await VTClient.init({
      rootPath,
      username,
      projectName,
      version,
      branchName,
    });

    await vt.getMeta().doWithVtState(async (config) => {
      // Do the clone using the configuration
      await clone({
        targetDir: rootPath,
        projectId: config.project.id,
        branchId: config.branch.id,
        version: config.branch.version,
        gitignoreRules: await vt.getMeta().loadGitignoreRules(),
      });
    });

    return vt;
  }

  /**
   * Delete the val town project.
   */
  public async delete(): Promise<void> {
    // Don't need to use doWithConfig since the config will get distructed
    const vtState = await this.getMeta().loadVtState();

    // Delete the project
    await sdk.projects.delete(vtState.project.id);

    // De-init the directory
    await Deno.remove(
      join(this.rootPath, META_FOLDER_NAME),
      { recursive: true },
    );
  }

  /**
   * Get the status of files in the project directory compared to the Val Town
   * project.
   *
   * @param {Object} options - Options for status check
   * @param {string} [options.branchId] - Optional branch ID to check against. Defaults to current branch.
   * @returns {Promise<FileStateChanges>} A StatusResult object containing categorized files.
   */
  public async status(
    { branchId }: { branchId?: string } = {},
  ): Promise<ItemStatusManager> {
    return await this.getMeta().doWithVtState(async (vtState) => {
      // Use provided branchId or fall back to the current branch from state
      const targetBranchId = branchId || vtState.branch.id;

      const { itemStateChanges } = await status({
        targetDir: this.rootPath,
        projectId: vtState.project.id,
        branchId: targetBranchId,
        gitignoreRules: await this.getMeta().loadGitignoreRules(),
        version: await getLatestVersion(vtState.project.id, targetBranchId),
      });

      return itemStateChanges;
    });
  }

  /**
   * Pull val town project into a vt directory. Updates all the files in the
   * directory. If the contents are dirty (files have been updated but not
   * pushed) then this fails.
   *
   * @param {Partial<Parameters<typeof pull>[0]>} options - Optional parameters for pull
   */
  public async pull(
    options?: Partial<Parameters<typeof pull>[0]>,
  ): Promise<ItemStatusManager> {
    return await this.getMeta().doWithVtState(async (vtState) => {
      const { itemStateChanges: result } = await pull({
        ...{
          targetDir: this.rootPath,
          projectId: vtState.project.id,
          branchId: vtState.branch.id,
          gitignoreRules: await this.getMeta().loadGitignoreRules(),
          version: await getLatestVersion(
            vtState.project.id,
            vtState.branch.id,
          ),
        },
        ...options,
      });

      if (options?.dryRun === false) {
        const latestVersion = await getLatestVersion(
          vtState.project.id,
          vtState.branch.id,
        );

        vtState.branch.version = latestVersion;
      }

      return result;
    });
  }

  /**
   * Push changes from the local directory to the Val Town project.
   *
   * @param {Partial<Parameters<typeof pull>[0]>} options - Optional parameters for push
   * @returns {Promise<FileStateChanges>} The StatusResult after pushing
   */
  public async push(
    options?: Partial<Parameters<typeof push>[0]>,
  ): Promise<ItemStatusManager> {
    const { itemStateChanges: fileStateChanges } = await this.getMeta()
      .doWithVtState(
        async (config) => {
          const fileStateChanges = await push({
            ...{
              targetDir: this.rootPath,
              projectId: config.project.id,
              branchId: config.branch.id,
              gitignoreRules: await this.getMeta().loadGitignoreRules(),
            },
            ...options,
          });

          if (!options || options.dryRun === false) {
            config.branch.version = await getLatestVersion(
              config.project.id,
              config.branch.id,
            );
          }

          return fileStateChanges;
        },
      );
    return fileStateChanges;
  }

  /**
  * Check out a different branch of the project.
  *
  * @param {string} branchName The name of the branch to check out to
  * @param {Partial<BranchCheckoutParams | ForkCheckoutParams>} options -
 Optional parameters
  * @returns {Promise<CheckoutResult>}
  */
  public async checkout(
    branchName: string,
    options?: Partial<ForkCheckoutParams>,
  ): Promise<CheckoutResult> {
    return await this.getMeta().doWithVtState(async (vtState) => {
      const currentBranchId = vtState.branch.id;

      // Get files that were newly created but not yet committed
      const fileStateChanges = await this.status();
      const created = fileStateChanges.created.map((file) => file.path);

      // We want to ignore newly created files. Adding them to the gitignore
      // rules list is a nice way to do that.
      const gitignoreRules = [
        ...(await this.getMeta().loadGitignoreRules()),
        ...created,
      ];

      // Common checkout parameters
      const baseParams: BaseCheckoutParams = {
        targetDir: this.rootPath,
        projectId: vtState.project.id,
        dryRun: options?.dryRun || false,
        gitignoreRules,
      };

      let result: CheckoutResult;

      // Check if we're forking from another branch
      if (options && options.forkedFromId) {
        const forkParams: ForkCheckoutParams = {
          ...baseParams,
          forkedFromId: options.forkedFromId,
          name: branchName,
          toBranchVersion: FIRST_VERSION_NUMBER, // Version should be 1 for a new forked branch
        };

        result = await checkout(forkParams);

        if (!baseParams.dryRun) {
          if (result.toBranch) {
            vtState.branch.id = result.toBranch.id;
            vtState.branch.version = FIRST_VERSION_NUMBER; // Set version to 1 for the new branch
          }
        }
      } else {
        // Checking out an existing branch
        const checkoutBranch = await branchNameToBranch(
          vtState.project.id,
          branchName,
        );

        // Ensure that the branch existed
        if (!checkoutBranch) {
          throw new Error(`Branch "${branchName}" not found`);
        }

        const branchParams: BranchCheckoutParams = {
          ...baseParams,
          toBranchId: checkoutBranch.id,
          fromBranchId: currentBranchId,
          toBranchVersion: options?.toBranchVersion || checkoutBranch.version, // Use specified version or the branch's version
        };

        result = await checkout(branchParams);
      }

      // Don't touch the state if it's a dry run
      if (!baseParams.dryRun) {
        if (result.toBranch) {
          vtState.branch.id = result.toBranch.id;
          vtState.branch.version = result.toBranch.version; // Use the target branch's version
        }
      }

      return result;
    });
  }
}

/**
 * Ensures the specified directory is safe to use (either doesn't exist or is empty)
 * @param {string} rootPath - The path to the directory to check
 * @throws {Error} If the directory exists and is not empty
 */
async function assertSafeDirectory(rootPath: string) {
  // If the directory exists, that is only OK if it is empty
  if (await exists(rootPath) && !await dirIsEmpty(rootPath)) {
    throw new Error(
      `"${relative(Deno.cwd(), rootPath)}" already exists and is not empty`,
    );
  }
}<|MERGE_RESOLUTION|>--- conflicted
+++ resolved
@@ -24,21 +24,12 @@
   META_FOLDER_NAME,
   META_IGNORE_FILE_NAME,
 } from "~/consts.ts";
-<<<<<<< HEAD
-import type { ItemStatusManager } from "~/vt/lib/ItemStatusManager.ts";
-=======
-import { status } from "~/vt/lib/status.ts";
->>>>>>> 7f02ad02
 import { exists } from "@std/fs";
 import ValTown from "@valtown/sdk";
 import { dirIsEmpty } from "~/utils.ts";
 import VTConfig from "~/vt/VTConfig.ts";
 import type { ProjectPrivacy } from "~/types.ts";
-<<<<<<< HEAD
-=======
-import { create } from "~/vt/lib/create.ts";
 import type { ItemStatusManager } from "~/vt/lib/utils/ItemStatusManager.ts";
->>>>>>> 7f02ad02
 
 /**
  * The VTClient class is an abstraction on a VT directory that exposes
