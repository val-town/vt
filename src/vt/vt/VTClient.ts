--- conflicted
+++ resolved
@@ -115,26 +115,13 @@
 
     const vt = new VTClient(rootPath);
 
-<<<<<<< HEAD
-    try {
-      await Deno.stat(vt.getMeta().getMetaFilePath());
-    } catch (error) {
-      if (error instanceof Deno.errors.NotFound) {
-        await vt.getMeta().saveState({
-          project: { id: projectId },
-          branch: { id: branch.id, version: version },
-        });
-      } else throw error;
-=======
-    if ((await exists(vt.getMeta().configFilePath))) {
+    if ((await exists(vt.getMeta().getVtStateFileName()))) {
       throw new Error("VT project already initialized in this directory");
->>>>>>> 8febe174
     }
 
-    await vt.getMeta().saveConfig({
-      projectId,
-      currentBranch: branch.id,
-      version: version,
+    await vt.getMeta().saveVtState({
+      project: { id: projectId },
+      branch: { id: branch.id, version: version },
     });
 
     return vt;
@@ -174,14 +161,6 @@
     if (firstPush.changes() > 0) {
       await callback(firstPush);
     }
-
-<<<<<<< HEAD
-    // Track the last time we pushed
-    let lastPushed = 0;
-=======
-    // Set the lock file at the start
-    await this.getMeta().setLockFile();
->>>>>>> 8febe174
 
     // Listen for termination signals to perform cleanup
     for (const signal of ["SIGINT", "SIGTERM"]) {
@@ -291,27 +270,15 @@
    * @returns {Promise<void>}
    */
   public async clone(targetDir: string): Promise<void> {
-<<<<<<< HEAD
-    const config = await this.getMeta().loadState();
-
-    // Do the clone using the configuration
-    await clone({
-      targetDir,
-      projectId: config.project.id,
-      branchId: config.branch.id,
-      version: config.branch.version,
-      gitignoreRules: await this.getMeta().loadGitignoreRules(),
-=======
-    await this.getMeta().doWithConfig(async (config) => {
+    await this.getMeta().doWithVtState(async (vtState) => {
       // Do the clone using the configuration
       await clone({
         targetDir,
-        projectId: config.projectId,
-        branchId: config.currentBranch,
-        version: config.version,
+        projectId: vtState.project.id,
+        branchId: vtState.branch.id,
+        version: vtState.branch.version,
         gitignoreRules: await this.getMeta().loadGitignoreRules(),
       });
->>>>>>> 8febe174
     });
   }
 
@@ -325,32 +292,17 @@
    */
   public async status(
     { branchId }: { branchId?: string } = {},
-<<<<<<< HEAD
-  ): Promise<StatusResult> {
-    const state = await this.getMeta().loadState();
-
-    // Use provided branchId or fall back to the current branch from config
-    const targetBranchId = branchId || state.branch.id;
-
-    return status({
-      targetDir: this.rootPath,
-      projectId: state.project.id,
-      branchId: targetBranchId,
-      version: await getLatestVersion(state.branch.id, targetBranchId),
-      gitignoreRules: await this.getMeta().loadGitignoreRules(),
-=======
   ): ReturnType<typeof status> {
-    return await this.getMeta().doWithConfig(async (config) => {
+    return await this.getMeta().doWithVtState(async (config) => {
       // Use provided branchId or fall back to the current branch from config
-      const targetBranchId = branchId || config.currentBranch;
+      const targetBranchId = branchId || config.branch.id;
 
       return status({
         targetDir: this.rootPath,
-        projectId: config.projectId,
+        projectId: config.project.id,
         branchId: targetBranchId,
         gitignoreRules: await this.getMeta().loadGitignoreRules(),
       });
->>>>>>> 8febe174
     });
   }
 
@@ -361,34 +313,15 @@
    *
    * @param {Partial<Parameters<typeof pull>[0]>} options - Optional parameters for pull
    */
-<<<<<<< HEAD
-  public async pull(): Promise<void> {
-    const state = await this.getMeta().loadState();
-
-    state.branch.version = await getLatestVersion(
-      state.project.id,
-      state.branch.id,
-    );
-
-    await pull({
-      targetDir: this.rootPath,
-      projectId: state.project.id,
-      branchId: state.branch.id,
-      version: state.branch.version,
-      gitignoreRules: await this.getMeta().loadGitignoreRules(),
-    });
-
-    await this.getMeta().saveState(state);
-=======
   public async pull(
     options?: Partial<Parameters<typeof pull>[0]>,
   ): ReturnType<typeof pull> {
-    return await this.getMeta().doWithConfig(async (config) => {
+    return await this.getMeta().doWithVtState(async (config) => {
       const result = await pull({
         ...{
           targetDir: this.rootPath,
-          projectId: config.projectId,
-          branchId: config.currentBranch,
+          projectId: config.project.id,
+          branchId: config.branch.id,
           gitignoreRules: await this.getMeta().loadGitignoreRules(),
         },
         ...options,
@@ -396,16 +329,15 @@
 
       if (options?.dryRun === false) {
         const latestVersion = await getLatestVersion(
-          config.projectId,
-          config.currentBranch,
+          config.project.id,
+          config.branch.id,
         );
 
-        config.version = latestVersion;
+        config.branch.version = latestVersion;
       }
 
       return result;
     });
->>>>>>> 8febe174
   }
 
   /**
@@ -415,47 +347,25 @@
    * @returns {Promise<FileStateChanges>} The StatusResult after pushing
    */
   public async push(
-<<<<<<< HEAD
-    options?: { statusResult?: StatusResult },
-  ): Promise<StatusResult> {
-    const state = await this.getMeta().loadState();
-
-    const statusResult = await push({
-      targetDir: this.rootPath,
-      projectId: state.project.id,
-      branchId: state.branch.id,
-      gitignoreRules: await this.getMeta().loadGitignoreRules(),
-      statusResult: options?.statusResult,
-    });
-
-    await this.getMeta().saveState({
-      project: { id: state.project.id },
-      branch: {
-        id: state.branch.id,
-        version: await getLatestVersion(state.project.id, state.branch.id),
-      },
-    });
-=======
     options?: Partial<Parameters<typeof push>[0]>,
   ): ReturnType<typeof push> {
-    return await this.getMeta().doWithConfig(async (config) => {
+    return await this.getMeta().doWithVtState(async (config) => {
       const fileStateChanges = await push({
         ...{
           targetDir: this.rootPath,
-          projectId: config.projectId,
-          branchId: config.currentBranch,
+          projectId: config.project.id,
+          branchId: config.branch.id,
           gitignoreRules: await this.getMeta().loadGitignoreRules(),
         },
         ...options,
       });
 
       if (!options || options.dryRun === false) {
-        config.version = await getLatestVersion(
-          config.projectId,
-          config.currentBranch,
+        config.branch.version = await getLatestVersion(
+          config.project.id,
+          config.branch.id,
         );
       }
->>>>>>> 8febe174
 
       return fileStateChanges;
     });
@@ -473,70 +383,8 @@
     branchName: string,
     options?: Partial<ForkCheckoutParams>,
   ): Promise<CheckoutResult> {
-<<<<<<< HEAD
-    const config = await this.getMeta().loadState();
-    const currentBranchId = config.branch.id;
-
-    // Get files that were newly created but not yet committed
-    const statusResult = options?.statusResult || await this.status();
-    const created = statusResult.created.map((file) => file.path);
-
-    // We want to ignore newly created files. Adding them to the gitignore
-    // rules list is a nice way to do that.
-    const gitignoreRules = [
-      ...(await this.getMeta().loadGitignoreRules()),
-      ...created,
-    ];
-
-    let result: CheckoutResult;
-
-    if (options?.forkedFrom) {
-      // Create a new branch from the specified source
-      const sourceVersion = await getLatestVersion(
-        config.project.id,
-        options.forkedFrom,
-      );
-
-      result = await checkout({
-        targetDir: this.rootPath,
-        projectId: config.project.id,
-        forkedFromId: options.forkedFrom,
-        name: branchName,
-        gitignoreRules,
-        version: sourceVersion,
-      });
-
-      config.branch.id = result.toBranch.id;
-      config.branch.version = result.toBranch.version;
-    } else {
-      // Check out existing branch
-      const checkoutBranch = await branchIdToBranch(
-        config.project.id,
-        branchName,
-      );
-
-      const latestVersion = await getLatestVersion(
-        config.project.id,
-        checkoutBranch.id,
-      );
-
-      result = await checkout({
-        targetDir: this.rootPath,
-        projectId: config.project.id,
-        branchId: checkoutBranch.id,
-        fromBranchId: currentBranchId,
-        gitignoreRules: gitignoreRules,
-        version: latestVersion,
-      });
-
-      config.branch = { id: result.toBranch.id, version: latestVersion };
-    }
-
-    // Update the config with the new branch
-    await this.getMeta().saveState(config);
-=======
-    return await this.getMeta().doWithConfig(async (config) => {
-      const currentBranchId = config.currentBranch;
+    return await this.getMeta().doWithVtState(async (vtState) => {
+      const currentBranchId = vtState.branch.id;
 
       // Get files that were newly created but not yet committed
       const fileStateChanges = await this.status();
@@ -552,7 +400,7 @@
       // Common checkout parameters
       const baseParams: BaseCheckoutParams = {
         targetDir: this.rootPath,
-        projectId: config.projectId,
+        projectId: vtState.project.id,
         dryRun: options?.dryRun || false,
         gitignoreRules,
       };
@@ -572,14 +420,14 @@
 
         if (!baseParams.dryRun) {
           if (result.toBranch) {
-            config.currentBranch = result.toBranch.id;
-            config.version = FIRST_VERSION_NUMBER; // Set version to 1 for the new branch
+            vtState.branch.id = result.toBranch.id;
+            vtState.branch.version = FIRST_VERSION_NUMBER; // Set version to 1 for the new branch
           }
         }
       } else {
         // Checking out an existing branch
         const checkoutBranch = await branchNameToBranch(
-          config.projectId,
+          vtState.project.id,
           branchName,
         );
 
@@ -598,14 +446,13 @@
         result = await checkout(branchParams);
       }
 
-      // Don't touch the config if it's a dry run
+      // Don't touch the state if it's a dry run
       if (!baseParams.dryRun) {
         if (result.toBranch) {
-          config.currentBranch = result.toBranch.id;
-          config.version = result.toBranch.version; // Use the target branch's version
+          vtState.branch.id = result.toBranch.id;
+          vtState.branch.version = result.toBranch.version; // Use the target branch's version
         }
       }
->>>>>>> 8febe174
 
       return result;
     });
