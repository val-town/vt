import { clone } from "~/vt/lib/clone.ts";
import { debounce, delay } from "@std/async";
import VTMeta from "~/vt/vt/VTMeta.ts";
import { pull } from "~/vt/lib/pull.ts";
import { push } from "~/vt/lib/push.ts";
import { denoJson, vtIgnore } from "~/vt/vt/editor/mod.ts";
import { join, relative } from "@std/path";
import {
  type BaseCheckoutParams,
  type BranchCheckoutParams,
  checkout,
  type CheckoutResult,
  type ForkCheckoutParams,
} from "~/vt/lib/checkout.ts";
import sdk, { branchNameToBranch, getLatestVersion } from "~/sdk.ts";
import {
  DEFAULT_BRANCH_NAME,
  FIRST_VERSION_NUMBER,
  META_FOLDER_NAME,
  META_IGNORE_FILE_NAME,
} from "~/consts.ts";
import { status } from "~/vt/lib/status.ts";
import type { FileState } from "~/vt/lib/FileState.ts";
import { exists } from "@std/fs";
import ValTown from "@valtown/sdk";
<<<<<<< HEAD
import VTConfig from "~/vt/VTConfig.ts";
=======
import { dirIsEmpty } from "~/utils.ts";
>>>>>>> c915e9d6

/**
 * The VTClient class is an abstraction on a VT directory that exposes
 * functionality for git command executation on the folder.
 *
 * With a VTClient you can do things like clone a val town project, or
 * pull/push a val town project.
 *
 * @param {string} rootPath - The root path of the VT directory
 */
export default class VTClient {
  readonly #meta: VTMeta;

  private constructor(public readonly rootPath: string) {
    this.#meta = new VTMeta(rootPath);
  }

  /**
   * Returns the VTMeta instance for this client.
   *
   * @returns {VTMeta} The VTMeta instance.
   */
  public getMeta(): VTMeta {
    return this.#meta;
  }

  /**
   * Returns a new VTConfig object init-ed at this VTClient's rootPath.
   *
   * @returns {VTConfig} The VTConfig instance.
   */
  public getConfig(): VTConfig {
    return new VTConfig(this.rootPath);
  }

  /**
   * Adds editor configuration files to the target directory.
   *
   * @param {object} options - Options for adding editor files
   * @param {boolean} options.noDenoJson - Whether to skip adding deno.json
   * @returns {Promise<void>}
   */
  public async addEditorFiles(
    options?: { noDenoJson?: boolean },
  ): Promise<void> {
    // Always add the vt ignore file
    const metaIgnoreFile = join(this.rootPath, META_IGNORE_FILE_NAME);
    if (!await exists(metaIgnoreFile)) {
      await Deno.writeTextFile(
        join(this.rootPath, META_IGNORE_FILE_NAME),
        vtIgnore.text,
      );
    }

    // Add deno.json unless explicitly disabled
    const denoJsonFile = join(this.rootPath, "deno.json");
    if (!(options?.noDenoJson) && !await exists(denoJsonFile)) {
      await Deno.writeTextFile(
        denoJsonFile,
        JSON.stringify(denoJson, undefined, 2),
      );
    }
  }

  /**
   * Initialize the VT instance for a project. You always have to be checked
   * out to *something* so init also takes an initial branch.
   *
   * @param {string} rootPath The root path where the VT instance will be initialized
   * @param args The arguments for initialization
   * @param {string} args.rootPath The root path of the VT directory
   * @param {string} args.username The username of the project owner
   * @param {number} args.version The version of the project to initialize. -1 for latest version
   * @param {string} args.projectName The name of the project
   * @param {string} args.branchName The branch name to initialize
   * @returns {Promise<VTClient>} A new VTClient instance
   */
  public static async init({
    rootPath,
    username,
    projectName,
    version,
    branchName = DEFAULT_BRANCH_NAME,
  }: {
    rootPath: string;
    username: string;
    projectName: string;
    version?: number;
    branchName?: string;
  }): Promise<VTClient> {
    // If the directory exists, that is only OK if it is empty
    if (await exists(rootPath) && !(await dirIsEmpty(rootPath))) {
      throw new Error(
        `"${relative(Deno.cwd(), rootPath)}" already exists and is not empty`,
      );
    }

    const projectId = await sdk.alias.username.projectName.retrieve(
      username,
      projectName,
    )
      .then((project) => project.id)
      .catch(() => {
        throw new Error("Project not found");
      });

    const branch = await branchNameToBranch(projectId, branchName);

    version = version ??
      (await sdk.projects.branches.retrieve(projectId, branch.id)).version;

    const vt = new VTClient(rootPath);

<<<<<<< HEAD
    if ((await exists(vt.getMeta().getVtStateFileName()))) {
      throw new Error("VT project already initialized in this directory");
    }

    await vt.getMeta().saveVtState({
      project: { id: projectId },
      branch: { id: branch.id, version: version },
=======
    await vt.getMeta().saveConfig({
      projectId,
      currentBranch: branch.id,
      version: version,
>>>>>>> c915e9d6
    });

    return vt;
  }

  /**
   * Static method to create a VTClient instance from an existing project
   * directory. Loads the configuration from the `.vt` folder in the given
   * directory.
   *
   * @param {string} rootPath The root path of the existing project.
   * @returns {Promise<VTClient>} An instance of VTClient initialized from existing config.
   */
  public static from(rootPath: string): VTClient {
    return new VTClient(rootPath);
  }

  /**
   * Watch the root directory for changes and automatically push to Val Town
   * when files are updated locally.
   *
   * If another instance of the program is already running then this errors. A
   * lock file with the running program's PID is maintained automatically so
   * that this cannot run with multiple instances.
   *
   * @param {number} debounceDelay - Time in milliseconds to wait between pushes (default: 1000ms)
   * @param {number} gracePeriod - Time in milliseconds to wait after a push before processing new events (default: 250ms)
   * @returns {AsyncGenerator<FileStateChanges>} An async generator that yields `StatusResult` objects for each change.
   */
  public async watch(
    callback: (fileState: FileState) => void | Promise<void>,
    debounceDelay: number = 1000,
    gracePeriod: number = 250,
  ): Promise<void> {
    // Do an initial push
    const firstPush = await this.push();
    if (firstPush.changes() > 0) {
      await callback(firstPush);
    }

    // Listen for termination signals to perform cleanup
    for (const signal of ["SIGINT", "SIGTERM"]) {
      Deno.addSignalListener(signal as Deno.Signal, () => {
        console.log("Stopping watch process...");
        Deno.exit(0);
      });
    }

    const watcher = Deno.watchFs(this.rootPath);

    // Track if we're currently processing changes
    let inGracePeriod = false;
    const debouncedCallback = debounce(async () => {
      // Skip if we're already in a grace period
      if (inGracePeriod) return;

      // Set grace period flag to prevent multiple executions
      inGracePeriod = true;

      try {
        const fileState = await this.push();
        if (fileState.changes() > 0) {
          await callback(fileState);
        }
      } catch (e) {
        if (e instanceof Deno.errors.NotFound) {
          // The file no longer exists at the time of uploading. It could've
          // just been a temporary file, but since it no longer exists it
          // isn't our problem.
        } else if (e instanceof ValTown.APIError && e.status === 404) {
          // The val we're trying to update doesn't exist on the server. This
          // is usually a result of starting a deletion and then trying to
          // delete a second time because of duplicate file system events.
        } else throw e;
      }

      // Use delay to implement the grace period
      await delay(gracePeriod);
      inGracePeriod = false;
    }, debounceDelay);

    // Process events and debounce changes
    for await (const event of watcher) {
      if (event.kind === "access") continue; // Nothing to do

      // If we're in a grace period, ignore the event
      if (inGracePeriod) continue;

      // Trigger the debounced callback when a file change is detected
      debouncedCallback();
    }
  }

  /**
   * Create a new Val Town project and initialize a VT instance for it.
   *
   * @param {Object} options - The options for creating a new project
   * @param {string} options.rootPath - The root path where the VT instance will be initialized
   * @param {string} options.projectName - The name of the project to create
   * @param {string} options.username - The username of the project owner
   * @param {'public' | 'private' | 'unlisted'} options.privacy - The privacy setting for the project
   * @param {string} [options.description] - Optional description for the project
   * @returns {Promise<VTClient>} A new VTClient instance
   */
  public static async create({
    rootPath,
    projectName,
    username,
    privacy,
    description,
  }: {
    rootPath: string;
    projectName: string;
    username: string;
    privacy: "public" | "private" | "unlisted";
    description?: string;
  }): Promise<VTClient> {
    // First create the project
    const project = await sdk.projects.create({
      name: projectName,
      privacy,
      description,
    });

    // Get the project branch
    const branch = await branchNameToBranch(project.id, DEFAULT_BRANCH_NAME);
    if (!branch) throw new Error(`Branch "${DEFAULT_BRANCH_NAME}" not found`);

    // Clone and return the VTClient
    const vt = await VTClient.init({
      rootPath,
      username,
      projectName,
      version: branch.version,
      branchName: DEFAULT_BRANCH_NAME,
    });
    await VTClient.clone({
      username,
      projectName,
      rootPath,
    });
    return vt;
  }

  /**
   * Clone val town project into a directory using the current configuration.
   *
   * @param {string} targetDir - The directory to clone the project into.
   * @returns {Promise<void>}
   */
<<<<<<< HEAD
  public async clone(targetDir: string): Promise<void> {
    await this.getMeta().doWithVtState(async (vtState) => {
      // Do the clone using the configuration
      await clone({
        targetDir,
        projectId: vtState.project.id,
        branchId: vtState.branch.id,
        version: vtState.branch.version,
        gitignoreRules: await this.getMeta().loadGitignoreRules(),
=======
  /**
   * Clone a Val Town project into a directory.
   *
   * @param {object} params - Clone parameters
   * @param {string} params.rootPath - The directory to clone the project into
   * @param {string} params.username - The username of the project owner
   * @param {string} params.projectName - The name of the project to clone
   * @param {number} [params.version] - Optional specific version to clone, defaults to latest
   * @param {string} [params.branchName] - Optional branch name to clone, defaults to main
   * @returns {Promise<VTClient>} A new VTClient instance for the cloned project
   */
  public static async clone({
    rootPath,
    username,
    projectName,
    version,
    branchName = DEFAULT_BRANCH_NAME,
  }: {
    rootPath: string;
    username: string;
    projectName: string;
    version?: number;
    branchName?: string;
  }): Promise<VTClient> {
    const vt = await VTClient.init({
      rootPath,
      username,
      projectName,
      version,
      branchName,
    });

    await vt.getMeta().doWithConfig(async (config) => {
      // Do the clone using the configuration
      await clone({
        targetDir: rootPath,
        projectId: config.projectId,
        branchId: config.currentBranch,
        version: config.version,
        gitignoreRules: await vt.getMeta().loadGitignoreRules(),
>>>>>>> c915e9d6
      });
    });

    return vt;
  }

  /**
   * Delete the val town project.
   */
  public async delete(): Promise<void> {
    // Don't need to use doWithConfig since the config will get distructed
    const config = await this.getMeta().loadConfig();

    // Delete the project
    await sdk.projects.delete(config.projectId);

    // De-init the directory
    await Deno.remove(
      join(this.rootPath, META_FOLDER_NAME),
      { recursive: true },
    );
  }

  /**
   * Get the status of files in the project directory compared to the Val Town
   * project.
   *
   * @param {Object} options - Options for status check
   * @param {string} [options.branchId] - Optional branch ID to check against. Defaults to current branch.
   * @returns {Promise<FileStateChanges>} A StatusResult object containing categorized files.
   */
  public async status(
    { branchId }: { branchId?: string } = {},
  ): ReturnType<typeof status> {
    return await this.getMeta().doWithVtState(async (config) => {
      // Use provided branchId or fall back to the current branch from config
      const targetBranchId = branchId || config.branch.id;

      return status({
        targetDir: this.rootPath,
        projectId: config.project.id,
        branchId: targetBranchId,
        gitignoreRules: await this.getMeta().loadGitignoreRules(),
        version: await getLatestVersion(config.projectId, targetBranchId),
      });
    });
  }

  /**
   * Pull val town project into a vt directory. Updates all the files in the
   * directory. If the contents are dirty (files have been updated but not
   * pushed) then this fails.
   *
   * @param {Partial<Parameters<typeof pull>[0]>} options - Optional parameters for pull
   */
  public async pull(
    options?: Partial<Parameters<typeof pull>[0]>,
  ): ReturnType<typeof pull> {
    return await this.getMeta().doWithVtState(async (config) => {
      const result = await pull({
        ...{
          targetDir: this.rootPath,
          projectId: config.project.id,
          branchId: config.branch.id,
          gitignoreRules: await this.getMeta().loadGitignoreRules(),
          version: await getLatestVersion(
            config.projectId,
            config.currentBranch,
          ),
        },
        ...options,
      });

      if (options?.dryRun === false) {
        const latestVersion = await getLatestVersion(
          config.project.id,
          config.branch.id,
        );

        config.branch.version = latestVersion;
      }

      return result;
    });
  }

  /**
   * Push changes from the local directory to the Val Town project.
   *
   * @param {Partial<Parameters<typeof pull>[0]>} options - Optional parameters for push
   * @returns {Promise<FileStateChanges>} The StatusResult after pushing
   */
  public async push(
    options?: Partial<Parameters<typeof push>[0]>,
  ): ReturnType<typeof push> {
    return await this.getMeta().doWithVtState(async (config) => {
      const fileStateChanges = await push({
        ...{
          targetDir: this.rootPath,
          projectId: config.project.id,
          branchId: config.branch.id,
          gitignoreRules: await this.getMeta().loadGitignoreRules(),
        },
        ...options,
      });

      if (!options || options.dryRun === false) {
        config.branch.version = await getLatestVersion(
          config.project.id,
          config.branch.id,
        );
      }

      return fileStateChanges;
    });
  }

  /**
  * Check out a different branch of the project.
  *
  * @param {string} branchName The name of the branch to check out to
  * @param {Partial<BranchCheckoutParams | ForkCheckoutParams>} options -
 Optional parameters
  * @returns {Promise<CheckoutResult>}
  */
  public async checkout(
    branchName: string,
    options?: Partial<ForkCheckoutParams>,
  ): Promise<CheckoutResult> {
    return await this.getMeta().doWithVtState(async (vtState) => {
      const currentBranchId = vtState.branch.id;

      // Get files that were newly created but not yet committed
      const fileStateChanges = await this.status();
      const created = fileStateChanges.created.map((file) => file.path);

      // We want to ignore newly created files. Adding them to the gitignore
      // rules list is a nice way to do that.
      const gitignoreRules = [
        ...(await this.getMeta().loadGitignoreRules()),
        ...created,
      ];

      // Common checkout parameters
      const baseParams: BaseCheckoutParams = {
        targetDir: this.rootPath,
        projectId: vtState.project.id,
        dryRun: options?.dryRun || false,
        gitignoreRules,
      };

      let result: CheckoutResult;

      // Check if we're forking from another branch
      if (options && options.forkedFromId) {
        const forkParams: ForkCheckoutParams = {
          ...baseParams,
          forkedFromId: options.forkedFromId,
          name: branchName,
          toBranchVersion: FIRST_VERSION_NUMBER, // Version should be 1 for a new forked branch
        };

        result = await checkout(forkParams);

        if (!baseParams.dryRun) {
          if (result.toBranch) {
            vtState.branch.id = result.toBranch.id;
            vtState.branch.version = FIRST_VERSION_NUMBER; // Set version to 1 for the new branch
          }
        }
      } else {
        // Checking out an existing branch
        const checkoutBranch = await branchNameToBranch(
          vtState.project.id,
          branchName,
        );

        // Ensure that the branch existed
        if (!checkoutBranch) {
          throw new Error(`Branch "${branchName}" not found`);
        }

        const branchParams: BranchCheckoutParams = {
          ...baseParams,
          toBranchId: checkoutBranch.id,
          fromBranchId: currentBranchId,
          toBranchVersion: options?.toBranchVersion || checkoutBranch.version, // Use specified version or the branch's version
        };

        result = await checkout(branchParams);
      }

      // Don't touch the state if it's a dry run
      if (!baseParams.dryRun) {
        if (result.toBranch) {
          vtState.branch.id = result.toBranch.id;
          vtState.branch.version = result.toBranch.version; // Use the target branch's version
        }
      }

      return result;
    });
  }
}<|MERGE_RESOLUTION|>--- conflicted
+++ resolved
@@ -23,11 +23,8 @@
 import type { FileState } from "~/vt/lib/FileState.ts";
 import { exists } from "@std/fs";
 import ValTown from "@valtown/sdk";
-<<<<<<< HEAD
+import { dirIsEmpty } from "~/utils.ts";
 import VTConfig from "~/vt/VTConfig.ts";
-=======
-import { dirIsEmpty } from "~/utils.ts";
->>>>>>> c915e9d6
 
 /**
  * The VTClient class is an abstraction on a VT directory that exposes
@@ -141,7 +138,6 @@
 
     const vt = new VTClient(rootPath);
 
-<<<<<<< HEAD
     if ((await exists(vt.getMeta().getVtStateFileName()))) {
       throw new Error("VT project already initialized in this directory");
     }
@@ -149,12 +145,6 @@
     await vt.getMeta().saveVtState({
       project: { id: projectId },
       branch: { id: branch.id, version: version },
-=======
-    await vt.getMeta().saveConfig({
-      projectId,
-      currentBranch: branch.id,
-      version: version,
->>>>>>> c915e9d6
     });
 
     return vt;
@@ -299,23 +289,6 @@
     return vt;
   }
 
-  /**
-   * Clone val town project into a directory using the current configuration.
-   *
-   * @param {string} targetDir - The directory to clone the project into.
-   * @returns {Promise<void>}
-   */
-<<<<<<< HEAD
-  public async clone(targetDir: string): Promise<void> {
-    await this.getMeta().doWithVtState(async (vtState) => {
-      // Do the clone using the configuration
-      await clone({
-        targetDir,
-        projectId: vtState.project.id,
-        branchId: vtState.branch.id,
-        version: vtState.branch.version,
-        gitignoreRules: await this.getMeta().loadGitignoreRules(),
-=======
   /**
    * Clone a Val Town project into a directory.
    *
@@ -348,15 +321,14 @@
       branchName,
     });
 
-    await vt.getMeta().doWithConfig(async (config) => {
+    await vt.getMeta().doWithVtState(async (config) => {
       // Do the clone using the configuration
       await clone({
         targetDir: rootPath,
-        projectId: config.projectId,
-        branchId: config.currentBranch,
-        version: config.version,
+        projectId: config.project.id,
+        branchId: config.branch.id,
+        version: config.branch.version,
         gitignoreRules: await vt.getMeta().loadGitignoreRules(),
->>>>>>> c915e9d6
       });
     });
 
@@ -368,10 +340,10 @@
    */
   public async delete(): Promise<void> {
     // Don't need to use doWithConfig since the config will get distructed
-    const config = await this.getMeta().loadConfig();
+    const vtState = await this.getMeta().loadVtState();
 
     // Delete the project
-    await sdk.projects.delete(config.projectId);
+    await sdk.projects.delete(vtState.project.id);
 
     // De-init the directory
     await Deno.remove(
@@ -391,16 +363,16 @@
   public async status(
     { branchId }: { branchId?: string } = {},
   ): ReturnType<typeof status> {
-    return await this.getMeta().doWithVtState(async (config) => {
-      // Use provided branchId or fall back to the current branch from config
-      const targetBranchId = branchId || config.branch.id;
+    return await this.getMeta().doWithVtState(async (vtState) => {
+      // Use provided branchId or fall back to the current branch from state
+      const targetBranchId = branchId || vtState.branch.id;
 
       return status({
         targetDir: this.rootPath,
-        projectId: config.project.id,
+        projectId: vtState.project.id,
         branchId: targetBranchId,
         gitignoreRules: await this.getMeta().loadGitignoreRules(),
-        version: await getLatestVersion(config.projectId, targetBranchId),
+        version: await getLatestVersion(vtState.project.id, targetBranchId),
       });
     });
   }
@@ -415,16 +387,16 @@
   public async pull(
     options?: Partial<Parameters<typeof pull>[0]>,
   ): ReturnType<typeof pull> {
-    return await this.getMeta().doWithVtState(async (config) => {
+    return await this.getMeta().doWithVtState(async (vtState) => {
       const result = await pull({
         ...{
           targetDir: this.rootPath,
-          projectId: config.project.id,
-          branchId: config.branch.id,
+          projectId: vtState.project.id,
+          branchId: vtState.branch.id,
           gitignoreRules: await this.getMeta().loadGitignoreRules(),
           version: await getLatestVersion(
-            config.projectId,
-            config.currentBranch,
+            vtState.project.id,
+            vtState.branch.id,
           ),
         },
         ...options,
@@ -432,11 +404,11 @@
 
       if (options?.dryRun === false) {
         const latestVersion = await getLatestVersion(
-          config.project.id,
-          config.branch.id,
+          vtState.project.id,
+          vtState.branch.id,
         );
 
-        config.branch.version = latestVersion;
+        vtState.branch.version = latestVersion;
       }
 
       return result;
