--- conflicted
+++ resolved
@@ -5,12 +5,7 @@
 import { status, type StatusResult } from "~/vt/git/status.ts";
 import { denoJson, vtIgnore } from "~/vt/vt/editor/mod.ts";
 import { join } from "@std/path";
-<<<<<<< HEAD
-import { debounce } from "@std/async/debounce";
-import { checkout } from "~/vt/git/checkout.ts";
-=======
 import { checkout, CheckoutResult } from "~/vt/git/checkout.ts";
->>>>>>> 64d02f0e
 import { isDirty } from "~/vt/git/utils.ts";
 import ValTown from "@valtown/sdk";
 import sdk, { branchIdToBranch, getLatestVersion } from "~/sdk.ts";
