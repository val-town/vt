import { clone } from "~/vt/lib/clone.ts";
import { debounce, delay } from "@std/async";
import VTMeta from "~/vt/vt/VTMeta.ts";
import { pull } from "~/vt/lib/pull.ts";
import { push } from "~/vt/lib/push.ts";
import { denoJson, vtIgnore } from "~/vt/vt/editor/mod.ts";
import { join, relative } from "@std/path";
import {
  type BaseCheckoutParams,
  type BranchCheckoutParams,
  checkout,
  type CheckoutResult,
  type ForkCheckoutParams,
} from "~/vt/lib/checkout.ts";
import sdk, { branchNameToBranch, getLatestVersion } from "~/sdk.ts";
import {
  DEFAULT_BRANCH_NAME,
  FIRST_VERSION_NUMBER,
  META_FOLDER_NAME,
  META_IGNORE_FILE_NAME,
} from "~/consts.ts";
import { status } from "~/vt/lib/status.ts";
import type { ItemStatusManager } from "~/vt/lib/ItemStatusManager.ts";
import { exists } from "@std/fs";
import ValTown from "@valtown/sdk";
<<<<<<< HEAD
import { remix } from "~/vt/lib/remix.ts";
import { create } from "~/vt/lib/create.ts";
=======
import { dirIsEmpty } from "~/utils.ts";
import VTConfig from "~/vt/VTConfig.ts";
>>>>>>> a547132a

/**
 * The VTClient class is an abstraction on a VT directory that exposes
 * functionality for git command executation on the folder.
 *
 * With a VTClient you can do things like clone a val town project, or
 * pull/push a val town project.
 *
 * @param {string} rootPath - The root path of the VT directory
 */
export default class VTClient {
  readonly #meta: VTMeta;

  private constructor(public readonly rootPath: string) {
    this.#meta = new VTMeta(rootPath);
  }

  /**
   * Returns the VTMeta instance for this client.
   *
   * @returns {VTMeta} The VTMeta instance.
   */
  public getMeta(): VTMeta {
    return this.#meta;
  }

  /**
   * Returns a new VTConfig object init-ed at this VTClient's rootPath.
   *
   * @returns {VTConfig} The VTConfig instance.
   */
  public getConfig(): VTConfig {
    return new VTConfig(this.rootPath);
  }

  /**
   * Adds editor configuration files to the target directory.
   *
   * @param {object} options - Options for adding editor files
   * @param {boolean} options.noDenoJson - Whether to skip adding deno.json
   * @returns {Promise<void>}
   */
  public async addEditorFiles(
    options?: { noDenoJson?: boolean },
  ): Promise<void> {
    // Always add the vt ignore file
    const metaIgnoreFile = join(this.rootPath, META_IGNORE_FILE_NAME);
    if (!await exists(metaIgnoreFile)) {
      await Deno.writeTextFile(
        join(this.rootPath, META_IGNORE_FILE_NAME),
        vtIgnore.text,
      );
    }

    // Add deno.json unless explicitly disabled
    const denoJsonFile = join(this.rootPath, "deno.json");
    if (!(options?.noDenoJson) && !await exists(denoJsonFile)) {
      await Deno.writeTextFile(
        denoJsonFile,
        JSON.stringify(denoJson, undefined, 2),
      );
    }
  }

  /**
   * Initialize the VT instance for a project. You always have to be checked
   * out to *something* so init also takes an initial branch.
   *
   * @param {string} rootPath The root path where the VT instance will be initialized
   * @param args The arguments for initialization
   * @param {string} args.rootPath The root path of the VT directory
   * @param {string} args.username The username of the project owner
   * @param {number} args.version The version of the project to initialize. -1 for latest version
   * @param {string} args.projectName The name of the project
   * @param {string} args.branchName The branch name to initialize
   * @returns {Promise<VTClient>} A new VTClient instance
   */
  public static async init({
    rootPath,
    username,
    projectName,
    version,
    branchName = DEFAULT_BRANCH_NAME,
  }: {
    rootPath: string;
    username: string;
    projectName: string;
    version?: number;
    branchName?: string;
  }): Promise<VTClient> {
    // If the directory exists, that is only OK if it is empty
    if (await exists(rootPath) && !(await dirIsEmpty(rootPath))) {
      throw new Error(
        `"${relative(Deno.cwd(), rootPath)}" already exists and is not empty`,
      );
    }

    const projectId = await sdk.alias.username.projectName.retrieve(
      username,
      projectName,
    )
      .then((project) => project.id)
      .catch(() => {
        throw new Error("Project not found");
      });

    const branch = await branchNameToBranch(projectId, branchName);

    version = version ??
      (await sdk.projects.branches.retrieve(projectId, branch.id)).version;

    const vt = new VTClient(rootPath);

    if ((await exists(vt.getMeta().getVtStateFileName()))) {
      throw new Error("VT project already initialized in this directory");
    }

    await vt.getMeta().saveVtState({
      project: { id: projectId },
      branch: { id: branch.id, version: version },
    });

    return vt;
  }

  /**
   * Static method to create a VTClient instance from an existing project
   * directory. Loads the configuration from the `.vt` folder in the given
   * directory.
   *
   * @param {string} rootPath The root path of the existing project.
   * @returns {Promise<VTClient>} An instance of VTClient initialized from existing config.
   */
  public static from(rootPath: string): VTClient {
    return new VTClient(rootPath);
  }

  /**
   * Watch the root directory for changes and automatically push to Val Town
   * when files are updated locally.
   *
   * If another instance of the program is already running then this errors. A
   * lock file with the running program's PID is maintained automatically so
   * that this cannot run with multiple instances.
   *
   * @param {number} debounceDelay - Time in milliseconds to wait between pushes (default: 1000ms)
   * @param {number} gracePeriod - Time in milliseconds to wait after a push before processing new events (default: 250ms)
   * @returns {AsyncGenerator<FileStateChanges>} An async generator that yields `StatusResult` objects for each change.
   */
  public async watch(
    callback: (fileState: ItemStatusManager) => void | Promise<void>,
    debounceDelay: number = 1000,
    gracePeriod: number = 250,
  ): Promise<void> {
    // Do an initial push
    const firstPush = await this.push();
    if (firstPush.changes() > 0) {
      await callback(firstPush);
    }

    // Listen for termination signals to perform cleanup
    for (const signal of ["SIGINT", "SIGTERM"]) {
      Deno.addSignalListener(signal as Deno.Signal, () => {
        console.log("Stopping watch process...");
        Deno.exit(0);
      });
    }

    const watcher = Deno.watchFs(this.rootPath);

    // Track if we're currently processing changes
    let inGracePeriod = false;
    const debouncedCallback = debounce(async () => {
      // Skip if we're already in a grace period
      if (inGracePeriod) return;

      // Set grace period flag to prevent multiple executions
      inGracePeriod = true;

      try {
        const fileState = await this.push();
        if (fileState.changes() > 0) {
          await callback(fileState);
        }
      } catch (e) {
        if (e instanceof Deno.errors.NotFound) {
          // The file no longer exists at the time of uploading. It could've
          // just been a temporary file, but since it no longer exists it
          // isn't our problem.
        } else if (e instanceof ValTown.APIError && e.status === 404) {
          // The val we're trying to update doesn't exist on the server. This
          // is usually a result of starting a deletion and then trying to
          // delete a second time because of duplicate file system events.
        } else throw e;
      }

      // Use delay to implement the grace period
      await delay(gracePeriod);
      inGracePeriod = false;
    }, debounceDelay);

    // Process events and debounce changes
    for await (const event of watcher) {
      if (event.kind === "access") continue; // Nothing to do

      // If we're in a grace period, ignore the event
      if (inGracePeriod) continue;

      // Trigger the debounced callback when a file change is detected
      debouncedCallback();
    }
  }

  /**
   * Create a new Val Town project and initialize a VT instance for it.
   *
<<<<<<< HEAD
   * @param {string} rootPath - The root path where the VT instance will be initialized
   * @param {string} projectName - The name of the project to create
   * @param {string} username - The username of the project owner
   * @param {'public' | 'private' | 'unlisted'} privacy - The privacy setting for the project
   * @param {string} [description] - Optional description for the project
   * @returns {Promise<VTClient>} A new VTClient instance
   */
  public static async create(
    rootPath: string,
    projectName: string,
    username: string,
    privacy: "public" | "private" | "unlisted",
    description?: string,
  ): Promise<VTClient> {
    // Create the project using the create function
    const { projectId } = await create({
      sourceDir: rootPath,
      projectName,
=======
   * @param {Object} options - The options for creating a new project
   * @param {string} options.rootPath - The root path where the VT instance will be initialized
   * @param {string} options.projectName - The name of the project to create
   * @param {string} options.username - The username of the project owner
   * @param {'public' | 'private' | 'unlisted'} options.privacy - The privacy setting for the project
   * @param {string} [options.description] - Optional description for the project
   * @returns {Promise<VTClient>} A new VTClient instance
   */
  public static async create({
    rootPath,
    projectName,
    username,
    privacy,
    description,
  }: {
    rootPath: string;
    projectName: string;
    username: string;
    privacy: "public" | "private" | "unlisted";
    description?: string;
  }): Promise<VTClient> {
    // First create the project
    const project = await sdk.projects.create({
      name: projectName,
      privacy,
>>>>>>> a547132a
      description,
      privacy,
      gitignoreRules: [],
    });

    // Get the project branch
    const branch = await branchNameToBranch(projectId, DEFAULT_BRANCH_NAME);

<<<<<<< HEAD
    // Initialize VT client with the new project
    return VTClient.init({
      rootPath,
      username,
      projectName,
      version: branch.version,
      branchName: DEFAULT_BRANCH_NAME,
    });
  }

  /**
   * Remix an existing Val Town project to create a new one.
   *
   * @param {string} rootPath - The root path where the remixed project will be initialized
   * @param {string} srcProjectId - The ID of the source project to remix from
   * @param {string} projectName - The name for the new remixed project
   * @param {string} username - The username of the project owner
   * @param {'public' | 'private' | 'unlisted'} privacy - The privacy setting for the project
   * @param {string} [description] - Optional description for the project
   * @returns {Promise<VTClient>} A new VTClient instance for the remixed project
   */
  public static async remix(
    rootPath: string,
    srcProjectId: string,
    projectName: string,
    username: string,
    privacy: "public" | "private" | "unlisted",
    description?: string,
  ): Promise<VTClient> {
    // Remix the project using the remix function
    const [_, dstProjectId] = await remix({
      targetDir: rootPath,
      srcProjectId,
      projectName,
      description,
      privacy,
      gitignoreRules: [],
    });

    // Get the project branch
    const branch = await branchNameToBranch(dstProjectId, DEFAULT_BRANCH_NAME);

    // Initialize VT client with the new project
    return VTClient.init({
      rootPath,
      username,
      projectName,
      version: branch.version,
      branchName: DEFAULT_BRANCH_NAME,
    });
=======
    // Clone and return the VTClient
    return await VTClient.clone({
      username,
      projectName,
      rootPath,
    });
>>>>>>> a547132a
  }

  /**
   * Clone a Val Town project into a directory.
   *
   * @param {object} params - Clone parameters
   * @param {string} params.rootPath - The directory to clone the project into
   * @param {string} params.username - The username of the project owner
   * @param {string} params.projectName - The name of the project to clone
   * @param {number} [params.version] - Optional specific version to clone, defaults to latest
   * @param {string} [params.branchName] - Optional branch name to clone, defaults to main
   * @returns {Promise<VTClient>} A new VTClient instance for the cloned project
   */
  public static async clone({
    rootPath,
    username,
    projectName,
    version,
    branchName = DEFAULT_BRANCH_NAME,
  }: {
    rootPath: string;
    username: string;
    projectName: string;
    version?: number;
    branchName?: string;
  }): Promise<VTClient> {
    const vt = await VTClient.init({
      rootPath,
      username,
      projectName,
      version,
      branchName,
    });

    await vt.getMeta().doWithVtState(async (config) => {
      // Do the clone using the configuration
      await clone({
        targetDir: rootPath,
        projectId: config.project.id,
        branchId: config.branch.id,
        version: config.branch.version,
        gitignoreRules: await vt.getMeta().loadGitignoreRules(),
      });
    });

    return vt;
  }

  /**
   * Delete the val town project.
   */
  public async delete(): Promise<void> {
    // Don't need to use doWithConfig since the config will get distructed
    const vtState = await this.getMeta().loadVtState();

    // Delete the project
    await sdk.projects.delete(vtState.project.id);

    // De-init the directory
    await Deno.remove(
      join(this.rootPath, META_FOLDER_NAME),
      { recursive: true },
    );
  }

  /**
   * Get the status of files in the project directory compared to the Val Town
   * project.
   *
   * @param {Object} options - Options for status check
   * @param {string} [options.branchId] - Optional branch ID to check against. Defaults to current branch.
   * @returns {Promise<FileStateChanges>} A StatusResult object containing categorized files.
   */
  public async status(
    { branchId }: { branchId?: string } = {},
  ): Promise<ItemStatusManager> {
    return await this.getMeta().doWithVtState(async (vtState) => {
      // Use provided branchId or fall back to the current branch from state
      const targetBranchId = branchId || vtState.branch.id;

      return status({
        targetDir: this.rootPath,
        projectId: vtState.project.id,
        branchId: targetBranchId,
        gitignoreRules: await this.getMeta().loadGitignoreRules(),
        version: await getLatestVersion(vtState.project.id, targetBranchId),
      });
    });
  }

  /**
   * Pull val town project into a vt directory. Updates all the files in the
   * directory. If the contents are dirty (files have been updated but not
   * pushed) then this fails.
   *
   * @param {Partial<Parameters<typeof pull>[0]>} options - Optional parameters for pull
   */
  public async pull(
    options?: Partial<Parameters<typeof pull>[0]>,
  ): Promise<ItemStatusManager> {
    return await this.getMeta().doWithVtState(async (vtState) => {
      const result = await pull({
        ...{
          targetDir: this.rootPath,
          projectId: vtState.project.id,
          branchId: vtState.branch.id,
          gitignoreRules: await this.getMeta().loadGitignoreRules(),
          version: await getLatestVersion(
            vtState.project.id,
            vtState.branch.id,
          ),
        },
        ...options,
      });

      if (options?.dryRun === false) {
        const latestVersion = await getLatestVersion(
          vtState.project.id,
          vtState.branch.id,
        );

        vtState.branch.version = latestVersion;
      }

      return result;
    });
  }

  /**
   * Push changes from the local directory to the Val Town project.
   *
   * @param {Partial<Parameters<typeof pull>[0]>} options - Optional parameters for push
   * @returns {Promise<FileStateChanges>} The StatusResult after pushing
   */
  public async push(
    options?: Partial<Parameters<typeof push>[0]>,
  ): Promise<ItemStatusManager> {
    return await this.getMeta().doWithVtState(async (config) => {
      const fileStateChanges = await push({
        ...{
          targetDir: this.rootPath,
          projectId: config.project.id,
          branchId: config.branch.id,
          gitignoreRules: await this.getMeta().loadGitignoreRules(),
        },
        ...options,
      });

      if (!options || options.dryRun === false) {
        config.branch.version = await getLatestVersion(
          config.project.id,
          config.branch.id,
        );
      }

      return fileStateChanges;
    });
  }

  /**
  * Check out a different branch of the project.
  *
  * @param {string} branchName The name of the branch to check out to
  * @param {Partial<BranchCheckoutParams | ForkCheckoutParams>} options -
 Optional parameters
  * @returns {Promise<CheckoutResult>}
  */
  public async checkout(
    branchName: string,
    options?: Partial<ForkCheckoutParams>,
  ): Promise<CheckoutResult> {
    return await this.getMeta().doWithVtState(async (vtState) => {
      const currentBranchId = vtState.branch.id;

      // Get files that were newly created but not yet committed
      const fileStateChanges = await this.status();
      const created = fileStateChanges.created.map((file) => file.path);

      // We want to ignore newly created files. Adding them to the gitignore
      // rules list is a nice way to do that.
      const gitignoreRules = [
        ...(await this.getMeta().loadGitignoreRules()),
        ...created,
      ];

      // Common checkout parameters
      const baseParams: BaseCheckoutParams = {
        targetDir: this.rootPath,
        projectId: vtState.project.id,
        dryRun: options?.dryRun || false,
        gitignoreRules,
      };

      let result: CheckoutResult;

      // Check if we're forking from another branch
      if (options && options.forkedFromId) {
        const forkParams: ForkCheckoutParams = {
          ...baseParams,
          forkedFromId: options.forkedFromId,
          name: branchName,
          toBranchVersion: FIRST_VERSION_NUMBER, // Version should be 1 for a new forked branch
        };

        result = await checkout(forkParams);

        if (!baseParams.dryRun) {
          if (result.toBranch) {
            vtState.branch.id = result.toBranch.id;
            vtState.branch.version = FIRST_VERSION_NUMBER; // Set version to 1 for the new branch
          }
        }
      } else {
        // Checking out an existing branch
        const checkoutBranch = await branchNameToBranch(
          vtState.project.id,
          branchName,
        );

        // Ensure that the branch existed
        if (!checkoutBranch) {
          throw new Error(`Branch "${branchName}" not found`);
        }

        const branchParams: BranchCheckoutParams = {
          ...baseParams,
          toBranchId: checkoutBranch.id,
          fromBranchId: currentBranchId,
          toBranchVersion: options?.toBranchVersion || checkoutBranch.version, // Use specified version or the branch's version
        };

        result = await checkout(branchParams);
      }

      // Don't touch the state if it's a dry run
      if (!baseParams.dryRun) {
        if (result.toBranch) {
          vtState.branch.id = result.toBranch.id;
          vtState.branch.version = result.toBranch.version; // Use the target branch's version
        }
      }

      return result;
    });
  }
}<|MERGE_RESOLUTION|>--- conflicted
+++ resolved
@@ -23,13 +23,8 @@
 import type { ItemStatusManager } from "~/vt/lib/ItemStatusManager.ts";
 import { exists } from "@std/fs";
 import ValTown from "@valtown/sdk";
-<<<<<<< HEAD
-import { remix } from "~/vt/lib/remix.ts";
-import { create } from "~/vt/lib/create.ts";
-=======
 import { dirIsEmpty } from "~/utils.ts";
 import VTConfig from "~/vt/VTConfig.ts";
->>>>>>> a547132a
 
 /**
  * The VTClient class is an abstraction on a VT directory that exposes
@@ -246,26 +241,6 @@
   /**
    * Create a new Val Town project and initialize a VT instance for it.
    *
-<<<<<<< HEAD
-   * @param {string} rootPath - The root path where the VT instance will be initialized
-   * @param {string} projectName - The name of the project to create
-   * @param {string} username - The username of the project owner
-   * @param {'public' | 'private' | 'unlisted'} privacy - The privacy setting for the project
-   * @param {string} [description] - Optional description for the project
-   * @returns {Promise<VTClient>} A new VTClient instance
-   */
-  public static async create(
-    rootPath: string,
-    projectName: string,
-    username: string,
-    privacy: "public" | "private" | "unlisted",
-    description?: string,
-  ): Promise<VTClient> {
-    // Create the project using the create function
-    const { projectId } = await create({
-      sourceDir: rootPath,
-      projectName,
-=======
    * @param {Object} options - The options for creating a new project
    * @param {string} options.rootPath - The root path where the VT instance will be initialized
    * @param {string} options.projectName - The name of the project to create
@@ -291,74 +266,19 @@
     const project = await sdk.projects.create({
       name: projectName,
       privacy,
->>>>>>> a547132a
       description,
-      privacy,
-      gitignoreRules: [],
     });
 
     // Get the project branch
-    const branch = await branchNameToBranch(projectId, DEFAULT_BRANCH_NAME);
-
-<<<<<<< HEAD
-    // Initialize VT client with the new project
-    return VTClient.init({
-      rootPath,
-      username,
-      projectName,
-      version: branch.version,
-      branchName: DEFAULT_BRANCH_NAME,
-    });
-  }
-
-  /**
-   * Remix an existing Val Town project to create a new one.
-   *
-   * @param {string} rootPath - The root path where the remixed project will be initialized
-   * @param {string} srcProjectId - The ID of the source project to remix from
-   * @param {string} projectName - The name for the new remixed project
-   * @param {string} username - The username of the project owner
-   * @param {'public' | 'private' | 'unlisted'} privacy - The privacy setting for the project
-   * @param {string} [description] - Optional description for the project
-   * @returns {Promise<VTClient>} A new VTClient instance for the remixed project
-   */
-  public static async remix(
-    rootPath: string,
-    srcProjectId: string,
-    projectName: string,
-    username: string,
-    privacy: "public" | "private" | "unlisted",
-    description?: string,
-  ): Promise<VTClient> {
-    // Remix the project using the remix function
-    const [_, dstProjectId] = await remix({
-      targetDir: rootPath,
-      srcProjectId,
-      projectName,
-      description,
-      privacy,
-      gitignoreRules: [],
-    });
-
-    // Get the project branch
-    const branch = await branchNameToBranch(dstProjectId, DEFAULT_BRANCH_NAME);
-
-    // Initialize VT client with the new project
-    return VTClient.init({
-      rootPath,
-      username,
-      projectName,
-      version: branch.version,
-      branchName: DEFAULT_BRANCH_NAME,
-    });
-=======
+    const branch = await branchNameToBranch(project.id, DEFAULT_BRANCH_NAME);
+    if (!branch) throw new Error(`Branch "${DEFAULT_BRANCH_NAME}" not found`);
+
     // Clone and return the VTClient
     return await VTClient.clone({
       username,
       projectName,
       rootPath,
     });
->>>>>>> a547132a
   }
 
   /**
