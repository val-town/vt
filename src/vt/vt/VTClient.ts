--- conflicted
+++ resolved
@@ -1,57 +1,33 @@
-<<<<<<< HEAD
-import { clone } from "~/vt/lib/vals/clone.ts";
-=======
 import { checkout, clone, create, remix, status } from "~/vt/lib/mod.ts";
->>>>>>> dec8302a
 import { debounce, delay } from "@std/async";
 import VTMeta from "~/vt/vt/VTMeta.ts";
 import { pull } from "~/vt/lib/vals/pull.ts";
 import { push } from "~/vt/lib/vals/push.ts";
 import { join, relative } from "@std/path";
-<<<<<<< HEAD
-import {
-  type BaseCheckoutParams,
-  type BranchCheckoutParams,
-  checkout,
-  type CheckoutResult,
-  type ForkCheckoutParams,
-} from "~/vt/lib/vals/checkout.ts";
-=======
-import type {
-  BaseCheckoutParams,
-  BranchCheckoutParams,
-  CheckoutResult,
-  ForkCheckoutParams,
-} from "~/vt/lib/checkout.ts";
->>>>>>> dec8302a
 import sdk, {
   branchNameToBranch,
   getCurrentUser,
   getLatestVersion,
-} from "../../../utils/sdk.ts";
+} from "../../utils/sdk.ts";
 import {
   DEFAULT_BRANCH_NAME,
   DEFAULT_EDITOR_TEMPLATE,
   FIRST_VERSION_NUMBER,
   META_FOLDER_NAME,
 } from "~/consts.ts";
-<<<<<<< HEAD
-import { status } from "~/vt/lib/vals/status.ts";
-=======
->>>>>>> dec8302a
 import { exists } from "@std/fs";
 import ValTown from "@valtown/sdk";
-import { dirIsEmpty } from "../../../utils/misc.ts";
+import { dirIsEmpty } from "../../utils/misc.ts";
 import VTConfig from "~/vt/VTConfig.ts";
-<<<<<<< HEAD
-import { remix } from "~/vt/lib/vals/remix.ts";
-import type { ProjectPrivacy } from "~/types.ts";
-import { create } from "~/vt/lib/vals/create.ts";
-=======
 import type { ValPrivacy } from "~/types.ts";
->>>>>>> dec8302a
 import type { ItemStatusManager } from "~/vt/lib/utils/ItemStatusManager.ts";
 import { parseValUri } from "~/cmd/lib/utils/parsing.ts";
+import type {
+  BaseCheckoutParams,
+  BranchCheckoutParams,
+  CheckoutResult,
+  ForkCheckoutParams,
+} from "~/vt/lib/vals/checkout.ts";
 
 /**
  * The VTClient class is an abstraction on a VT directory that exposes
@@ -110,7 +86,7 @@
       DEFAULT_BRANCH_NAME,
     );
 
-    await clone({
+    await clone.clone({
       targetDir: this.rootPath,
       valId: templateVal.id,
       branchId: templateBranch.id,
@@ -293,7 +269,7 @@
     await assertSafeDirectory(rootPath);
 
     // First create the val
-    const { newValId: newValId } = await create({
+    const { newValId: newValId } = await create.create({
       sourceDir: rootPath,
       valName,
       privacy,
@@ -349,7 +325,7 @@
       srcValName,
     );
 
-    const { toValId, toVersion } = await remix({
+    const { toValId, toVersion } = await remix.remix({
       targetDir: rootPath,
       srcValId: srcVal.id,
       srcBranchId: srcBranchName,
@@ -408,7 +384,7 @@
 
     await vt.getMeta().doWithVtState(async (config) => {
       // Do the clone using the configuration
-      await clone({
+      await clone.clone({
         targetDir: rootPath,
         valId: config.val.id,
         branchId: config.branch.id,
@@ -452,7 +428,7 @@
       // Use provided branchId or fall back to the current branch from state
       const targetBranchId = branchId || vtState.branch.id;
 
-      const { itemStateChanges } = await status({
+      const { itemStateChanges } = await status.status({
         targetDir: this.rootPath,
         valId: vtState.val.id,
         branchId: targetBranchId,
@@ -581,7 +557,7 @@
           toBranchVersion: FIRST_VERSION_NUMBER, // Version should be 1 for a new forked branch
         };
 
-        result = await checkout(forkParams);
+        result = await checkout.checkout(forkParams);
 
         if (!baseParams.dryRun) {
           if (result.toBranch) {
@@ -608,7 +584,7 @@
           toBranchVersion: options?.toBranchVersion || checkoutBranch.version, // Use specified version or the branch's version
         };
 
-        result = await checkout(branchParams);
+        result = await checkout.checkout(branchParams);
       }
 
       // Don't touch the state if it's a dry run
