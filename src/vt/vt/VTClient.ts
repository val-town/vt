import { checkout, clone, create, remix, status } from "~/vt/lib/mod.ts";
import { debounce, delay } from "@std/async";
import VTMeta from "~/vt/vt/VTMeta.ts";
import { pull } from "~/vt/lib/pull.ts";
import { push } from "~/vt/lib/push.ts";
import { join, relative } from "@std/path";
import type {
  BaseCheckoutParams,
  BranchCheckoutParams,
  CheckoutResult,
  ForkCheckoutParams,
} from "~/vt/lib/checkout.ts";
import sdk, {
  branchNameToBranch,
  getCurrentUser,
  getLatestVersion,
} from "~/sdk.ts";
import {
  DEFAULT_BRANCH_NAME,
  DEFAULT_EDITOR_TEMPLATE,
  FIRST_VERSION_NUMBER,
  META_FOLDER_NAME,
} from "~/consts.ts";
<<<<<<< HEAD
import { status } from "~/vt/lib/status.ts";
import { exists, walk } from "@std/fs";
=======
import { exists } from "@std/fs";
>>>>>>> dec8302a
import ValTown from "@valtown/sdk";
import { dirIsEmpty } from "~/utils.ts";
import VTConfig from "~/vt/VTConfig.ts";
import type { ValPrivacy } from "~/types.ts";
import type { ItemStatusManager } from "~/vt/lib/utils/ItemStatusManager.ts";
import { parseValUri } from "~/cmd/lib/utils/parsing.ts";

/**
 * The VTClient class is an abstraction on a VT directory that exposes
 * functionality for running vt library functions like "clone" or "push."
 *
 * With a VTClient you can do things like clone a Val town Val, or
 * pull/push a Val Town Val.
 *
 * @param rootPath - The root path of the VT directory
 */
export default class VTClient {
  readonly #meta: VTMeta;

  private constructor(public readonly rootPath: string) {
    this.#meta = new VTMeta(rootPath);
  }

  /**
   * Returns the VTMeta instance for this client.
   *
   * @returns The VTMeta instance.
   */
  public getMeta(): VTMeta {
    return this.#meta;
  }

  /**
   * Returns a new VTConfig object init-ed at this VTClient's rootPath.
   *
   * @returns The VTConfig instance.
   */
  public getConfig(): VTConfig {
    return new VTConfig(this.rootPath);
  }

  /**
   * Adds editor configuration files to the target directory.
   *
   * @param options Options for adding editor files
   * @param options.noDenoJson Whether to skip adding deno.json
   * @returns Adds editor configuration files to the target directory by "underlaying" a default Val town val.
   */
  public async addEditorTemplate(): Promise<void> {
    const user = await getCurrentUser();
    const { editorTemplate } = await this.getConfig().loadConfig();
    const { ownerName, valName } = parseValUri(
      editorTemplate ?? DEFAULT_EDITOR_TEMPLATE,
      user.username!,
    );
    const templateVal = await sdk.alias.username.valName.retrieve(
      ownerName,
      valName,
    );
    const templateBranch = await branchNameToBranch(
      templateVal.id,
      DEFAULT_BRANCH_NAME,
    );

    await clone({
      targetDir: this.rootPath,
      valId: templateVal.id,
      branchId: templateBranch.id,
      version: templateBranch.version,
      overwrite: false,
      gitignoreRules: [],
    });
  }

  /**
   * Initialize the VT instance for a val. You always have to be checked
   * out to *something* so init also takes an initial branch.
   *
   * @param {string} rootPath The root path where the VT instance will be initialized
   * @param args The arguments for initialization
   * @param {string} args.rootPath The root path of the VT directory
   * @param {string} args.username The username of the Val owner
   * @param {number} args.version The version of the Val to initialize. -1 for latest version
   * @param {string} args.valName The name of the val
   * @param {string} args.branchName The branch name to initialize
   * @returns {Promise<VTClient>} A new VTClient instance
   */
  public static async init({
    rootPath,
    username,
    valName,
    version,
    branchName = DEFAULT_BRANCH_NAME,
  }: {
    rootPath: string;
    username: string;
    valName: string;
    version?: number;
    branchName?: string;
  }): Promise<VTClient> {
    const valId = await sdk.alias.username.valName.retrieve(
      username,
      valName,
    )
      .then((val) => val.id)
      .catch(() => {
        throw new Error("Val not found");
      });

    const branch = await branchNameToBranch(valId, branchName);

    version = version ??
      (await sdk.vals.branches.retrieve(valId, branch.id)).version;

    const vt = new VTClient(rootPath);

    await vt.getMeta().saveVtState({
      val: { id: valId },
      branch: { id: branch.id, version: version },
    });

    return vt;
  }

  /**
   * Static method to create a VTClient instance from an existing val
   * directory. Loads the configuration from the `.vt` folder in the given
   * directory.
   *
   * @param {string} rootPath The root path of the existing val.
   * @returns {Promise<VTClient>} An instance of VTClient initialized from existing config.
   */
  public static from(rootPath: string): VTClient {
    return new VTClient(rootPath);
  }

  /**
   * Watch the root directory for changes and automatically push to Val Town
   * when files are updated locally.
   *
   * If another instance of the program is already running then this errors. A
   * lock file with the running program's PID is maintained automatically so
   * that this cannot run with multiple instances.
   *
   * @param debounceDelay - Time in milliseconds to wait between pushes (default: 1000ms)
   * @param gracePeriod - Time in milliseconds to wait after a push before processing new events (default: 250ms)
   * @returns A promise that resolves when the watcher is stopped.
   */
  public async watch(
    callback: (fileState: ItemStatusManager) => void | Promise<void>,
    debounceDelay: number = 250,
    gracePeriod: number = 250,
  ): Promise<void> {
    // Ensure there are not multiple watchers at once
    const vtState = await this.getMeta().loadVtState();
    try {
      Deno.kill(vtState.lastRun.pid);
    } catch (e) {
      if (!(e instanceof Deno.errors.NotFound)) throw e;
    }

    // Do an initial push
    const firstPush = await this.push();
    if (firstPush.changes() > 0) {
      await callback(firstPush);
    }

    // Listen for termination signals to perform cleanup
    for (const signal of ["SIGINT", "SIGTERM"]) {
      Deno.addSignalListener(signal as Deno.Signal, () => {
        console.log("Stopping watch process...");
        Deno.exit(0);
      });
    }

    const watcher = Deno.watchFs(this.rootPath);

    // Store paths that were accessed after the last call
    let postLastCallPaths: string[] = [];

    // Track if we're currently processing changes
    let inGracePeriod = false;
    const debouncedCallback = debounce(async () => {
      // Skip if we're already in a grace period
      if (inGracePeriod) return;

      // Set grace period flag to prevent multiple executions
      inGracePeriod = true;

      try {
        // Ignore paths that were not modified since the last push, since they
        // won't need to be pushed
        const fileState = await this.push({
          gitignoreRules: [
            ...(await this.getMeta().loadGitignoreRules()),
            ...(await Array.fromAsync(walk(this.rootPath)))
              .map((entry) => entry.path)
              .filter((path) => !postLastCallPaths.includes(path)),
          ],
        });
        if (fileState.changes() > 0) {
          await callback(fileState);
          postLastCallPaths = [];
        }
      } catch (e) {
        if (e instanceof Deno.errors.NotFound) {
          // The file no longer exists at the time of uploading. It could've
          // just been a temporary file, but since it no longer exists it
          // isn't our problem.
        } else if (e instanceof ValTown.APIError && e.status === 404) {
          // The Val we're trying to update doesn't exist on the server. This
          // is usually a result of starting a deletion and then trying to
          // delete a second time because of duplicate file system events.
        } else throw e;
      }

      // Use delay to implement the grace period
      await delay(gracePeriod);
      inGracePeriod = false;
    }, debounceDelay);

    // Process events and debounce changes
    for await (const event of watcher) {
      if (event.kind === "access") continue; // Nothing to do

      event.paths.forEach((path) => postLastCallPaths.push(path));

      // If we're in a grace period, ignore the event
      if (inGracePeriod) continue;

      // Trigger the debounced callback when a file change is detected
      debouncedCallback();
    }
  }

  /**
   * Create a new Val Town Val and initialize a VT instance for it.
   *
   * @param options - The options for creating a new val
   * @param options.rootPath - The root path where the VT instance will be initialized
   * @param options.valName - The name of the Val to create
   * @param options.username - The username of the Val owner
   * @param options.privacy - The privacy setting for the val
   * @param [options.description] - Optional description for the val
   * @returns A new VTClient instance
   */
  public static async create({
    rootPath,
    valName,
    username,
    privacy,
    description,
  }: {
    rootPath: string;
    valName: string;
    username: string;
    privacy: "public" | "private" | "unlisted";
    description?: string;
  }): Promise<VTClient> {
    await assertSafeDirectory(rootPath);

    // First create the val
    const { newValId: newValId } = await create({
      sourceDir: rootPath,
      valName,
      privacy,
      description,
    });

    // Get the Val branch
    const branch = await branchNameToBranch(newValId, DEFAULT_BRANCH_NAME);
    if (!branch) throw new Error(`Branch "${DEFAULT_BRANCH_NAME}" not found`);

    // Clone and return the VTClient
    return await VTClient.clone({
      username,
      valName,
      rootPath,
    });
  }

  /**
   * Remix an existing Val Town Val and initialize a VT instance for it.
   *
   * @param options - The options for remixing a val
   * @param options.rootPath - The root path where the VT instance will be initialized
   * @param options.srcValUsername - The username of the source Val owner
   * @param options.srcValName - The name of the source Val to remix
   * @param [options.srcBranchName] - The branch name of the source Val to remix (defaults to main)
   * @param options.dstValName - The name for the new remixed val
   * @param ['public | 'private' | 'unlisted'} options.dstValPrivacy - The privacy setting for the new val
   * @param [options.description] - Optional description for the new val
   * @returns A new VTClient instance
   */
  public static async remix({
    rootPath,
    srcValUsername,
    srcValName,
    srcBranchName = DEFAULT_BRANCH_NAME,
    dstValName,
    dstValPrivacy,
    description,
  }: {
    rootPath: string;
    srcValUsername: string;
    srcValName: string;
    srcBranchName?: string;
    dstValName: string;
    dstValPrivacy?: ValPrivacy;
    description?: string;
  }): Promise<VTClient> {
    await assertSafeDirectory(rootPath);

    const srcVal = await sdk.alias.username.valName.retrieve(
      srcValUsername,
      srcValName,
    );

    const { toValId, toVersion } = await remix({
      targetDir: rootPath,
      srcValId: srcVal.id,
      srcBranchId: srcBranchName,
      valName: dstValName,
      description,
      privacy: dstValPrivacy,
    });

    const branch = await branchNameToBranch(toValId, DEFAULT_BRANCH_NAME);
    if (!branch) throw new Error(`Branch "${DEFAULT_BRANCH_NAME}" not found`);

    const user = await getCurrentUser();

    return VTClient.init({
      valName: dstValName,
      username: user.username!,
      rootPath,
      version: toVersion,
      branchName: branch.name,
    });
  }

  /**
   * Clone a Val Town Val into a directory.
   *
   * @param params Clone parameters
   * @param params.rootPath The directory to clone the Val into
   * @param params.username The username of the Val owner
   * @param params.valName The name of the Val to clone
   * @param [params.version] Optional specific version to clone, defaults to latest
   * @param [params.branchName] Optional branch name to clone, defaults to main
   * @returns A new VTClient instance for the cloned val
   */
  public static async clone({
    rootPath,
    username,
    valName,
    version,
    branchName = DEFAULT_BRANCH_NAME,
  }: {
    rootPath: string;
    username: string;
    valName: string;
    version?: number;
    branchName?: string;
  }): Promise<VTClient> {
    await assertSafeDirectory(rootPath);

    const vt = await VTClient.init({
      rootPath,
      username,
      valName,
      version,
      branchName,
    });

    await vt.getMeta().doWithVtState(async (config) => {
      // Do the clone using the configuration
      await clone({
        targetDir: rootPath,
        valId: config.val.id,
        branchId: config.branch.id,
        version: config.branch.version,
        gitignoreRules: await vt.getMeta().loadGitignoreRules(),
      });
    });

    return vt;
  }

  /**
   * Delete the Val town val.
   */
  public async delete(): Promise<void> {
    // Don't need to use doWithConfig since the config will get destructed
    const vtState = await this.getMeta().loadVtState();

    // Delete the val
    await sdk.vals.delete(vtState.val.id);

    // De-init the directory
    await Deno.remove(
      join(this.rootPath, META_FOLDER_NAME),
      { recursive: true },
    );
  }

  /**
   * Get the status of files in the Val directory compared to the Val Town
   * val.
   *
   * @param options - Options for status check
   * @param [options.branchId] - Optional branch ID to check against. Defaults to current branch.
   * @returns A StatusResult object containing categorized files.
   */
  public async status(
    { branchId }: { branchId?: string } = {},
  ): Promise<ItemStatusManager> {
    return await this.getMeta().doWithVtState(async (vtState) => {
      // Use provided branchId or fall back to the current branch from state
      const targetBranchId = branchId || vtState.branch.id;

      const { itemStateChanges } = await status({
        targetDir: this.rootPath,
        valId: vtState.val.id,
        branchId: targetBranchId,
        gitignoreRules: await this.getMeta().loadGitignoreRules(),
        version: await getLatestVersion(vtState.val.id, targetBranchId),
      });

      return itemStateChanges;
    });
  }

  /**
   * Pull Val town Val into a vt directory. Updates all the files in the
   * directory. If the contents are dirty (files have been updated but not
   * pushed) then this fails.
   *
   * @param options Optional parameters for pull
   */
  public async pull(
    options?: Partial<Parameters<typeof pull>[0]>,
  ): Promise<ItemStatusManager> {
    return await this.getMeta().doWithVtState(async (vtState) => {
      const { itemStateChanges: result } = await pull({
        ...{
          targetDir: this.rootPath,
          valId: vtState.val.id,
          branchId: vtState.branch.id,
          gitignoreRules: await this.getMeta().loadGitignoreRules(),
          version: await getLatestVersion(
            vtState.val.id,
            vtState.branch.id,
          ),
        },
        ...options,
      });

      if (options?.dryRun === false) {
        const latestVersion = await getLatestVersion(
          vtState.val.id,
          vtState.branch.id,
        );

        vtState.branch.version = latestVersion;
      }

      return result;
    });
  }

  /**
   * Push changes from the local directory to the Val Town val.
   *
   * @param options Optional parameters for push
   * @returns The StatusResult after pushing
   */
  public async push(
    options?: Partial<Parameters<typeof push>[0]>,
  ): Promise<ItemStatusManager> {
    const { itemStateChanges: fileStateChanges } = await this.getMeta()
      .doWithVtState(
        async (config) => {
          const fileStateChanges = await push({
            ...{
              targetDir: this.rootPath,
              valId: config.val.id,
              branchId: config.branch.id,
              gitignoreRules: await this.getMeta().loadGitignoreRules(),
            },
            ...options,
          });

          if (!options || options.dryRun === false) {
            config.branch.version = await getLatestVersion(
              config.val.id,
              config.branch.id,
            );
          }

          return fileStateChanges;
        },
      );
    return fileStateChanges;
  }

  /**
   * Check out a different branch of the val.
   *
   * @param branchName The name of the branch to check out to
   * @param options Optional parameters
   * @returns  The result of the checkout operation
   */
  public async checkout(
    branchName: string,
    options?: Partial<ForkCheckoutParams>,
  ): Promise<CheckoutResult> {
    return await this.getMeta().doWithVtState(async (vtState) => {
      const currentBranchId = vtState.branch.id;

      // Get files that were newly created but not yet committed
      const fileStateChanges = await this.status();
      const created = fileStateChanges.created.map((file) => file.path);

      // We want to ignore newly created files. Adding them to the gitignore
      // rules list is a nice way to do that.
      const gitignoreRules = [
        ...(await this.getMeta().loadGitignoreRules()),
        ...created,
      ];

      // Common checkout parameters
      const baseParams: BaseCheckoutParams = {
        targetDir: this.rootPath,
        valId: vtState.val.id,
        dryRun: options?.dryRun || false,
        gitignoreRules,
      };

      let result: CheckoutResult;

      // Check if we're forking from another branch
      if (options && options.forkedFromId) {
        const forkParams: ForkCheckoutParams = {
          ...baseParams,
          forkedFromId: options.forkedFromId,
          name: branchName,
          toBranchVersion: FIRST_VERSION_NUMBER, // Version should be 1 for a new forked branch
        };

        result = await checkout(forkParams);

        if (!baseParams.dryRun) {
          if (result.toBranch) {
            vtState.branch.id = result.toBranch.id;
            vtState.branch.version = FIRST_VERSION_NUMBER; // Set version to 1 for the new branch
          }
        }
      } else {
        // Checking out an existing branch
        const checkoutBranch = await branchNameToBranch(
          vtState.val.id,
          branchName,
        );

        // Ensure that the branch existed
        if (!checkoutBranch) {
          throw new Error(`Branch "${branchName}" not found`);
        }

        const branchParams: BranchCheckoutParams = {
          ...baseParams,
          toBranchId: checkoutBranch.id,
          fromBranchId: currentBranchId,
          toBranchVersion: options?.toBranchVersion || checkoutBranch.version, // Use specified version or the branch's version
        };

        result = await checkout(branchParams);
      }

      // Don't touch the state if it's a dry run
      if (!baseParams.dryRun) {
        if (result.toBranch) {
          vtState.branch.id = result.toBranch.id;
          vtState.branch.version = result.toBranch.version; // Use the target branch's version
        }
      }

      return result;
    });
  }
}

/**
 * Ensures the specified directory is safe to use (either doesn't exist or is empty)
 *
 * @param rootPath - The path to the directory to check
 * @throws If the directory exists and is not empty
 */
async function assertSafeDirectory(rootPath: string) {
  // If the directory exists, that is only OK if it is empty
  if (await exists(rootPath) && !await dirIsEmpty(rootPath)) {
    throw new Error(
      `"${relative(Deno.cwd(), rootPath)}" already exists and is not empty`,
    );
  }
}<|MERGE_RESOLUTION|>--- conflicted
+++ resolved
@@ -21,12 +21,7 @@
   FIRST_VERSION_NUMBER,
   META_FOLDER_NAME,
 } from "~/consts.ts";
-<<<<<<< HEAD
-import { status } from "~/vt/lib/status.ts";
 import { exists, walk } from "@std/fs";
-=======
-import { exists } from "@std/fs";
->>>>>>> dec8302a
 import ValTown from "@valtown/sdk";
 import { dirIsEmpty } from "~/utils.ts";
 import VTConfig from "~/vt/VTConfig.ts";
