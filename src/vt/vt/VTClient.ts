--- conflicted
+++ resolved
@@ -322,21 +322,6 @@
   ): Promise<void> {
     const config = await this.meta.loadConfig();
 
-<<<<<<< HEAD
-=======
-    // Get meta about the branch they are checking out. They only specify the
-    // name for the branch that they are checking out. So, we'll have to query
-    // the id of such branch, and the current version (by default we'll switch
-    // them to the newest version of a branch when they check out a new branch.
-    // This is a bit different than git, but it follows our notion of "no local
-    // state, val town is the source of truth")
-    const checkoutBranch = await branchNameToId(config.projectId, branchName);
-    const latestVersion = await getLatestVersion(
-      config.projectId,
-      checkoutBranch.id,
-    );
-
->>>>>>> f3787a9b
     const created =
       (await this.status(targetDir).then((status) => status.created)).map(
         (file) => file.path,
@@ -366,13 +351,13 @@
       // them to the newest version of a branch when they check out a new branch.
       // This is a bit different than git, but it follows our notion of "no local
       // state, val town is the source of truth")
-      const checkoutBranchId = await branchNameToId(
+      const checkoutBranch = await branchNameToId(
         config.projectId,
         branchName,
       );
       const latestVersion = await getLatestVersion(
         config.projectId,
-        checkoutBranchId,
+        checkoutBranch.id,
       );
       await checkout({
         targetDir,
@@ -381,6 +366,8 @@
         ignoreGlobs,
         version: latestVersion,
       });
+      config.currentBranch = checkoutBranch.id;
+      config.version = latestVersion;
     }
 
     // Update the config with the new branch
