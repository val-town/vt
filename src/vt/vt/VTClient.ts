--- conflicted
+++ resolved
@@ -4,12 +4,8 @@
 import VTMeta from "~/vt/vt/VTMeta.ts";
 import { pull } from "~/vt/git/pull.ts";
 import { status, StatusResult } from "~/vt/git/status.ts";
-<<<<<<< HEAD
-import { create } from "~/vt/git/create.ts";
-=======
 import { checkout } from "~/vt/git/checkout.ts";
 import { isDirty } from "~/vt/git/utils.ts";
->>>>>>> 6322ac1e
 
 /**
  * The VTClient class is an abstraction on a VT directory that exposes
@@ -21,10 +17,10 @@
  * @param {string} rootPath - The root path of the VT directory
  */
 export default class VTClient {
-  readonly #meta: VTMeta;
+  readonly meta: VTMeta;
 
   private constructor(public readonly rootPath: string) {
-    this.#meta = new VTMeta(rootPath);
+    this.meta = new VTMeta(rootPath);
   }
 
   /**
@@ -33,7 +29,7 @@
    * @returns {VTMeta} The VTMeta instance.
    */
   public getMeta(): VTMeta {
-    return this.#meta;
+    return this.meta;
   }
 
   /**
@@ -44,7 +40,7 @@
   private async getIgnoreGlobs(): Promise<string[]> {
     return [
       ...DEFAULT_IGNORE_PATTERNS,
-      ...(await this.#meta.loadIgnoreGlobs()),
+      ...(await this.meta.loadIgnoreGlobs()),
     ];
   }
 
@@ -170,7 +166,7 @@
    * @returns {Promise<void>}
    */
   public async clone(targetDir: string): Promise<void> {
-    const { projectId, currentBranch, version } = await this.#meta.loadConfig();
+    const { projectId, currentBranch, version } = await this.meta.loadConfig();
 
     if (!projectId || !currentBranch || version === null) {
       throw new Error("Configuration not loaded");
@@ -195,7 +191,7 @@
    * @returns {Promise<void>}
    */
   public async pull(targetDir: string): Promise<void> {
-    const { projectId, currentBranch } = await this.#meta.loadConfig();
+    const { projectId, currentBranch } = await this.meta.loadConfig();
 
     if (!projectId || !currentBranch) {
       throw new Error("Configuration not loaded");
@@ -219,7 +215,7 @@
    * @returns {Promise<StatusResult>} A StatusResult object containing categorized files.
    */
   public async status(targetDir: string): Promise<StatusResult> {
-    const { projectId, currentBranch } = await this.#meta.loadConfig();
+    const { projectId, currentBranch } = await this.meta.loadConfig();
 
     if (!projectId || !currentBranch) {
       throw new Error("Configuration not loaded");
