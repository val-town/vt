import { VTSchema } from "~/vt/vt/schemas.ts";
import {
  CONFIG_FILE_NAME,
  META_FOLDER_NAME,
  META_IGNORE_FILE_NAME,
} from "~/consts.ts";
import type z from "zod";
import { ALWAYS_IGNORE_PATTERNS, META_LOCK_FILE_NAME } from "~/consts.ts";
import * as path from "@std/path";
import { ensureDir, walk } from "@std/fs";

/**
 * The VTMeta class manages .vt/* configuration files and provides abstractions
 * to mutate and retreive them. Used internally by VTClient.
 */
export default class VTMeta {
  /**
   * Creates an instance of VTMeta.
   *
   * @param {string} rootPath - The root path where the configuration folder is located.
   */
  #rootPath: string;

  constructor(rootPath: string) {
    this.#rootPath = rootPath;
  }

  /**
   * Gets the full path to the configuration file.
   *
   * @returns {string} The full file path as a string.
   */
  public get configFilePath(): string {
    return path.join(this.#rootPath, META_FOLDER_NAME, CONFIG_FILE_NAME);
  }

  /**
   * Gets the full path to all ignore files.
   *
   * @returns {string[]} Array of full file paths as strings.
   */
  private async gitignoreFilePaths(): Promise<string[]> {
    const ignoreFiles: string[] = [];

    // Walk through all directories recursively starting from root path
    for await (const file of walk(this.#rootPath)) {
      if (path.basename(file.path) === META_IGNORE_FILE_NAME) {
        ignoreFiles.push(file.path);
      }
    }

    // Always include the root meta ignore file if it wasn't found in the walk
    const rootMetaIgnore = path.join(this.#rootPath, META_IGNORE_FILE_NAME);
    if (!ignoreFiles.includes(rootMetaIgnore)) {
      ignoreFiles.push(rootMetaIgnore);
    }

    return ignoreFiles;
  }

  /**
   * Gets the full path to the (maybe present) lock file.
   *
   * The lock file contains the PID of a running (watching) vt process, if
   * there is one. Otherwise no file will exist at this path.
   *
   * @return {string} The VT lock file path.
   */
  public lockFilePath(): string {
    return path.join(this.#rootPath, META_FOLDER_NAME, META_LOCK_FILE_NAME);
  }

  /**
   * Reads and parses the configuration file.
   *
   * @returns {Promise} A promise that resolves with the parsed configuration data.
   * @throws {Error} Will throw an error if the file cannot be read or parsed.
   */
  public async loadConfig(): Promise<z.infer<typeof VTSchema>> {
    const data = await Deno.readTextFile(this.configFilePath);
    const parsedData = JSON.parse(data);

    const result = VTSchema.safeParse(parsedData);
    if (!result.success) {
      throw new Error("Configuration does not conform to schema");
    }

    return result.data;
  }

  /**
   * Writes updated configuration data to the configuration file.
   *
   * @param config - Updated configuration data to be written.
   * @returns {Promise} Promise that resolves when the file has been successfully written.
   * @throws {Error} File cannot be written.
   */
  public async saveConfig(
    config: z.infer<typeof VTSchema>,
  ): Promise<void> {
    await ensureDir(path.join(this.#rootPath, META_FOLDER_NAME));
    const data = JSON.stringify(config, null, 2);
    await Deno.writeTextFile(this.configFilePath, data);
  }

  /**
   * Loads the ignore list of globs from ignore files.
   *
   * @returns {Promise} A promise that resolves with a list of glob strings.
   */
  public async loadGitignoreRules(): Promise<string[]> {
    const gitignoreRules: string[] = [];

<<<<<<< HEAD
    for (const filePath of await this.gitignoreFilePaths()) {
=======
    for (const filePath of this.ignoreFilesPaths) {
      // Read the ignore file
>>>>>>> 791e85be
      try {
        const content = await Deno.readTextFile(filePath);

        const lines = content
          .split("\n") // split by newline
          .map((line) => line.trim()) // get rid of whitespace
          .filter((line) => line && !line.startsWith("#")); // remove empty and commented lines

        // Add all the processed lines from this file to the gitignore rule list
        lines.forEach((line) => gitignoreRules.push(line));
      } catch (e) {
        if (e instanceof Deno.errors.NotFound) continue;
        else throw e;
      }
    }

    // Apply the always ignore patterns last since git ignores have more
    // priority the lower down they are.
    return [...gitignoreRules, ...ALWAYS_IGNORE_PATTERNS];
  }

  /**
   * Create a lock file with a PID of the VT process watching the cloned active
   * directory.
   *
   * @return {Promise<string|null>} A promise resolving to the PID of the running watcher, or null if no watchers are running
   */
  public async getLockFile(): Promise<string | null> {
    try {
      return await Deno.readTextFile(this.lockFilePath());
    } catch (error) {
      if (error instanceof Deno.errors.NotFound) return null;
      else throw error;
    }
  }

  /**
   * Set a lock file with the PID of the VT process watching the cloned active
   * directory.
   */
  public async setLockFile() {
    // Make sure the program isn't already running
    const runningPid = await this.getLockFile();
    try {
      if (runningPid !== null) Deno.kill(parseInt(runningPid));
    } catch (e) {
      if (e instanceof Deno.errors.NotFound) {
        // We couldn't kill the process, but that just means that the lock file
        // probably was not up to date and had an already-dead process in it.
        // We can ignore this error.
      } else throw e;
    }

    await Deno.writeTextFile(this.lockFilePath(), Deno.pid.toString());
  }

  /**
   * Delete the vt lock file.
   */
  public async rmLockFile() {
    await Deno.remove(this.lockFilePath());
  }
}<|MERGE_RESOLUTION|>--- conflicted
+++ resolved
@@ -111,12 +111,7 @@
   public async loadGitignoreRules(): Promise<string[]> {
     const gitignoreRules: string[] = [];
 
-<<<<<<< HEAD
     for (const filePath of await this.gitignoreFilePaths()) {
-=======
-    for (const filePath of this.ignoreFilesPaths) {
-      // Read the ignore file
->>>>>>> 791e85be
       try {
         const content = await Deno.readTextFile(filePath);
 
