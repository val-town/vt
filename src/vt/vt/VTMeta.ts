--- conflicted
+++ resolved
@@ -6,13 +6,9 @@
 } from "~/consts.ts";
 import { ALWAYS_IGNORE_PATTERNS } from "~/consts.ts";
 import * as path from "@std/path";
-<<<<<<< HEAD
-import { ensureDir, exists, walk } from "@std/fs";
 import { VTStateSchema } from "~/vt/vt/schemas.ts";
 import type { z } from "zod";
-=======
-import { ensureDir, exists } from "@std/fs";
->>>>>>> 8febe174
+import { ensureDir, exists, walk } from "@std/fs";
 
 /**
  * The VTMeta class manages .vt/* configuration files and provides abstractions
@@ -36,7 +32,7 @@
    *
    * @returns {string} The full file path as a string.
    */
-  public getMetaFilePath(): string {
+  public getVtStateFileName(): string {
     return path.join(this.#rootPath, META_FOLDER_NAME, META_STATE_FILE_NAME);
   }
 
@@ -70,8 +66,8 @@
    * @returns {Promise} A promise that resolves with the parsed state data.
    * @throws {Error} Will throw an error if the file cannot be read or parsed.
    */
-  public async loadState(): Promise<z.infer<typeof VTStateSchema>> {
-    const data = await Deno.readTextFile(this.getMetaFilePath());
+  public async loadVtState(): Promise<z.infer<typeof VTStateSchema>> {
+    const data = await Deno.readTextFile(this.getVtStateFileName());
     const parsedData = JSON.parse(data);
     parsedData.lastRunningPid = Deno.pid; // Update the last running PID
 
@@ -90,7 +86,7 @@
    * @returns Promise that resolves when the state data has been saved
    * @throws Will throw if validation fails or if file operations encounter errors
    */
-  public async saveState(
+  public async saveVtState(
     state: Omit<z.infer<typeof VTStateSchema>, "lastRun">,
   ): Promise<void> {
     // Validate complete state
@@ -107,7 +103,7 @@
 
     // Write the meta to file
     await Deno.writeTextFile(
-      this.getMetaFilePath(),
+      this.getVtStateFileName(),
       JSON.stringify(validatedState, null, JSON_INDENT_SPACES),
     );
   }
@@ -119,14 +115,14 @@
    * @returns {Promise<T>} A promise that resolves to the return value of the callback
    * @throws {Error} Will throw an error if the config cannot be loaded or saved
    */
-  public async doWithConfig<T>(
+  public async doWithVtState<T>(
     callback: (
-      config: z.infer<typeof VTMetaConfigJsonSchema>,
+      config: z.infer<typeof VTStateSchema>,
     ) => T | Promise<T>,
   ): Promise<T> {
-    const config = await this.loadConfig();
-    const result = await Promise.resolve(callback(config));
-    await this.saveConfig(config);
+    const vtState = await this.loadVtState();
+    const result = await Promise.resolve(callback(vtState));
+    await this.saveVtState(vtState);
     return result;
   }
 
@@ -159,47 +155,4 @@
     // priority the lower down they are.
     return [...gitignoreRules, ...ALWAYS_IGNORE_PATTERNS];
   }
-<<<<<<< HEAD
-=======
-
-  /**
-   * Create a lock file with a PID of the running vt process
-   *
-   * @return {Promise<string|null>} A promise resolving to the PID of the running vt, or null if vt is not running
-   */
-  public async getLockFile(): Promise<string | null> {
-    const fileExists = await exists(this.lockFilePath());
-    if (!fileExists) return null;
-
-    return await Deno.readTextFile(this.lockFilePath());
-  }
-
-  /**
-   * Set a lock file with the PID of the VT process watching the cloned active
-   * directory.
-   */
-  public async setLockFile() {
-    // Make sure the program isn't already running
-    const runningPid = await this.getLockFile();
-    try {
-      if (runningPid !== null) Deno.kill(parseInt(runningPid));
-    } catch (e) {
-      if (e instanceof Deno.errors.NotFound) {
-        // We couldn't kill the process, but that just means that the lock file
-        // probably was not up to date and had an already-dead process in it.
-        // We can ignore this error.
-      } else throw e;
-    }
-
-    // Update the lock with ourself
-    await Deno.writeTextFile(this.lockFilePath(), Deno.pid.toString());
-  }
-
-  /**
-   * Delete the vt lock file.
-   */
-  public async rmLockFile() {
-    await Deno.remove(this.lockFilePath());
-  }
->>>>>>> 8febe174
 }