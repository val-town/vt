import z from "zod";
import { VTMetaConfigJsonSchema } from "~/vt/vt/schemas.ts";
import {
  CONFIG_FILE_NAME,
  META_FOLDER_NAME,
  META_LOCK_FILE_NAME,
} from "~/consts.ts";
import * as path from "@std/path";

/**
 * The VTMeta class manages .vt/* configuration files and provides abstractions
 * to mutate and retreive them. Used internally by VTClient.
 */
export default class VTMeta {
  /**
   * Creates an instance of VTMeta.
   *
   * @param {string} rootPath - The root path where the configuration folder is located.
   */
  #rootPath: string;

  constructor(rootPath: string) {
    this.#rootPath = rootPath;
  }

  /**
   * Gets the full path to the configuration file.
   *
   * @returns {string} The full file path as a string.
   */
  public get configFilePath(): string {
    return path.join(this.#rootPath, META_FOLDER_NAME, CONFIG_FILE_NAME);
  }

  /**
<<<<<<< HEAD
   * Gets the full path to all ignore files.
   *
   * @returns {string} The full file path as a string.
   */
  public get ignoreFilesPaths(): string[] {
    return [path.join(this.#rootPath, ".vtignore")];
=======
   * Gets the full path to the (maybe present) lock file.
   *
   * The lock file contains the PID of a running (watching) vt process, if
   * there is one. Otherwise no file will exist at this path.
   *
   * @return {string} The VT lock file path.
   */
  public lockFilePath(): string {
    return path.join(this.#rootPath, META_FOLDER_NAME, META_LOCK_FILE_NAME);
>>>>>>> f3787a9b
  }

  /**
   * Reads and parses the configuration file.
   *
   * @returns {Promise} A promise that resolves with the parsed configuration data.
   * @throws {Error} Will throw an error if the file cannot be read or parsed.
   */
  public async loadConfig(): Promise<z.infer<typeof VTMetaConfigJsonSchema>> {
    const data = await Deno.readTextFile(this.configFilePath);
    const parsedData = JSON.parse(data);

    const result = VTMetaConfigJsonSchema.safeParse(parsedData);
    if (!result.success) {
      console.error("Invalid schema format");
      throw new Error("Invalid schema format");
    }

    return result.data;
  }

  /**
   * Writes updated configuration data to the configuration file.
   *
   * @param config - Updated configuration data to be written.
   * @returns {Promise} Promise that resolves when the file has been successfully written.
   * @throws {Error} File cannot be written.
   */
  public async saveConfig(
    config: z.infer<typeof VTMetaConfigJsonSchema>,
  ): Promise<void> {
    try {
      await Deno.mkdir(path.join(this.#rootPath, META_FOLDER_NAME), {
        recursive: true,
      });
      const data = JSON.stringify(config, null, 2);
      await Deno.writeTextFile(this.configFilePath, data);
    } catch (error) {
      console.error("Error updating schema:", error);
    }
  }

  /**
   * Loads the ignore list of globs from ignore files.
   *
   * @returns {Promise} A promise that resolves with a list of glob strings.
   */
  public async loadIgnoreGlobs(): Promise<string[]> {
    const ignoreGlobs: string[] = [];

    for (const filePath of this.ignoreFilesPaths) {
      try {
        // Read the ignore file
        const content = await Deno.readTextFile(filePath);

        const lines = content
          .split("\n") // split by newline
          .map((line) => line.trim()) // get rid of whitespace
          .filter((line) => line && !line.startsWith("#")); // remove empty and commented lines

        // Add all the processed lines from this file to the ignore globs list
        lines.forEach((line) => ignoreGlobs.push(line));
      } catch (error) {
        if (error instanceof Deno.errors.NotFound) {
          console.log(`The file ${filePath} was not found`);
        } else {
          throw error;
        }
        console.log(`Error loading ${filePath}, skipping`);
      }
    }

    return ignoreGlobs;
  }

  /**
   * Create a lock file with a PID of the VT process watching the cloned active
   * directory.
   *
   * @return {Promise<string|null>} A promise resolving to the PID of the running watcher, or null if no watchers are running
   */
  public async getLockFile(): Promise<string | null> {
    try {
      return await Deno.readTextFile(this.lockFilePath());
    } catch (error) {
      if (error instanceof Deno.errors.NotFound) return null;
      else throw error;
    }
  }

  /**
   * Set a lock file with the PID of the VT process watching the cloned active
   * directory.
   */
  public async setLockFile() {
    // Make sure the program isn't already running
    const runningPid = await this.getLockFile();
    try {
      if (runningPid !== null) Deno.kill(parseInt(runningPid));
    } catch (e) {
      if (e instanceof Deno.errors.NotFound) {
        // We couldn't kill the process, but that just means that the lock file
        // probably was not up to date and had an already-dead process in it.
        // We can ignore this error.
      } else throw e;
    }

    await Deno.writeTextFile(this.lockFilePath(), Deno.pid.toString());
  }

  /**
   * Delete the vt lock file.
   */
  public async rmLockFile() {
    await Deno.remove(this.lockFilePath());
  }
}<|MERGE_RESOLUTION|>--- conflicted
+++ resolved
@@ -33,14 +33,15 @@
   }
 
   /**
-<<<<<<< HEAD
    * Gets the full path to all ignore files.
    *
    * @returns {string} The full file path as a string.
    */
   public get ignoreFilesPaths(): string[] {
     return [path.join(this.#rootPath, ".vtignore")];
-=======
+  }
+
+  /**
    * Gets the full path to the (maybe present) lock file.
    *
    * The lock file contains the PID of a running (watching) vt process, if
@@ -50,7 +51,6 @@
    */
   public lockFilePath(): string {
     return path.join(this.#rootPath, META_FOLDER_NAME, META_LOCK_FILE_NAME);
->>>>>>> f3787a9b
   }
 
   /**
