<<<<<<< HEAD
import z from "zod";
import { VTSchema } from "~/vt/vt/schemas.ts";
import { CONFIG_FILE_NAME, META_FOLDER_NAME } from "~/consts.ts";
=======
import type z from "zod";
import { VTMetaConfigJsonSchema } from "~/vt/vt/schemas.ts";
import {
  ALWAYS_IGNORE_PATTERNS,
  CONFIG_FILE_NAME,
  META_FOLDER_NAME,
  META_LOCK_FILE_NAME,
} from "~/consts.ts";
>>>>>>> 90dbf20b
import * as path from "@std/path";
import { ensureDir } from "@std/fs";

/**
 * The VTMeta class manages .vt/* configuration files and provides abstractions
 * to mutate and retreive them. Used internally by VTClient.
 */
export default class VTMeta {
  /**
   * Creates an instance of VTMeta.
   *
   * @param {string} rootPath - The root path where the configuration folder is located.
   */
  #rootPath: string;

  constructor(rootPath: string) {
    this.#rootPath = rootPath;
  }

  /**
   * Gets the full path to the configuration file.
   *
   * @returns {string} The full file path as a string.
   */
  public get configFilePath(): string {
    return path.join(this.#rootPath, META_FOLDER_NAME, CONFIG_FILE_NAME);
  }

  /**
   * Gets the full path to all ignore files.
   *
   * @returns {string} The full file path as a string.
   */
  public get ignoreFilesPaths(): string[] {
    return [path.join(this.#rootPath, ".vtignore")];
  }

  /**
   * Gets the full path to the (maybe present) lock file.
   *
   * The lock file contains the PID of a running (watching) vt process, if
   * there is one. Otherwise no file will exist at this path.
   *
   * @return {string} The VT lock file path.
   */
  public lockFilePath(): string {
    return path.join(this.#rootPath, META_FOLDER_NAME, META_LOCK_FILE_NAME);
  }

  /**
   * Reads and parses the configuration file.
   *
   * @returns {Promise} A promise that resolves with the parsed configuration data.
   * @throws {Error} Will throw an error if the file cannot be read or parsed.
   */
  public async loadConfig(): Promise<z.infer<typeof VTSchema>> {
    const data = await Deno.readTextFile(this.configFilePath);
    const parsedData = JSON.parse(data);

    const result = VTSchema.safeParse(parsedData);
    if (!result.success) {
      console.error("Invalid schema format");
      throw new Error("Invalid schema format");
    }

    return result.data;
  }

  /**
   * Writes updated configuration data to the configuration file.
   *
   * @param config - Updated configuration data to be written.
   * @returns {Promise} Promise that resolves when the file has been successfully written.
   * @throws {Error} File cannot be written.
   */
  public async saveConfig(
    config: z.infer<typeof VTSchema>,
  ): Promise<void> {
    await ensureDir(path.join(this.#rootPath, META_FOLDER_NAME));
    const data = JSON.stringify(config, null, 2);
    await Deno.writeTextFile(this.configFilePath, data);
  }

  /**
   * Loads the ignore list of globs from ignore files.
   *
   * @returns {Promise} A promise that resolves with a list of glob strings.
   */
  public async loadGitignoreRules(): Promise<string[]> {
    const gitignoreRules: string[] = [];

    for (const filePath of this.ignoreFilesPaths) {
      try {
        // Read the ignore file
        const content = await Deno.readTextFile(filePath);

        const lines = content
          .split("\n") // split by newline
          .map((line) => line.trim()) // get rid of whitespace
          .filter((line) => line && !line.startsWith("#")); // remove empty and commented lines

        // Add all the processed lines from this file to the gitignore rule list
        lines.forEach((line) => gitignoreRules.push(line));
      } catch (error) {
        if (error instanceof Deno.errors.NotFound) {
          console.log(`The file ${filePath} was not found`);
        } else {
          throw error;
        }
        console.log(`Error loading ${filePath}, skipping`);
      }
    }

    // Apply the always ignore patterns last since git ignores have more
    // priority the lower down they are.
    return [...gitignoreRules, ...ALWAYS_IGNORE_PATTERNS];
  }

  /**
   * Create a lock file with a PID of the VT process watching the cloned active
   * directory.
   *
   * @return {Promise<string|null>} A promise resolving to the PID of the running watcher, or null if no watchers are running
   */
  public async getLockFile(): Promise<string | null> {
    try {
      return await Deno.readTextFile(this.lockFilePath());
    } catch (error) {
      if (error instanceof Deno.errors.NotFound) return null;
      else throw error;
    }
  }

  /**
   * Set a lock file with the PID of the VT process watching the cloned active
   * directory.
   */
  public async setLockFile() {
    // Make sure the program isn't already running
    const runningPid = await this.getLockFile();
    try {
      if (runningPid !== null) Deno.kill(parseInt(runningPid));
    } catch (e) {
      if (e instanceof Deno.errors.NotFound) {
        // We couldn't kill the process, but that just means that the lock file
        // probably was not up to date and had an already-dead process in it.
        // We can ignore this error.
      } else throw e;
    }

    await Deno.writeTextFile(this.lockFilePath(), Deno.pid.toString());
  }

  /**
   * Delete the vt lock file.
   */
  public async rmLockFile() {
    await Deno.remove(this.lockFilePath());
  }
}<|MERGE_RESOLUTION|>--- conflicted
+++ resolved
@@ -1,17 +1,7 @@
-<<<<<<< HEAD
-import z from "zod";
 import { VTSchema } from "~/vt/vt/schemas.ts";
 import { CONFIG_FILE_NAME, META_FOLDER_NAME } from "~/consts.ts";
-=======
 import type z from "zod";
-import { VTMetaConfigJsonSchema } from "~/vt/vt/schemas.ts";
-import {
-  ALWAYS_IGNORE_PATTERNS,
-  CONFIG_FILE_NAME,
-  META_FOLDER_NAME,
-  META_LOCK_FILE_NAME,
-} from "~/consts.ts";
->>>>>>> 90dbf20b
+import { ALWAYS_IGNORE_PATTERNS, META_LOCK_FILE_NAME } from "~/consts.ts";
 import * as path from "@std/path";
 import { ensureDir } from "@std/fs";
 
