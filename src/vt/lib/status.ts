--- conflicted
+++ resolved
@@ -92,6 +92,9 @@
             type: localFile.type,
             path: localFile.path,
             status: "modified",
+            where: localStat.mtime!.getTime() > projectFileInfo.mtime
+              ? "local"
+              : "remote",
             mtime: localStat.mtime!.getTime(),
             content: localFile.content,
           };
@@ -133,18 +136,7 @@
     }
   }
 
-<<<<<<< HEAD
   return result.consolidateRenames();
-=======
-  return result;
-}
-
-interface GetProjectFilesParams {
-  projectId: string;
-  branchId: string;
-  version: number;
-  gitignoreRules?: string[];
->>>>>>> 387ee763
 }
 
 async function getProjectFiles({
@@ -152,42 +144,14 @@
   branchId,
   version,
   gitignoreRules,
-<<<<<<< HEAD
 }: {
   projectId: string;
   branchId: string;
-  version?: number;
-=======
-}: GetProjectFilesParams): Promise<
-  Map<string, ValTown.Projects.FileRetrieveResponse>
-> {
-  const projectItems = (await listProjectItems(projectId, branchId, version))
-    .filter((file) => !shouldIgnore(file.path, gitignoreRules))
-    .map((
-      file,
-    ): [string, ValTown.Projects.FileRetrieveResponse] => [
-      file.path,
-      file,
-    ]);
-
-  return new Map<string, ValTown.Projects.FileRetrieveResponse>(projectItems);
-}
-
-interface GetLocalFilesParams {
-  projectId: string;
-  branchId: string;
   version: number;
-  targetDir: string;
->>>>>>> 387ee763
   gitignoreRules?: string[];
 }): Promise<ItemInfo[]> {
   return Promise.all(
-    (await listProjectItems(projectId, {
-      path: "",
-      branch_id: branchId,
-      version,
-      recursive: true,
-    }))
+    (await listProjectItems(projectId, branchId, version))
       .filter((file) => !shouldIgnore(file.path, gitignoreRules))
       .map(async (file): Promise<ItemInfo> => ({
         path: file.path,
@@ -210,34 +174,14 @@
   version,
   targetDir,
   gitignoreRules,
-<<<<<<< HEAD
 }: {
   projectId: string;
   branchId: string;
-  version?: number;
+  version: number;
   targetDir: string;
   gitignoreRules?: string[];
 }): Promise<ItemInfo[]> {
   const filePromises: Promise<ItemInfo | null>[] = [];
-=======
-}: GetLocalFilesParams): Promise<Map<string, FileInfo>> {
-  const files = new Map<string, FileInfo>();
-  const statPromises: Promise<void>[] = [];
-
-  const processEntry = async (entry: fs.WalkEntry) => {
-    // Check if this is on the ignore list
-    const relativePath = path.relative(targetDir, entry.path);
-    if (shouldIgnore(relativePath, gitignoreRules)) return;
-    if (entry.path === targetDir) return;
-
-    // Store the path and its modification time
-    files.set(path.relative(targetDir, entry.path), {
-      type: entry.isDirectory
-        ? "directory"
-        : await getProjectItemType(projectId, branchId, version, relativePath),
-    });
-  };
->>>>>>> 387ee763
 
   for await (const entry of fs.walk(targetDir)) {
     filePromises.push((async () => {
@@ -251,13 +195,12 @@
 
       return {
         path: relativePath,
-        type: (entry.isDirectory
-          ? "directory"
-          : await getProjectItemType(projectId, {
-            branchId: branchId,
-            version,
-            filePath: relativePath,
-          })),
+        type: (entry.isDirectory ? "directory" : await getProjectItemType(
+          projectId,
+          branchId,
+          version,
+          relativePath,
+        )),
         mtime: localStat.mtime!.getTime(),
         content: entry.isDirectory
           ? undefined
