--- conflicted
+++ resolved
@@ -55,12 +55,8 @@
 
   assert(await exists(targetDir), "target directory doesn't exist");
 
-<<<<<<< HEAD
-  const itemStateChanges = await status({
-=======
   // Retrieve the status
   const { itemStateChanges } = await status({
->>>>>>> dec8302a
     targetDir,
     valId,
     branchId,
