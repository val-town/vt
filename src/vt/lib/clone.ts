--- conflicted
+++ resolved
@@ -75,11 +75,7 @@
 
             // If the directory is new mark it as created
             if (!(await exists(join(targetDir, file.path)))) {
-<<<<<<< HEAD
-              itemStateChanges.insert({
-=======
-              await changes.insert({
->>>>>>> b4034af1
+              await itemStateChanges.insert({
                 type: "directory",
                 path: file.path,
                 status: "created",
