--- conflicted
+++ resolved
@@ -25,21 +25,12 @@
  * 3. If the file does not match the Val extension criteria (.ts + optional
  *    identifier), return "file".
  *
-<<<<<<< HEAD
- * @param projectId - The ID of the project
+ * @param valId - The ID of the project
  * @param options - Options for determining the file type
  * @param options.branchId - The ID of the branch
- * @param [options.version] - The version of the project (optional, defaults to latest)
+ * @param [options.version] - The version of the val (optional, defaults to latest)
  * @param options.filePath - The path of the val or file to get the type of
  * @returns The val file type
-=======
- * @param {string} valId - The ID of the val
- * @param {Object} options - Options for determining the file type
- * @param {string} options.branchId - The ID of the branch
- * @param {number} [options.version] - The version of the Val (optional, defaults to latest)
- * @param {string} options.filePath - The path of the Val or file to get the type of
- * @returns {Promise<ValItemType>} The Val file type
->>>>>>> 7374152c
  */
 export async function getValItemType(
   valId: string,
