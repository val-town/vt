import {
  DEFAULT_VAL_TYPE,
<<<<<<< HEAD
=======
  FIRST_VERSION_NUMBER,
  type ProjectItemType,
>>>>>>> 8febe174
  RECENT_VERSION_COUNT,
  type ProjectItemType
} from "~/consts.ts";
import { getProjectItem } from "~/sdk.ts";
import { compile as compileGitignore } from "gitignore-parser";

/**
 * Determine the type of a project file.
 *
 * This function attempts to determine the type of a file within a project
 * based on its existing state on the server or its filename. The process...
 * 1. Check if the file already exists in the project at the specified path.
 *    Check at the current version, or at a few versions back, in case the file
 *    was deleted but then recreated, so we preserve the type.
 * 2. If the file does not exist, determine its type based on its file extension:
 *    - Files ending in .ts, .tsx, .js, or .jsx are considered "val" files.
 *    - Check the filename for keywords like "cron", "http", or "email" to
 *      determine specific types:
 *      - If multiple keywords are found, default to "script".
 *      - Otherwise, return "interval" for "cron", "http" for "http", etc
 *      - Default to "script" if no keywords are found.
 * 3. If the file does not match the val extension criteria (.ts + optional
 *    identifier), return "file".
 *
 * @param {string} projectId - The ID of the project
 * @param {Object} options - Options for determining the file type
 * @param {string} options.branchId - The ID of the branch
 * @param {number} [options.version] - The version of the project (optional, defaults to latest)
 * @param {string} options.filePath - The path of the val or file to get the type of
 * @returns {Promise<ProjectItemType>} The val file type
 */
async function getProjectItemType(
  projectId: string,
  { branchId, version = undefined, filePath }: {
    branchId: string;
    version: number | undefined;
    filePath: string;
  },
): Promise<ProjectItemType> {
  // Preserve the type if the file was deleted recently and then recreated
  for (
    let i = version || FIRST_VERSION_NUMBER;
    i > (version || FIRST_VERSION_NUMBER) - RECENT_VERSION_COUNT;
    i--
  ) {
    const type = await getProjectItem(projectId, {
      branchId,
      version,
      filePath,
    })
      .then((resp) => resp?.type);

    if (type === undefined) continue;
    else return type;
  }

  // Otherwise, if it ends in .ts, .js, .tsx, or .jsx, it is a val
  if (/\.(ts|tsx|js|jsx)$/.test(filePath)) {
    const isCron = filePath.includes("cron");
    const isHttp = filePath.includes("http");
    const isEmail = filePath.includes("email");

    // If it's ambiguous then it is a script val by default
    if ([isCron, isHttp, isEmail].filter(Boolean).length > 1) {
      return DEFAULT_VAL_TYPE;
    }

    // But otherwise look at the file name and try to figure out what type
    // of val it is based on whether the file name contains a pattern like
    // "cron," etc
    if (isCron) return "interval";
    if (isHttp) return "http";
    if (isEmail) return "email";

    // If we can't figure it out, default to script
    return DEFAULT_VAL_TYPE;
  }

  // Otherwise, it's just a plain old file val
  return "file";
}

/**
 * Checks if a path should be ignored based on gitignore rules.
 *
 * If rootDir is provided, and the path is a directory, then it checks if all
 * paths downward are ignored.
 *
 * @param {string} pathToCheck - Path to check
 * @param {string[]} gitignoreRules - Array of gitignore rules to check against
 * @returns {Promise<boolean>} True if the path should be ignored
 */
function shouldIgnore(
  pathToCheck: string,
  gitignoreRules: string[] = [],
): boolean {
  if (gitignoreRules.length === 0) return false;

  // All the libraries for this kinda suck, but this mostly works. Note that
  // there might still be bugs in the gitignore logic.
  const gitignore = compileGitignore(gitignoreRules.join("\n"));
  return gitignore.denies(pathToCheck);
}

export { getProjectItemType, shouldIgnore };<|MERGE_RESOLUTION|>--- conflicted
+++ resolved
@@ -1,12 +1,8 @@
 import {
   DEFAULT_VAL_TYPE,
-<<<<<<< HEAD
-=======
   FIRST_VERSION_NUMBER,
   type ProjectItemType,
->>>>>>> 8febe174
   RECENT_VERSION_COUNT,
-  type ProjectItemType
 } from "~/consts.ts";
 import { getProjectItem } from "~/sdk.ts";
 import { compile as compileGitignore } from "gitignore-parser";
