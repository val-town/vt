--- conflicted
+++ resolved
@@ -103,23 +103,13 @@
         const fileStatus: ItemStatus = {
           path: relativePath,
           status: "deleted",
-<<<<<<< HEAD
-          type: stat.isDirectory
-            ? "directory"
-            : await getProjectItemType(projectId, {
-              branchId,
-              version,
-              filePath: relativePath,
-            }),
-          mtime: stat.mtime?.getTime()!,
-=======
           type: stat.isDirectory ? "directory" : await getProjectItemType(
             projectId,
             branchId,
             version,
             relativePath,
           ),
->>>>>>> 387ee763
+          mtime: stat.mtime?.getTime()!,
         };
         changes.insert(fileStatus);
 
