import { join, relative } from "@std/path";
import { getValItemType, shouldIgnore } from "~/vt/lib/paths.ts";
import { listValItems } from "~/sdk.ts";
import {
  type ItemStatus,
  ItemStatusManager,
} from "~/vt/lib/utils/ItemStatusManager.ts";
import { walk } from "@std/fs";
import { clone } from "~/vt/lib/clone.ts";
import { doAtomically, gracefulRecursiveCopy } from "~/vt/lib/utils/misc.ts";

/** Result of pull operation  */
export interface PushResult {
  itemStateChanges: ItemStatusManager;
}

/**
 * Parameters for pulling latest changes from a Val Town Val into a vt folder.
 */
export interface PullParams {
  /** The vt Val root directory. */
  targetDir: string;
  /** The id of the Val to download from. */
  valId: string;
  /** The branch ID to download file content from. */
  branchId: string;
  /** The version to pull. Defaults to latest version. */
  version: number;
  /** A list of gitignore rules. */
  gitignoreRules?: string[];
  /** If true, don't actually modify files, just report what would change. */
  dryRun?: boolean;
}

/**
 * Pulls latest changes from a Val Town Val into a vt folder.
 *
 * After a pull:
 * - All files from the remote Val exist at the remote's version's location locally
 * - Local files that match gitignore rules are preserved at their current path
 * - Untracked local files that were never pushed are preserved
 *
 * Files that are removed:
 * - Files that previously existed in the remote Val but were deleted
 *
 * @param params Options for pull operation.
 * @returns Promise that resolves with changes that were applied or would be applied (if dryRun=true)
 */
export function pull(params: PullParams): Promise<PushResult> {
  const {
    targetDir,
    valId,
    branchId,
    version,
    gitignoreRules = [],
    dryRun = false,
  } = params;
  return doAtomically(
    async (tmpDir) => {
      const changes = new ItemStatusManager();

      // Copy over all the files in the original dir into the temp dir During a
      // dry run the purpose here is to ensure that clone reports back the
      // proper status for modified files (e.g. if they existed and would be
      // changed then they're modified)
      await gracefulRecursiveCopy(targetDir, tmpDir, {
        preserveTimestamps: true,
        overwrite: true,
      });

      // Clone all the files from the Val into the temp dir. This
      // implicitly will overwrite files with the current version on the
      // server.
      const { itemStateChanges: cloneChanges } = await clone({
        targetDir: tmpDir,
        valId,
        branchId,
        version,
        gitignoreRules,
        dryRun,
      });

      // Merge the clone changes into our changes object
      changes.merge(cloneChanges);

      // Get list of files from the server
      const valItems = await listValItems(
        valId,
        branchId,
        version,
      );
      const valItemsSet = new Set(valItems.map((file) => file.path));

      // Scan the temp directory to identify files that should be deleted
      const pathsToDelete: string[] = [];
      for await (const entry of walk(tmpDir)) {
        const relativePath = relative(tmpDir, entry.path);
        const targetDirPath = join(targetDir, relativePath);
        const tmpDirPath = entry.path;

        if (shouldIgnore(relativePath, gitignoreRules)) continue;
        if (relativePath === "." || entry.path === tmpDir) continue;
        if (valItemsSet.has(relativePath)) continue;

        const stat = await Deno.stat(entry.path);
        const fileStatus: ItemStatus = {
          path: relativePath,
          status: "deleted",
          type: stat.isDirectory ? "directory" : await getValItemType(
            valId,
            branchId,
            version,
            relativePath,
          ),
          mtime: stat.mtime?.getTime()!,
        };
        changes.insert(fileStatus);

        // Delete the file from both directories if not in dry run mode
        if (!dryRun) {
          pathsToDelete.push(targetDirPath);
          pathsToDelete.push(tmpDirPath);
        }
      }

      // Perform the deletions
      await Promise.all(pathsToDelete.map(async (path) => {
        try {
          await Deno.remove(path, { recursive: true });
        } catch (e) {
          if (!(e instanceof Deno.errors.NotFound)) throw e;
        }
      }));
<<<<<<< HEAD

      return [changes, !dryRun];
=======
      return [{ itemStateChanges: changes }, !dryRun];
>>>>>>> 9e8469a1
    },
    { targetDir, prefix: "vt_pull_" },
  );
}<|MERGE_RESOLUTION|>--- conflicted
+++ resolved
@@ -131,12 +131,8 @@
           if (!(e instanceof Deno.errors.NotFound)) throw e;
         }
       }));
-<<<<<<< HEAD
 
-      return [changes, !dryRun];
-=======
       return [{ itemStateChanges: changes }, !dryRun];
->>>>>>> 9e8469a1
     },
     { targetDir, prefix: "vt_pull_" },
   );
