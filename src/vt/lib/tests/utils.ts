<<<<<<< HEAD
import sdk, {
  branchNameToBranch,
  randomProjectName,
} from "../../../../utils/sdk.ts";
=======
import sdk, { branchNameToBranch, randomValName } from "~/sdk.ts";
>>>>>>> dec8302a

export interface ExpectedValInode {
  path: string;
  type: "file" | "directory";
  content?: string;
}

/**
 * Creates a temporary Val and executes an operation with it.
 * Provides Val and branch information to the operation callback.
 *
 * @param op Function that takes a val, branch, and returns a Promise
 * @returns Promise that resolves to the result of the operation
 */
export async function doWithNewVal<T>(
  op: (
    valInfo: {
      val: { id: string; name: string };
      branch: { id: string; version: number };
    },
  ) => Promise<T>,
): Promise<T> {
  // Create a blank Val with a random name
  const val = await sdk.vals.create({
    name: randomValName(),
    description: "This is a test val",
    privacy: "public",
  });

  // Get the main branch ID
  const branch = await branchNameToBranch(val.id, "main");

  try {
    // Execute the provided operation with Val info
    return await op({ val, branch });
  } finally {
    await sdk.vals.delete(val.id);
  }
}<|MERGE_RESOLUTION|>--- conflicted
+++ resolved
@@ -1,11 +1,5 @@
-<<<<<<< HEAD
-import sdk, {
-  branchNameToBranch,
-  randomProjectName,
-} from "../../../../utils/sdk.ts";
-=======
-import sdk, { branchNameToBranch, randomValName } from "~/sdk.ts";
->>>>>>> dec8302a
+import { branchNameToBranch } from "~/utils/mod.ts";
+import sdk, { randomValName } from "~/utils/sdk.ts";
 
 export interface ExpectedValInode {
   path: string;
