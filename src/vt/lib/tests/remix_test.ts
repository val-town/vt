<<<<<<< HEAD
import { doWithTempDir } from "~/vt/lib/utils/misc.ts";
import { doWithNewProject } from "~/vt/lib/tests/utils.ts";
import sdk, { getCurrentUser } from "../../../../utils/sdk.ts";
import { assert, assertEquals } from "@std/assert";
import { join } from "@std/path";
import { exists } from "@std/fs";
import { remix } from "~/vt/lib/vals/remix.ts";
=======
import { assert, assertEquals } from "@std/assert";
import { join } from "@std/path";
import { exists } from "@std/fs";
import { remix } from "~/vt/lib/remix.ts";
import { doWithTempDir } from "~/vt/lib/utils/misc.ts";
import { doWithNewVal } from "~/vt/lib/tests/utils.ts";
import sdk, { getCurrentUser } from "~/sdk.ts";
>>>>>>> dec8302a

Deno.test({
  name: "remix preserves HTTP Val type",
  permissions: "inherit",
  async fn(t) {
    const user = await getCurrentUser();

    await doWithNewVal(async ({ val }) => {
      // Create an HTTP Val in the source val
      const httpValName = "foo_http";
      await sdk.vals.files.create(
        val.id,
        {
          path: `${httpValName}.ts`,
          content: "export default function handler(req: Request) {\n" +
            '  return new Response("Hello from HTTP val!");\n' +
            "}",
          type: "http",
        },
      );

      await doWithTempDir(async (destTmpDir) => {
        const remixedValName = `${val.name}_remixed`;

        // Remix the val
        await t.step("remix Val with HTTP val", async () => {
          const result = await remix({
            targetDir: destTmpDir,
            srcValId: val.id,
            srcBranchId: "main",
            valName: remixedValName,
            privacy: "public",
          });

          // Check that the result contains expected data
          assert(result.toValId, "Should return a Val ID");
          assert(result.toVersion > 0, "Should return a valid version");
          assert(
            result.fileStateChanges.created.length > 0,
            "Should have created files",
          );

          // Check that the HTTP Val exists in the remixed val
          const remixedHttpValPath = join(destTmpDir, `${httpValName}.ts`);

          assert(
            await exists(remixedHttpValPath),
            "HTTP Val file should exist in remixed val",
          );

          // Check the file content
          const content = await Deno.readTextFile(remixedHttpValPath);
          assert(
            content.includes("export default function handler(req: Request)"),
            "HTTP Val signature should be preserved",
          );

          // Verify the file type was preserved
          const remixedFile = await sdk.vals.files.retrieve(
            result.toValId,
            { path: `${httpValName}.ts`, recursive: true },
          ).then((resp) => resp.data[0]);

          assertEquals(
            remixedFile.type,
            "http",
            "HTTP Val type should be preserved in remixed val",
          );
        });

        // Clean up the remixed val
        const { id } = await sdk.alias.username.valName.retrieve(
          user.username!,
          remixedValName,
        );
        await sdk.vals.delete(id);
      });
    });
  },
});

Deno.test({
  name: "remix respects privacy settings",
  permissions: "inherit",
  async fn() {
    await doWithNewVal(async ({ val }) => {
      await doWithTempDir(async (destTmpDir) => {
        const remixedValName = `${val.name}_private`;

        // Remix as private val
        const result = await remix({
          targetDir: destTmpDir,
          srcValId: val.id,
          srcBranchId: "main",
          valName: remixedValName,
          privacy: "private",
        });

        // Verify the Val was created with private visibility
        const remixedVal = await sdk.vals.retrieve(result.toValId);

        assertEquals(
          remixedVal.privacy,
          "private",
          "Remixed Val should have private visibility",
        );

        // Clean up
        await sdk.vals.delete(remixedVal.id);
      });
    });
  },
});

Deno.test({
  name: "remix with custom description",
  permissions: "inherit",
  async fn() {
    await doWithNewVal(async ({ val }) => {
      await doWithTempDir(async (destTmpDir) => {
        const remixedValName = `${val.name}_with_desc`;
        const customDescription =
          "This is a custom description for the remixed val";

        // Remix with custom description
        const result = await remix({
          targetDir: destTmpDir,
          srcValId: val.id,
          srcBranchId: "main",
          valName: remixedValName,
          description: customDescription,
          privacy: "public",
        });

        // Verify the description was set correctly
        const remixedVal = await sdk.vals.retrieve(result.toValId);

        assertEquals(
          remixedVal.description,
          customDescription,
          "remixed Val should have the custom description",
        );

        // Clean up
        await sdk.vals.delete(remixedVal.id);
      });
    });
  },
});

Deno.test({
  name: "remix basic functionality",
  permissions: "inherit",
  async fn(t) {
    await doWithNewVal(async ({ val }) => {
      const user = await getCurrentUser();

      // Create a few files in the source val
      await sdk.vals.files.create(
        val.id,
        {
          path: "regular.ts",
          content: "export const hello = () => 'world';",
          type: "script",
        },
      );

      await sdk.vals.files.create(
        val.id,
        {
          path: "nested/file.txt",
          content: "This is a nested text file",
          type: "file",
        },
      );

      await doWithTempDir(async (destTmpDir) => {
        const remixedValName = `${val.name}_general`;

        await t.step("general remix test", async () => {
          // Perform the remix
          const result = await remix({
            targetDir: destTmpDir,
            srcValId: val.id,
            srcBranchId: "main",
            valName: remixedValName,
            privacy: "public",
          });

          // Verify regular file was remixed
          const regularFilePath = join(destTmpDir, "regular.ts");
          assert(
            await exists(regularFilePath),
            "regular file should exist in remixed val",
          );

          // Verify nested file was remixed and directory structure preserved
          const nestedFilePath = join(destTmpDir, "nested/file.txt");
          assert(
            await exists(nestedFilePath),
            "nested file should exist in remixed Val with directory structure preserved",
          );

          // Verify file contents were copied correctly
          const regularContent = await Deno.readTextFile(regularFilePath);
          assertEquals(
            regularContent,
            "export const hello = () => 'world';",
            "regular file content should be preserved",
          );

          const nestedContent = await Deno.readTextFile(nestedFilePath);
          assertEquals(
            nestedContent,
            "This is a nested text file",
            "nested file content should be preserved",
          );

          // Verify the Val exists on Val Town
          const remixedVal = await sdk.vals.retrieve(
            result.toValId,
          );

          assertEquals(
            remixedVal.name,
            remixedValName,
            "val should exist on Val town with correct name",
          );
        });

        // Clean up the remixed val
        const { id } = await sdk.alias.username.valName.retrieve(
          user.username!,
          remixedValName,
        );
        await sdk.vals.delete(id);
      });
    });
  },
});<|MERGE_RESOLUTION|>--- conflicted
+++ resolved
@@ -1,20 +1,10 @@
-<<<<<<< HEAD
-import { doWithTempDir } from "~/vt/lib/utils/misc.ts";
-import { doWithNewProject } from "~/vt/lib/tests/utils.ts";
-import sdk, { getCurrentUser } from "../../../../utils/sdk.ts";
 import { assert, assertEquals } from "@std/assert";
 import { join } from "@std/path";
+import { doWithNewVal } from "~/vt/lib/tests/utils.ts";
+import sdk, { getCurrentUser } from "~/utils/sdk.ts";
+import { remix } from "~/vt/lib/mod.ts";
+import { doWithTempDir } from "~/vt/lib/utils/misc.ts";
 import { exists } from "@std/fs";
-import { remix } from "~/vt/lib/vals/remix.ts";
-=======
-import { assert, assertEquals } from "@std/assert";
-import { join } from "@std/path";
-import { exists } from "@std/fs";
-import { remix } from "~/vt/lib/remix.ts";
-import { doWithTempDir } from "~/vt/lib/utils/misc.ts";
-import { doWithNewVal } from "~/vt/lib/tests/utils.ts";
-import sdk, { getCurrentUser } from "~/sdk.ts";
->>>>>>> dec8302a
 
 Deno.test({
   name: "remix preserves HTTP Val type",
@@ -41,7 +31,7 @@
 
         // Remix the val
         await t.step("remix Val with HTTP val", async () => {
-          const result = await remix({
+          const result = await remix.remix({
             targetDir: destTmpDir,
             srcValId: val.id,
             srcBranchId: "main",
@@ -105,7 +95,7 @@
         const remixedValName = `${val.name}_private`;
 
         // Remix as private val
-        const result = await remix({
+        const result = await remix.remix({
           targetDir: destTmpDir,
           srcValId: val.id,
           srcBranchId: "main",
@@ -140,7 +130,7 @@
           "This is a custom description for the remixed val";
 
         // Remix with custom description
-        const result = await remix({
+        const result = await remix.remix({
           targetDir: destTmpDir,
           srcValId: val.id,
           srcBranchId: "main",
@@ -196,7 +186,7 @@
 
         await t.step("general remix test", async () => {
           // Perform the remix
-          const result = await remix({
+          const result = await remix.remix({
             targetDir: destTmpDir,
             srcValId: val.id,
             srcBranchId: "main",
