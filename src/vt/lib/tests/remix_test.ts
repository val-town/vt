<<<<<<< HEAD
import { doWithNewVal } from "~/vt/lib/tests/utils.ts";
import sdk, { user } from "~/sdk.ts";
=======
import { doWithTempDir } from "~/vt/lib/utils/misc.ts";
import { doWithNewProject } from "~/vt/lib/tests/utils.ts";
import sdk, { getCurrentUser } from "~/sdk.ts";
>>>>>>> 06ea697e
import { assert, assertEquals } from "@std/assert";
import { join } from "@std/path";
import { exists } from "@std/fs";
import { remix } from "~/vt/lib/remix.ts";
import { doWithTempDir } from "~/vt/lib/utils/misc.ts";

Deno.test({
  name: "remix preserves HTTP val type",
  permissions: {
    read: true,
    write: true,
    net: true,
    env: true,
  },
  async fn(t) {
<<<<<<< HEAD
    await doWithNewVal(async ({ val }) => {
      // Create an HTTP val in the source val
=======
    const user = await getCurrentUser();

    await doWithNewProject(async ({ project }) => {
      // Create an HTTP val in the source project
>>>>>>> 06ea697e
      const httpValName = "foo_http";
      await sdk.vals.files.create(
        val.id,
        {
          path: `${httpValName}.ts`,
          content: "export default function handler(req: Request) {\n" +
            '  return new Response("Hello from HTTP val!");\n' +
            "}",
          type: "http",
        },
      );

      await doWithTempDir(async (destTmpDir) => {
        const remixedvalName = `${val.name}_remixed`;

        // Remix the val
        await t.step("remix val with HTTP val", async () => {
          const result = await remix({
            targetDir: destTmpDir,
            srcValId: val.id,
            srcBranchId: "main",
            valName: remixedvalName,
            privacy: "public",
          });

          // Check that the result contains expected data
          assert(result.toValId, "Should return a val ID");
          assert(result.toVersion > 0, "Should return a valid version");
          assert(
            result.fileStateChanges.created.length > 0,
            "Should have created files",
          );

          // Check that the HTTP val exists in the remixed val
          const remixedHttpValPath = join(destTmpDir, `${httpValName}.ts`);

          assert(
            await exists(remixedHttpValPath),
            "HTTP val file should exist in remixed val",
          );

          // Check the file content
          const content = await Deno.readTextFile(remixedHttpValPath);
          assert(
            content.includes("export default function handler(req: Request)"),
            "HTTP val signature should be preserved",
          );

          // Verify the file type was preserved
          const remixedFile = await sdk.vals.files.retrieve(
            result.toValId,
            { path: `${httpValName}.ts`, recursive: true },
          ).then((resp) => resp.data[0]);

          assertEquals(
            remixedFile.type,
            "http",
            "HTTP val type should be preserved in remixed val",
          );
        });

        // Clean up the remixed val
        const { id } = await sdk.alias.username.valName.retrieve(
          user.username!,
          remixedvalName,
        );
        await sdk.vals.delete(id);
      });
    });
  },
  sanitizeResources: false,
});

Deno.test({
  name: "remix respects privacy settings",
  permissions: {
    read: true,
    write: true,
    net: true,
    env: true,
  },
  async fn() {
    await doWithNewVal(async ({ val }) => {
      await doWithTempDir(async (destTmpDir) => {
        const remixedvalName = `${val.name}_private`;

        // Remix as private val
        const result = await remix({
          targetDir: destTmpDir,
          srcValId: val.id,
          srcBranchId: "main",
          valName: remixedvalName,
          privacy: "private",
        });

        // Verify the val was created with private visibility
        const remixedval = await sdk.vals.retrieve(result.toValId);

        assertEquals(
          remixedval.privacy,
          "private",
          "Remixed val should have private visibility",
        );

        // Clean up
        await sdk.vals.delete(remixedval.id);
      });
    });
  },
  sanitizeResources: false,
});

Deno.test({
  name: "remix with custom description",
  permissions: {
    read: true,
    write: true,
    net: true,
    env: true,
  },
  async fn() {
    await doWithNewVal(async ({ val }) => {
      await doWithTempDir(async (destTmpDir) => {
        const remixedvalName = `${val.name}_with_desc`;
        const customDescription =
          "This is a custom description for the remixed val";

        // Remix with custom description
        const result = await remix({
          targetDir: destTmpDir,
          srcValId: val.id,
          srcBranchId: "main",
          valName: remixedvalName,
          description: customDescription,
          privacy: "public",
        });

        // Verify the description was set correctly
        const remixedval = await sdk.vals.retrieve(result.toValId);

        assertEquals(
          remixedval.description,
          customDescription,
          "remixed val should have the custom description",
        );

        // Clean up
        await sdk.vals.delete(remixedval.id);
      });
    });
  },
  sanitizeResources: false,
});

Deno.test({
  name: "remix basic functionality",
  permissions: {
    read: true,
    write: true,
    net: true,
    env: true,
  },
  async fn(t) {
<<<<<<< HEAD
    await doWithNewVal(async ({ val }) => {
      // Create a few files in the source val
      await sdk.vals.files.create(
        val.id,
=======
    const user = await getCurrentUser();

    await doWithNewProject(async ({ project }) => {
      // Create a few files in the source project
      await sdk.projects.files.create(
        project.id,
>>>>>>> 06ea697e
        {
          path: "regular.ts",
          content: "export const hello = () => 'world';",
          type: "script",
        },
      );

      await sdk.vals.files.create(
        val.id,
        {
          path: "nested/file.txt",
          content: "This is a nested text file",
          type: "file",
        },
      );

      await doWithTempDir(async (destTmpDir) => {
        const remixedvalName = `${val.name}_general`;

        await t.step("general remix test", async () => {
          // Perform the remix
          const result = await remix({
            targetDir: destTmpDir,
            srcValId: val.id,
            srcBranchId: "main",
            valName: remixedvalName,
            privacy: "public",
          });

          // Verify regular file was remixed
          const regularFilePath = join(destTmpDir, "regular.ts");
          assert(
            await exists(regularFilePath),
            "regular file should exist in remixed val",
          );

          // Verify nested file was remixed and directory structure preserved
          const nestedFilePath = join(destTmpDir, "nested/file.txt");
          assert(
            await exists(nestedFilePath),
            "nested file should exist in remixed val with directory structure preserved",
          );

          // Verify file contents were copied correctly
          const regularContent = await Deno.readTextFile(regularFilePath);
          assertEquals(
            regularContent,
            "export const hello = () => 'world';",
            "regular file content should be preserved",
          );

          const nestedContent = await Deno.readTextFile(nestedFilePath);
          assertEquals(
            nestedContent,
            "This is a nested text file",
            "nested file content should be preserved",
          );

          // Verify the val exists on Val Town
          const remixedval = await sdk.vals.retrieve(
            result.toValId,
          );

          assertEquals(
            remixedval.name,
            remixedvalName,
            "val should exist on val town with correct name",
          );
        });

        // Clean up the remixed val
        const { id } = await sdk.alias.username.valName.retrieve(
          user.username!,
          remixedvalName,
        );
        await sdk.vals.delete(id);
      });
    });
  },
  sanitizeResources: false,
});<|MERGE_RESOLUTION|>--- conflicted
+++ resolved
@@ -1,16 +1,10 @@
-<<<<<<< HEAD
-import { doWithNewVal } from "~/vt/lib/tests/utils.ts";
-import sdk, { user } from "~/sdk.ts";
-=======
-import { doWithTempDir } from "~/vt/lib/utils/misc.ts";
-import { doWithNewProject } from "~/vt/lib/tests/utils.ts";
-import sdk, { getCurrentUser } from "~/sdk.ts";
->>>>>>> 06ea697e
 import { assert, assertEquals } from "@std/assert";
 import { join } from "@std/path";
 import { exists } from "@std/fs";
 import { remix } from "~/vt/lib/remix.ts";
 import { doWithTempDir } from "~/vt/lib/utils/misc.ts";
+import { doWithNewVal } from "~/vt/lib/tests/utils.ts";
+import sdk, { getCurrentUser } from "~/sdk.ts";
 
 Deno.test({
   name: "remix preserves HTTP val type",
@@ -21,15 +15,10 @@
     env: true,
   },
   async fn(t) {
-<<<<<<< HEAD
+    const user = await getCurrentUser();
+
     await doWithNewVal(async ({ val }) => {
       // Create an HTTP val in the source val
-=======
-    const user = await getCurrentUser();
-
-    await doWithNewProject(async ({ project }) => {
-      // Create an HTTP val in the source project
->>>>>>> 06ea697e
       const httpValName = "foo_http";
       await sdk.vals.files.create(
         val.id,
@@ -193,19 +182,12 @@
     env: true,
   },
   async fn(t) {
-<<<<<<< HEAD
-    await doWithNewVal(async ({ val }) => {
+    await doWithNewVal(async ({ val }) => {
+      const user = await getCurrentUser();
+
       // Create a few files in the source val
       await sdk.vals.files.create(
         val.id,
-=======
-    const user = await getCurrentUser();
-
-    await doWithNewProject(async ({ project }) => {
-      // Create a few files in the source project
-      await sdk.projects.files.create(
-        project.id,
->>>>>>> 06ea697e
         {
           path: "regular.ts",
           content: "export const hello = () => 'world';",
