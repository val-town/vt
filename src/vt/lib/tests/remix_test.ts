--- conflicted
+++ resolved
@@ -1,15 +1,10 @@
-<<<<<<< HEAD
-import { doWithTempDir } from "~/vt/lib/utils.ts";
 import { doWithNewVal } from "~/vt/lib/tests/utils.ts";
-=======
-import { doWithTempDir } from "~/vt/lib/utils/misc.ts";
-import { doWithNewProject } from "~/vt/lib/tests/utils.ts";
->>>>>>> 7f02ad02
 import sdk, { user } from "~/sdk.ts";
 import { assert, assertEquals } from "@std/assert";
 import { join } from "@std/path";
 import { exists } from "@std/fs";
 import { remix } from "~/vt/lib/remix.ts";
+import { doWithTempDir } from "~/vt/lib/utils/misc.ts";
 
 Deno.test({
   name: "remix preserves HTTP val type",
