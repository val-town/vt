<<<<<<< HEAD
import { doWithTempDir } from "~/vt/lib/utils.ts";
import { doWithNewVal } from "~/vt/lib/tests/utils.ts";
=======
import { doWithTempDir } from "~/vt/lib/utils/misc.ts";
import { doWithNewProject } from "~/vt/lib/tests/utils.ts";
>>>>>>> 7f02ad02
import sdk from "~/sdk.ts";
import { clone } from "~/vt/lib/clone.ts";
import { assertEquals } from "@std/assert";
import { join } from "@std/path";
import { exists } from "@std/fs";
import type { ValFileType } from "~/types.ts";

Deno.test({
  name: "test typical cloning",
  permissions: {
    read: true,
    write: true,
    net: true,
    env: true,
  },
  async fn(t) {
    await doWithNewVal(async ({ val, branch }) => {
      await t.step("test cloning files", async (t) => {
        const filesToCreate = [
          {
            path: "test.txt",
            content: "This is a test file",
            type: "file",
          },
          {
            path: "api.js",
            content:
              "export default function(r) { return new Response('Hi'); }",
            type: "http",
          },
          {
            path: "scheduler.js",
            content: "export default function() { console.log('hi'); }",
            type: "interval",
          },
          {
            path: "mailer.js",
            content:
              "export default function(email) { return 'Email content'; }",
            type: "email",
          },
          {
            path: "util.js",
            content: "export function helper() { return 'helper'; }",
            type: "script",
          },
          {
            path: "nested/folder/data.json",
            content: '{"key": "value"}',
            type: "file",
          },
        ];

        await t.step("create val files", async () => {
          // Create all files in the val
          for (const file of filesToCreate) {
            // Ensure parent directories exist in path notation
            const pathParts = file.path.split("/");
            if (pathParts.length > 1) {
              const dirPath = pathParts.slice(0, -1).join("/");
              await sdk.vals.files.create(
                val.id,
                {
                  path: dirPath,
                  branch_id: branch.id,
                  type: "directory",
                },
              );
            }

            // Create the file
            await sdk.vals.files.create(
              val.id,
              {
                path: file.path,
                content: file.content,
                branch_id: branch.id,
                type: file.type as ValFileType,
              },
            );
          }
        });

        await doWithTempDir(async (tempDir) => {
          await t.step("verify cloned files", async () => {
            // Clone the val to the temp directory
            await clone({
              targetDir: tempDir,
              valId: val.id,
              branchId: branch.id,
              version: 7,
            });

            // Verify all files were correctly cloned
            for (const file of filesToCreate) {
              const localFilePath = join(tempDir, file.path);

              // Check file exists
              const fileExists = await exists(localFilePath);
              assertEquals(
                fileExists,
                true,
                `file ${file.path} should exist after cloning`,
              );

              // Check content matches
              const content = await Deno.readTextFile(localFilePath);
              assertEquals(
                content,
                file.content,
                `content of ${file.path} should match after cloning`,
              );
            }

            // Verify directory structure was created correctly
            const nestedDirExists = await exists(
              join(tempDir, "nested/folder"),
            );
            assertEquals(
              nestedDirExists,
              true,
              "Nested directories should be created",
            );
          });
        });
      });
    });
  },
  sanitizeResources: false,
});

Deno.test({
  name: "test cloning empty directory",
  permissions: {
    read: true,
    write: true,
    net: true,
  },
  async fn(t) {
    await doWithNewVal(async ({ val, branch }) => {
      await t.step("test cloning empty directories", async (t) => {
        const emptyDirPath = "empty/directory";

        await t.step("create empty directory", async () => {
          // Create an empty directory to test explicit directory creation
          await sdk.vals.files.create(
            val.id,
            { path: emptyDirPath, branch_id: branch.id, type: "directory" },
          );
        });

        await doWithTempDir(async (tempDir) => {
          await t.step("clone the val", async () => {
            // Clone the val to the temp directory
            await clone({
              targetDir: tempDir,
              valId: val.id,
              branchId: branch.id,
              version: 1,
            });
          });

          await t.step("verify empty directory was created", async () => {
            // Verify empty directory was created
            const emptyDirExists = await exists(join(tempDir, emptyDirPath));
            assertEquals(
              emptyDirExists,
              true,
              "empty directory should be created explicitly",
            );
          });
        });
      });
    });
  },
  sanitizeResources: false,
});<|MERGE_RESOLUTION|>--- conflicted
+++ resolved
@@ -1,10 +1,5 @@
-<<<<<<< HEAD
-import { doWithTempDir } from "~/vt/lib/utils.ts";
 import { doWithNewVal } from "~/vt/lib/tests/utils.ts";
-=======
 import { doWithTempDir } from "~/vt/lib/utils/misc.ts";
-import { doWithNewProject } from "~/vt/lib/tests/utils.ts";
->>>>>>> 7f02ad02
 import sdk from "~/sdk.ts";
 import { clone } from "~/vt/lib/clone.ts";
 import { assertEquals } from "@std/assert";
