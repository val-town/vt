--- conflicted
+++ resolved
@@ -1,19 +1,9 @@
-<<<<<<< HEAD
 import { doWithTempDir } from "~/vt/lib/utils/misc.ts";
-import { doWithNewProject } from "~/vt/lib/tests/utils.ts";
-import sdk, { getLatestVersion } from "../../../../utils/sdk.ts";
+import sdk, { getLatestVersion } from "../../../utils/sdk.ts";
 import { assertEquals } from "@std/assert";
 import { join } from "@std/path";
 import { status } from "~/vt/lib/vals/status.ts";
-import type { ItemStatusManager } from "../utils/ItemStatusManager.ts";
-=======
 import { doWithNewVal } from "~/vt/lib/tests/utils.ts";
-import sdk, { getLatestVersion } from "~/sdk.ts";
-import { assertEquals } from "@std/assert";
-import { join } from "@std/path";
-import { status } from "~/vt/lib/status.ts";
-import { doWithTempDir } from "~/vt/lib/utils/misc.ts";
->>>>>>> dec8302a
 
 Deno.test({
   name: "test status detects binary files",
@@ -133,7 +123,7 @@
           );
         });
 
-        await t.step("varify status layout", async () => {
+        await t.step("verify status layout", async () => {
           // Run status check
           const { itemStateChanges: statusResult } = await status({
             targetDir: tempDir,
