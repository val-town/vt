--- conflicted
+++ resolved
@@ -3,11 +3,7 @@
 import { assertEquals } from "@std/assert";
 import { join } from "@std/path";
 import { status } from "~/vt/lib/status.ts";
-<<<<<<< HEAD
-=======
-import type { ItemStatusManager } from "../utils/ItemStatusManager.ts";
 import { doWithTempDir } from "~/vt/lib/utils/misc.ts";
->>>>>>> 7374152c
 
 Deno.test({
   name: "test status detects binary files",
