import { doWithTempDir } from "~/vt/lib/utils/misc.ts";
import { doWithNewProject } from "~/vt/lib/tests/utils.ts";
import sdk, { getLatestVersion } from "~/sdk.ts";
import { assertEquals } from "@std/assert";
import { join } from "@std/path";
import { status } from "~/vt/lib/status.ts";
<<<<<<< HEAD
=======
import type { ItemStatusManager } from "../utils/ItemStatusManager.ts";
>>>>>>> 7f02ad02

Deno.test({
  name: "test status detects binary files",
  permissions: {
    read: true,
    write: true,
    net: true,
  },
  async fn() {
    await doWithNewProject(async ({ project, branch }) => {
      await doWithTempDir(async (tempDir) => {
        // Create a binary file (contains null bytes)
        const binaryFilePath = join(tempDir, "binary-file.bin");
        const binaryData = new Uint8Array([0x00, 0x01, 0x02, 0x00, 0x03]);
        await Deno.writeFile(binaryFilePath, binaryData);

        // Run status check
        const { itemStateChanges: statusResult } = await status({
          targetDir: tempDir,
          projectId: project.id,
          branchId: branch.id,
          version: await getLatestVersion(project.id, branch.id),
        });

        // Find the binary file in created items
        const binaryFile = statusResult.created.find(
          (item) => item.path === "binary-file.bin",
        );

        // Verify the binary file is detected and has the is_binary warning
        assertEquals(
          binaryFile !== undefined,
          true,
          "binary file should be detected",
        );
        assertEquals(
          binaryFile?.warnings?.includes("binary"),
          true,
          "binary file should have is_binary warning",
        );
      });
    });
  },
  sanitizeResources: false,
});

Deno.test({
  name: "test status detects files with invalid names",
  permissions: {
    read: true,
    write: true,
    net: true,
  },
  async fn() {
    await doWithNewProject(async ({ project, branch }) => {
      await doWithTempDir(async (tempDir) => {
        // Create a file with an invalid name (contains invalid characters)
        const invalidFileName = "file with spaces.txt";
        const invalidFilePath = join(tempDir, invalidFileName);
        await Deno.writeTextFile(invalidFilePath, "content");

        // Run status check
        const { itemStateChanges: statusResult } = await status({
          targetDir: tempDir,
          projectId: project.id,
          branchId: branch.id,
          version: await getLatestVersion(project.id, branch.id),
        });

        // Find the file with invalid name in created items
        const invalidFile = statusResult.created.find(
          (item) => item.path === invalidFileName,
        );

        // Verify the file with invalid name is detected and has the bad_name warning
        assertEquals(
          invalidFile !== undefined,
          true,
          "file with invalid name should be detected",
        );
        assertEquals(
          invalidFile?.warnings?.includes("bad_name"),
          true,
          "file with invalid name should have bad_name warning",
        );
      });
    });
  },
  sanitizeResources: false,
});

Deno.test({
  name: "test typical file status reporting",
  permissions: {
    read: true,
    write: true,
    net: true,
  },
  async fn(t) {
    await doWithNewProject(async ({ project, branch }) => {
      await doWithTempDir(async (tempDir) => {
        const remoteFile1 = "remote.txt";
        const remoteFile2 = "remote2.txt";
        const localOnlyFile = "local.txt";

        await t.step("create a local and remote layout", async () => {
          await sdk.projects.files.create(project.id, {
            path: remoteFile1,
            content: "Remote file 1",
            branch_id: branch.id,
            type: "file",
          });

          await sdk.projects.files.create(project.id, {
            path: remoteFile2,
            content: "Remote file 2",
            branch_id: branch.id,
            type: "file",
          });

          // Create the same files locally but with modifications
          await Deno.writeTextFile(
            join(tempDir, remoteFile1),
            "remote file 1 - modified locally",
          );

          // Create a new local file that doesn't exist remotely
          await Deno.writeTextFile(
            join(tempDir, localOnlyFile),
            "local only file",
          );
        });

        await t.step("varify status layout", async () => {
          // Run status check
          const { itemStateChanges: statusResult } = await status({
            targetDir: tempDir,
            projectId: project.id,
            branchId: branch.id,
            version: await getLatestVersion(project.id, branch.id),
          });

          // Test file that exists in both places but was modified locally
          assertEquals(statusResult.modified.length, 1);
          assertEquals(statusResult.modified[0].path, remoteFile1);

          // Test local-only file (should be created)
          assertEquals(statusResult.created.length, 1);
          assertEquals(statusResult.created[0].path, localOnlyFile);

          // Test file missing locally (should be deleted)
          assertEquals(statusResult.deleted.length, 1);
          assertEquals(statusResult.deleted[0].path, remoteFile2);
        });
      });
    });
  },
  sanitizeResources: false,
});

Deno.test({
  name: "test status detects empty directory",
  permissions: {
    read: true,
    write: true,
    net: true,
    env: true,
  },
  async fn() {
    await doWithNewProject(async ({ project, branch }) => {
      await doWithTempDir(async (tempDir) => {
        await Deno.mkdir(join(tempDir, "empty_dir"));

        const { itemStateChanges: statusResult } = await status({
          targetDir: tempDir,
          projectId: project.id,
          branchId: branch.id,
          version: await getLatestVersion(project.id, branch.id),
          gitignoreRules: [
            ".vtignore",
            ".vt",
            "deno.json",
            ".vtignore",
            ".vt",
            ".env",
          ],
        });

        // Verify the empty directory is detected as a new item to be created
        const createdDir = statusResult.created.find(
          (item) => item.type === "directory" && item.path === "empty_dir",
        );
        assertEquals(
          !!createdDir,
          true,
          "empty directory should be detected as created",
        );
      });
    });
  },
  sanitizeResources: false,
});

Deno.test({
  name: "test status detects renamed files",
  permissions: {
    read: true,
    write: true,
    net: true,
    env: true,
  },
  async fn(t) {
    await doWithNewProject(async ({ project, branch }) => {
      await doWithTempDir(async (tempDir) => {
        await t.step("create a local and remote layout", async () => {
          // Create a folder
          const folderPath = join(tempDir, "folder");
          await Deno.mkdir(folderPath, { recursive: true });

          // Create original file A
          const oldPathA = join(folderPath, "oldA.txt");
          await Deno.writeTextFile(oldPathA, "content");

          // Create original file B
          const oldPathB = join(folderPath, "oldB.txt");
          await Deno.writeTextFile(oldPathB, "differentContent");

          // Push original files to remote
          await sdk.projects.files.create(project.id, {
            path: "folder/oldA.txt",
            content: "content",
            branch_id: branch.id,
            type: "file",
          });

          await sdk.projects.files.create(project.id, {
            path: "folder/oldB.txt",
            content: "differentContent",
            branch_id: branch.id,
            type: "file",
          });

          // Rename files (delete old, create new)
          await Deno.remove(oldPathA);
          await Deno.remove(oldPathB);

          // Create renamed file A with modified content
          const newPathA = join(folderPath, "renamedA.txt");
          await Deno.writeTextFile(newPathA, "contentModified");

          // Create renamed file B with same content
          const newPathB = join(folderPath, "renamedB.txt");
          await Deno.writeTextFile(newPathB, "differentContent");
        });

        await t.step("run a status check on the current state", async () => {
          // Run status check
          const { itemStateChanges: statusResult } = await status({
            targetDir: tempDir,
            projectId: project.id,
            branchId: branch.id,
            version: await getLatestVersion(project.id, branch.id),
          });

          // Check not_modified array
          assertEquals(statusResult.not_modified.length, 1);
          assertEquals(statusResult.not_modified[0].type, "directory");
          assertEquals(statusResult.not_modified[0].path, "folder");
          assertEquals(statusResult.not_modified[0].status, "not_modified");

          // Check renamed array - should have the file with unchanged content
          assertEquals(statusResult.renamed.length, 1);
          assertEquals(statusResult.renamed[0].type, "file");
          assertEquals(statusResult.renamed[0].path, "folder/renamedB.txt");
          assertEquals(statusResult.renamed[0].oldPath, "folder/oldB.txt");
          assertEquals(statusResult.renamed[0].status, "renamed");

          // Check created array - should have the file with modified content
          assertEquals(statusResult.created.length, 1);
          assertEquals(statusResult.created[0].type, "file");
          assertEquals(statusResult.created[0].path, "folder/renamedA.txt");
          assertEquals(statusResult.created[0].status, "created");

          // Check deleted array - should have the old file that was "modified"
          assertEquals(statusResult.deleted.length, 1);
          assertEquals(statusResult.deleted[0].type, "file");
          assertEquals(statusResult.deleted[0].path, "folder/oldA.txt");
          assertEquals(statusResult.deleted[0].status, "deleted");
        });
      });
    });
  },
  sanitizeResources: false,
});<|MERGE_RESOLUTION|>--- conflicted
+++ resolved
@@ -4,10 +4,6 @@
 import { assertEquals } from "@std/assert";
 import { join } from "@std/path";
 import { status } from "~/vt/lib/status.ts";
-<<<<<<< HEAD
-=======
-import type { ItemStatusManager } from "../utils/ItemStatusManager.ts";
->>>>>>> 7f02ad02
 
 Deno.test({
   name: "test status detects binary files",
