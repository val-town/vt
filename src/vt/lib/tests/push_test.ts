<<<<<<< HEAD
import { doWithNewProject } from "~/vt/lib/tests/utils.ts";
import sdk, {
  getLatestVersion,
  listProjectItems,
  projectItemExists,
} from "../../../../utils/sdk.ts";
import { push } from "~/vt/lib/vals/push.ts";
=======
import { doWithNewVal } from "~/vt/lib/tests/utils.ts";
import sdk, { getLatestVersion, listValItems, valItemExists } from "~/sdk.ts";
import { push } from "~/vt/lib/push.ts";
>>>>>>> dec8302a
import { assert, assertEquals } from "@std/assert";
import { join } from "@std/path";
import { doWithTempDir } from "~/vt/lib/utils/misc.ts";

Deno.test({
  name: "test renaming file at root",
  permissions: "inherit",
  async fn() {
    await doWithNewVal(async ({ val, branch }) => {
      await doWithTempDir(async (tempDir) => {
        const oldFilePath = join(tempDir, "rootFile.txt");

        // Create and push the original file
        await Deno.writeTextFile(oldFilePath, "root file content");
        await push({
          targetDir: tempDir,
          valId: val.id,
          branchId: branch.id,
        });

        // Rename the file at the root
        const newFilePath = join(tempDir, "renamedRootFile.txt");
        await Deno.rename(oldFilePath, newFilePath);

        // Push the renamed file
        const { itemStateChanges: result } = await push({
          targetDir: tempDir,
          valId: val.id,
          branchId: branch.id,
        });

        // Verify rename was detected
        assertEquals(result.renamed.length, 1);
        assertEquals(result.renamed[0].oldPath, "rootFile.txt");
        assertEquals(result.renamed[0].path, "renamedRootFile.txt");

        // If this doesn't throw it means it exists
        assert(
          await valItemExists(
            val.id,
            branch.id,
            "renamedRootFile.txt",
            await getLatestVersion(val.id, branch.id),
          ),
          "file should exist at new location",
        );

        assert(
          !await valItemExists(
            val.id,
            branch.id,
            "rootFile.txt",
            await getLatestVersion(val.id, branch.id),
          ),
          "file should not exist at old location",
        );
      });
    });
  },
});

Deno.test({
  name: "test moving file from subdirectory to root",
  permissions: "inherit",
  async fn(t) {
    await doWithTempDir(async (tempDir) => {
      await doWithNewVal(async ({ val, branch }) => {
        // Make sure tempDir exists and is accessible
        await Deno.mkdir(tempDir, { recursive: true });

        const subDir = join(tempDir, "subdir");
        const initialFilePath = join(subDir, "test.txt");

        await t.step("create file in directory", async () => {
          // Create a file in a subdirectory
          await Deno.mkdir(subDir, { recursive: true });
          await Deno.writeTextFile(initialFilePath, "test content");

          // Push the file in subdirectory
          const { itemStateChanges: firstPush } = await push({
            targetDir: tempDir,
            valId: val.id,
            branchId: branch.id,
          });
          assert(
            await valItemExists(
              val.id,
              branch.id,
              "subdir/test.txt",
              await getLatestVersion(val.id, branch.id),
            ),
            "file should exist in subdir",
          );
          assertEquals(firstPush.created.length, 2); // dir and file
        });

        await t.step("move the file to root", async () => {
          // Move file to root
          const rootFilePath = join(tempDir, "test.txt");
          await Deno.remove(initialFilePath);
          await Deno.writeTextFile(rootFilePath, "test content");

          // Push the moved file
          const { itemStateChanges: secondPush } = await push({
            targetDir: tempDir,
            valId: val.id,
            branchId: branch.id,
          });
          assertEquals(secondPush.renamed.length, 1);
          assertEquals(secondPush.renamed[0].oldPath, "subdir/test.txt");
          assertEquals(secondPush.renamed[0].path, "test.txt");
        });

        await t.step("ensure push is idempotent", async () => {
          // Push again with no changes
          const { itemStateChanges: thirdPush } = await push({
            targetDir: tempDir,
            valId: val.id,
            branchId: branch.id,
          });

          // Final push should have no changes
          assertEquals(thirdPush.not_modified.length, 2);
          assertEquals(thirdPush.size(), 2);
        });
      });
    });
  },
});

Deno.test({
  name: "test ambiguous rename detection with duplicate content",
  permissions: "inherit",
  async fn() {
    await doWithNewVal(async ({ val, branch }) => {
      await doWithTempDir(async (tempDir) => {
        const valDir = join(tempDir, "val");
        await Deno.mkdir(valDir, { recursive: true });

        // Create two files with identical content
        const sameContent = "identical content";
        await Deno.writeTextFile(join(valDir, "file1.ts"), sameContent);
        await Deno.writeTextFile(join(valDir, "file2.ts"), sameContent);

        // But the mtimes should be the same, so that it's ambiguous
        await Deno.utime(join(valDir, "file2.ts"), 0, 0);
        await Deno.utime(join(valDir, "file1.ts"), 0, 0);

        // Push initial files
        await push({
          targetDir: tempDir,
          valId: val.id,
          branchId: branch.id,
        });

        // Get original file IDs
        const file1 = await sdk.vals.files
          .retrieve(val.id, { path: "val/file1.ts", recursive: true })
          .then((resp) => resp.data[0]);
        const file2 = await sdk.vals.files
          .retrieve(val.id, { path: "val/file2.ts", recursive: true })
          .then((resp) => resp.data[0]);

        // Delete both files and create two new files with the same content
        await Deno.remove(join(valDir, "file1.ts"));
        await Deno.remove(join(valDir, "file2.ts"));
        await Deno.writeTextFile(join(valDir, "newfile1.ts"), sameContent);
        await Deno.writeTextFile(join(valDir, "newfile2.ts"), sameContent);

        // Push changes
        const { itemStateChanges: result } = await push({
          targetDir: tempDir,
          valId: val.id,
          branchId: branch.id,
        });

        // Verify no renames were detected due to duplicate content
        assertEquals(
          result.renamed.length,
          0,
          "No renames should be detected with duplicate content",
        );
        assertEquals(
          result.deleted.length,
          2,
          "both original files should be marked as deleted",
        );
        assertEquals(
          result.created.length,
          2,
          "both new files should be marked as created",
        );

        // Verify new files have different IDs than original files
        const newFile1 = await sdk.vals.files
          .retrieve(val.id, {
            path: "val/newfile1.ts",
            recursive: true,
          })
          .then((resp) => resp.data[0]);
        const newFile2 = await sdk.vals.files
          .retrieve(val.id, {
            path: "val/newfile2.ts",
            recursive: true,
          })
          .then((resp) => resp.data[0]);

        assert(
          newFile1.id !== file1.id,
          "new file should have different id than original file",
        );
        assert(
          newFile2.id !== file2.id,
          "new file should have different id than original file",
        );
      });
    });
  },
});

Deno.test({
  name: "test moving file to subdirectory",
  permissions: "inherit",
  async fn(t) {
    await doWithNewVal(async ({ val, branch }) => {
      await doWithTempDir(async (tempDir) => {
        const originalFilePath = join(tempDir, "test_cron.ts");
        const fileContent = "console.log('Hello, world!');";

        await t.step("create a file and push it", async () => {
          await Deno.writeTextFile(originalFilePath, fileContent);
          await push({
            targetDir: tempDir,
            valId: val.id,
            branchId: branch.id,
          });

          // Verify file exists at original location
          const fileExists = await valItemExists(
            val.id,
            branch.id,
            "test_cron.ts",
            await getLatestVersion(val.id, branch.id),
          );
          assert(fileExists, "file should exist after creation");
        });

        // Get the original file ID
        const originalFile = await sdk.vals.files
          .retrieve(val.id, { path: "test_cron.ts", recursive: true })
          .then((resp) => resp.data[0]);

        await t.step("move file to subdirectory", async () => {
          // Move file to subdirectory
          const subDir = join(tempDir, "subdir");
          await Deno.mkdir(subDir, { recursive: true });
          const newFilePath = join(subDir, "moved_file.ts");
          await Deno.remove(originalFilePath);
          await Deno.writeTextFile(newFilePath, fileContent);

          // Push the changes
          await push({
            targetDir: tempDir,
            valId: val.id,
            branchId: branch.id,
          });
        });

        await t.step("verify file moved correctly", async () => {
          // Verify file exists at new location
          const fileExistsAtNewPath = await valItemExists(
            val.id,
            branch.id,
            "subdir/moved_file.ts",
            await getLatestVersion(val.id, branch.id),
          );
          assert(fileExistsAtNewPath, "file should exist at new location");

          // Verify file no longer exists at original location
          const fileExistsAtOldPath = await valItemExists(
            val.id,
            branch.id,
            "test_file.ts",
            await getLatestVersion(val.id, branch.id),
          );
          assert(
            !fileExistsAtOldPath,
            "File should not exist at original location",
          );

          // Verify the file ID is preserved (same file)
          const movedFile = await sdk.vals.files
            .retrieve(val.id, {
              path: "subdir/moved_file.ts",
              recursive: true,
            })
            .then((resp) => resp.data[0]);
          assertEquals(
            originalFile.id,
            movedFile.id,
            "file id should be preserved after move",
          );
        });
      });
    });
  },
});

Deno.test({
  name: "test typical pushing",
  permissions: "inherit",
  async fn(t) {
    await doWithNewVal(async ({ val, branch }) => {
      await doWithTempDir(async (tempDir) => {
        const vtFilePath = "test.txt";
        const localFilePath = join(tempDir, vtFilePath);

        await t.step("create a file and push it", async () => {
          await Deno.writeTextFile(localFilePath, "test");
          await push({
            targetDir: tempDir,
            valId: val.id,
            branchId: branch.id,
          });

          // Pull and assert that the creation worked
          const originalFileContent = await sdk.vals.files
            .getContent(val.id, {
              path: vtFilePath,
              branch_id: branch.id,
            })
            .then((resp) => resp.text());
          assertEquals(
            originalFileContent,
            "test",
          );
        });

        await t.step("modify the file and push changes", async () => {
          await Deno.writeTextFile(localFilePath, "test2");
          await push({
            targetDir: tempDir,
            valId: val.id,
            branchId: branch.id,
          });

          // Pull and assert that the modification worked
          const newFileContent = await sdk.vals.files
            .getContent(val.id, {
              path: vtFilePath,
              branch_id: branch.id,
            })
            .then((resp) => resp.text());
          assertEquals(newFileContent, "test2");
        });

        await t.step("delete the file and push deletion", async () => {
          await Deno.remove(localFilePath);
          await push({
            targetDir: tempDir,
            valId: val.id,
            branchId: branch.id,
          });

          // Assert that the file no longer exists on the remote
          const fileExists = await valItemExists(
            val.id,
            branch.id,
            vtFilePath,
            await getLatestVersion(val.id, branch.id),
          );
          assert(!fileExists, "file should have been deleted");
        });
      });
    });
  },
});

Deno.test({
  name: "test renaming file without content change",
  permissions: "inherit",
  async fn() {
    await doWithNewVal(async ({ val, branch }) => {
      await doWithTempDir(async (tempDir) => {
        const valDir = join(tempDir, "val");

        // Create and push original file
        await Deno.mkdir(valDir, { recursive: true });
        await Deno.writeTextFile(
          join(valDir, "original.ts"),
          "unchanged content",
        );

        await push({
          targetDir: tempDir,
          valId: val.id,
          branchId: branch.id,
        });

        // Get the id of the original file
        const originalFile = await sdk.vals.files
          .retrieve(val.id, {
            path: "val/original.ts",
            recursive: true,
          })
          .then((resp) => resp.data[0]);

        // Rename file without changing content
        await Deno.remove(join(valDir, "original.ts"));
        await Deno.writeTextFile(
          join(valDir, "renamed.ts"),
          "unchanged content",
        );

        // Push renamed file
        const { itemStateChanges: statusResult } = await push({
          targetDir: tempDir,
          valId: val.id,
          branchId: branch.id,
        });

        // Verify rename was detected
        assertEquals(statusResult.renamed.length, 1);
        assertEquals(statusResult.renamed[0].oldPath, "val/original.ts");
        assertEquals(statusResult.renamed[0].path, "val/renamed.ts");
        assertEquals(statusResult.renamed[0].status, "renamed");

        // Verify file ID is preserved (same file)
        const renamedFile = await sdk.vals.files.retrieve(
          val.id,
          { path: "val/renamed.ts", recursive: true },
        ).then((resp) => resp.data[0]);
        assertEquals(originalFile.id, renamedFile.id);

        // Verify old file is gone
        const oldFileExists = await valItemExists(
          val.id,
          branch.id,
          "val/original.ts",
          await getLatestVersion(val.id, branch.id),
        );
        assert(!oldFileExists, "Old file should not exist after rename");
      });
    });
  },
});

Deno.test({
  name: "test renaming file",
  permissions: "inherit",
  async fn(t) {
    await doWithNewVal(async ({ val, branch }) => {
      await doWithTempDir(async (tempDir) => {
        const valDir = join(tempDir, "val");

        await t.step("create a file and push it", async () => {
          // Create and push original file
          await Deno.mkdir(valDir, { recursive: true });
          await Deno.writeTextFile(
            join(valDir, "old.http.ts"),
            "content",
          );

          await push({
            targetDir: tempDir,
            valId: val.id,
            branchId: branch.id,
          });
        });

        // Get the id of the original file
        const originalFile = await sdk.vals.files
          .retrieve(val.id, {
            path: "val/old.http.ts",
            recursive: true,
          })
          .then((resp) => resp.data[0]);

        await t.step("rename the file and push changes", async () => {
          // Rename file (delete old, create new)
          await Deno.remove(join(valDir, "old.http.ts"));
          // (slightly modified, but less than 50%)
          await Deno.writeTextFile(join(valDir, "new.tsx"), "contentt");

          // Push renamed file
          const { itemStateChanges: statusResult } = await push({
            targetDir: tempDir,
            valId: val.id,
            branchId: branch.id,
          });

          // Verify rename was detected
          assertEquals(statusResult.renamed.length, 1);
          assertEquals(statusResult.renamed[0].type, "http");
          assertEquals(statusResult.renamed[0].oldPath, "val/old.http.ts");
          assertEquals(statusResult.renamed[0].path, "val/new.tsx");
          assertEquals(statusResult.renamed[0].status, "renamed");
        });

        await t.step("verify file content, type, and uuid", async () => {
          // Verify file ID is preserved (same file)
          const renamedFile = await sdk.vals.files.retrieve(
            val.id,
            { path: "val/new.tsx", recursive: true },
          ).then((resp) => resp.data[0]);
          assertEquals(originalFile.id, renamedFile.id);

          // Verify file type is preserved
          assertEquals(renamedFile.type, "http");

          // Verify content is preserved
          const content = await sdk.vals.files
            .getContent(val.id, {
              path: "val/new.tsx",
              branch_id: branch.id,
            })
            .then((resp) => resp.text());
          assertEquals(content, "contentt");
        });

        await t.step("ensure file no longer exists at old path", async () => {
          // Verify old file is gone
          const oldFileExists = await valItemExists(
            val.id,
            branch.id,
            "val/old.http.ts",
            await getLatestVersion(val.id, branch.id),
          );
          assert(!oldFileExists, "Old file should not exist after rename");
        });
      });
    });
  },
});

Deno.test({
  name: "test pushing empty directory",
  permissions: "inherit",
  async fn() {
    await doWithNewVal(async ({ val, branch }) => {
      await doWithTempDir(async (tempDir) => {
        // Create an empty directory
        const emptyDirPath = join(tempDir, "empty_dir");
        await Deno.mkdir(emptyDirPath, { recursive: true });

        // Push the empty directory
        const { itemStateChanges: pushResult } = await push({
          targetDir: tempDir,
          valId: val.id,
          branchId: branch.id,
        });

        // Check that the empty directory was pushed
        assertEquals(
          pushResult.created.some((item) =>
            item.type === "directory" && item.path === "empty_dir"
          ),
          true,
          "Empty directory should be created",
        );

        // Check that the directory exists on the server
        const listResult = await listValItems(
          val.id,
          branch.id,
          await getLatestVersion(val.id, branch.id),
        );

        assertEquals(
          listResult.some((item) =>
            item.type === "directory" && item.path === "empty_dir"
          ),
          true,
          "Empty directory should exist on server",
        );
      });
    });
  },
});

Deno.test({
  name: "test dry run push",
  permissions: "inherit",
  async fn() {
    await doWithNewVal(async ({ val, branch }) => {
      await doWithTempDir(async (tempDir) => {
        // Create a file
        const vtFilePath = "test.txt";
        const localFilePath = join(tempDir, vtFilePath);
        await Deno.writeTextFile(localFilePath, "test content");

        // Push with dryRun enabled
        const { itemStateChanges: result } = await push({
          targetDir: tempDir,
          valId: val.id,
          branchId: branch.id,
          dryRun: true,
        });

        // Verify that FileState reports correct changes
        assertEquals(result.created.length, 1);
        assertEquals(result.created[0].path, vtFilePath);
        assertEquals(result.created[0].status, "created");
        assertEquals(result.created[0].type, "file");

        // Assert that the file was NOT actually pushed to the server
        const fileExists = await valItemExists(
          val.id,
          branch.id,
          vtFilePath,
          await getLatestVersion(val.id, branch.id),
        );
        assert(!fileExists, "File should not exist on server after dry run");
      });
    });
  },
});

Deno.test({
  name: "test push with no changes",
  permissions: "inherit",
  async fn() {
    await doWithNewVal(async ({ val, branch }) => {
      await doWithTempDir(async (tempDir) => {
        // Create a file
        const vtFilePath = "test.txt";
        const localFilePath = join(tempDir, vtFilePath);
        await Deno.writeTextFile(localFilePath, "test content");

        // Do the push
        const { itemStateChanges: firstResult } = await push({
          targetDir: tempDir,
          valId: val.id,
          branchId: branch.id,
        });

        // Verify that FileState reports the file was created. We have better
        // tests for ensuring this operation with more detail, this is just to
        // make sure it's idempotent.
        assertEquals(firstResult.created.length, 1);
        assertEquals(firstResult.size(), 1);

        const { itemStateChanges: secondResult } = await push({
          targetDir: tempDir,
          valId: val.id,
          branchId: branch.id,
        });
        // Should be no changes on the second push
        assertEquals(secondResult.not_modified.length, 1);
        assertEquals(secondResult.size(), 1);
      });
    });
  },
});

Deno.test({
  name: "test push with file warnings (empty and too large)",
  permissions: "inherit",
  async fn(t) {
    await doWithNewVal(async ({ val, branch }) => {
      await doWithTempDir(async (tempDir) => {
        // Import MAX_FILE_CHARS from consts to ensure test is accurate
        const { MAX_FILE_CHARS } = await import("~/consts.ts");

        await t.step("create files with warnings", async () => {
          // Create an empty file (will get "empty" warning)
          const emptyFilePath = join(tempDir, "empty.txt");
          await Deno.writeTextFile(emptyFilePath, "");

          // Create a file that's too large (will get "too_large" warning)
          const largeTxtPath = join(tempDir, "too_large.txt");
          // Create string that exceeds MAX_FILE_CHARS by a small amount
          const largeContent = "x".repeat(MAX_FILE_CHARS + 100);
          await Deno.writeTextFile(largeTxtPath, largeContent);

          // Create a normal file for comparison
          const normalFilePath = join(tempDir, "normal.txt");
          await Deno.writeTextFile(normalFilePath, "This is normal content");
        });

        await t.step("push and verify warnings", async () => {
          // Push all files
          const { itemStateChanges } = await push({
            targetDir: tempDir,
            valId: val.id,
            branchId: branch.id,
          });

          // Check that warnings were properly detected
          const emptyFile = itemStateChanges.all().find((item) =>
            item.path === "empty.txt"
          );
          const largeFile = itemStateChanges.all().find((item) =>
            item.path === "too_large.txt"
          );
          const normalFile = itemStateChanges.all().find((item) =>
            item.path === "normal.txt"
          );

          assert(emptyFile, "empty file should be in the status");
          assert(largeFile, "too large file should be in the status");
          assert(normalFile, "normal file should be in the status");

          assert(
            emptyFile.warnings?.includes("empty"),
            "empty file should have 'empty' warning",
          );

          assert(
            largeFile.warnings?.includes("too_large"),
            "large file should have 'too_large' warning",
          );

          assert(
            !normalFile.warnings?.length,
            "normal file should not have warnings",
          );
        });

        await t.step("verify only safe files were uploaded", async () => {
          // Check that only the normal file was actually uploaded to the server
          const latestVersion = await getLatestVersion(val.id, branch.id);

          // Normal file should exist
          const normalFileExists = await valItemExists(
            val.id,
            branch.id,
            "normal.txt",
            latestVersion,
          );
          assert(normalFileExists, "normal file should exist on server");

          // Files with warnings should NOT exist
          const emptyFileExists = await valItemExists(
            val.id,
            branch.id,
            "empty.txt",
            latestVersion,
          );
          assert(!emptyFileExists, "empty file should NOT exist on server");

          const largeFileExists = await valItemExists(
            val.id,
            branch.id,
            "too_large.txt",
            latestVersion,
          );
          assert(!largeFileExists, "too large file should NOT exist on server");
        });
      });
    });
  },
});

Deno.test({
  name: "test push with read-only files",
  permissions: "inherit",
  async fn(t) {
    await doWithNewVal(async ({ val, branch }) => {
      await doWithTempDir(async (tempDir) => {
        // Create multiple files - some will be made read-only
        const normalFilePath = join(tempDir, "writable.txt");
        const readOnlyFilePath = join(tempDir, "readonly.txt");
        const anotherFilePath = join(tempDir, "another.txt");

        await t.step("create initial files and push", async () => {
          // Create the files with initial content
          await Deno.writeTextFile(normalFilePath, "writable file content");
          await Deno.writeTextFile(readOnlyFilePath, "readonly file content");
          await Deno.writeTextFile(anotherFilePath, "another file content");

          // First push to establish files on the server
          const { itemStateChanges: initialPush } = await push({
            targetDir: tempDir,
            valId: val.id,
            branchId: branch.id,
          });

          // Verify all files were created successfully
          assertEquals(
            initialPush.created.length,
            3,
            "all three files should be created",
          );

          // Make one file read-only (no write permission)
          await Deno.chmod(readOnlyFilePath, 0o444);
        });

        await t.step("modify writable files and push again", async () => {
          // Modify only the writable files
          await Deno.writeTextFile(normalFilePath, "updated writable content");
          await Deno.writeTextFile(anotherFilePath, "updated another content");

          // Try to push all changes
          const { itemStateChanges: secondPush } = await push({
            targetDir: tempDir,
            valId: val.id,
            branchId: branch.id,
          });

          // Verify push succeeded with correct file states
          // We expect the read-only file to be in not_modified state
          // and the two writable files to be in modified state
          const readOnlyFile = secondPush.all()
            .find((item) => item.path === "readonly.txt");
          const writableFile = secondPush.all()
            .find((item) => item.path === "writable.txt");
          const anotherFile = secondPush.all()
            .find((item) => item.path === "another.txt");

          assert(readOnlyFile, "read-only file should be in status results");
          assert(writableFile, "writable file should be in status results");
          assert(anotherFile, "another file should be in status results");

          assertEquals(
            readOnlyFile.status,
            "not_modified",
            "read-only file should be not modified",
          );
          assertEquals(
            writableFile.status,
            "modified",
            "writable file should be modified",
          );
          assertEquals(
            anotherFile.status,
            "modified",
            "another file should be modified",
          );
        });

        await t.step("verify server state after push", async () => {
          // Check content on the server to verify the push succeeded
          const writableContent = await sdk.vals.files
            .getContent(val.id, {
              path: "writable.txt",
              branch_id: branch.id,
            })
            .then((resp) => resp.text());

          const readOnlyContent = await sdk.vals.files
            .getContent(val.id, {
              path: "readonly.txt",
              branch_id: branch.id,
            })
            .then((resp) => resp.text());

          const anotherContent = await sdk.vals.files
            .getContent(val.id, {
              path: "another.txt",
              branch_id: branch.id,
            })
            .then((resp) => resp.text());

          // Verify the content matches what we expect
          assertEquals(
            writableContent,
            "updated writable content",
            "Writable file content should be updated on server",
          );
          assertEquals(
            readOnlyContent,
            "readonly file content",
            "read-only file content should remain unchanged",
          );
          assertEquals(
            anotherContent,
            "updated another content",
            "another file content should be updated on server",
          );
        });

        // Clean up by making the file writable again for proper deletion
        await Deno.chmod(readOnlyFilePath, 0o666);
      });
    });
  },
});<|MERGE_RESOLUTION|>--- conflicted
+++ resolved
@@ -1,19 +1,13 @@
-<<<<<<< HEAD
-import { doWithNewProject } from "~/vt/lib/tests/utils.ts";
-import sdk, {
-  getLatestVersion,
-  listProjectItems,
-  projectItemExists,
-} from "../../../../utils/sdk.ts";
-import { push } from "~/vt/lib/vals/push.ts";
-=======
 import { doWithNewVal } from "~/vt/lib/tests/utils.ts";
-import sdk, { getLatestVersion, listValItems, valItemExists } from "~/sdk.ts";
-import { push } from "~/vt/lib/push.ts";
->>>>>>> dec8302a
 import { assert, assertEquals } from "@std/assert";
 import { join } from "@std/path";
 import { doWithTempDir } from "~/vt/lib/utils/misc.ts";
+import { push } from "~/vt/lib/mod.ts";
+import sdk, {
+  getLatestVersion,
+  listValItems,
+  valItemExists,
+} from "~/utils/sdk.ts";
 
 Deno.test({
   name: "test renaming file at root",
@@ -25,7 +19,7 @@
 
         // Create and push the original file
         await Deno.writeTextFile(oldFilePath, "root file content");
-        await push({
+        await push.push({
           targetDir: tempDir,
           valId: val.id,
           branchId: branch.id,
@@ -36,7 +30,7 @@
         await Deno.rename(oldFilePath, newFilePath);
 
         // Push the renamed file
-        const { itemStateChanges: result } = await push({
+        const { itemStateChanges: result } = await push.push({
           targetDir: tempDir,
           valId: val.id,
           branchId: branch.id,
@@ -90,7 +84,7 @@
           await Deno.writeTextFile(initialFilePath, "test content");
 
           // Push the file in subdirectory
-          const { itemStateChanges: firstPush } = await push({
+          const { itemStateChanges: firstPush } = await push.push({
             targetDir: tempDir,
             valId: val.id,
             branchId: branch.id,
@@ -114,7 +108,7 @@
           await Deno.writeTextFile(rootFilePath, "test content");
 
           // Push the moved file
-          const { itemStateChanges: secondPush } = await push({
+          const { itemStateChanges: secondPush } = await push.push({
             targetDir: tempDir,
             valId: val.id,
             branchId: branch.id,
@@ -126,7 +120,7 @@
 
         await t.step("ensure push is idempotent", async () => {
           // Push again with no changes
-          const { itemStateChanges: thirdPush } = await push({
+          const { itemStateChanges: thirdPush } = await push.push({
             targetDir: tempDir,
             valId: val.id,
             branchId: branch.id,
@@ -160,7 +154,7 @@
         await Deno.utime(join(valDir, "file1.ts"), 0, 0);
 
         // Push initial files
-        await push({
+        await push.push({
           targetDir: tempDir,
           valId: val.id,
           branchId: branch.id,
@@ -181,7 +175,7 @@
         await Deno.writeTextFile(join(valDir, "newfile2.ts"), sameContent);
 
         // Push changes
-        const { itemStateChanges: result } = await push({
+        const { itemStateChanges: result } = await push.push({
           targetDir: tempDir,
           valId: val.id,
           branchId: branch.id,
@@ -242,7 +236,7 @@
 
         await t.step("create a file and push it", async () => {
           await Deno.writeTextFile(originalFilePath, fileContent);
-          await push({
+          await push.push({
             targetDir: tempDir,
             valId: val.id,
             branchId: branch.id,
@@ -272,7 +266,7 @@
           await Deno.writeTextFile(newFilePath, fileContent);
 
           // Push the changes
-          await push({
+          await push.push({
             targetDir: tempDir,
             valId: val.id,
             branchId: branch.id,
@@ -330,7 +324,7 @@
 
         await t.step("create a file and push it", async () => {
           await Deno.writeTextFile(localFilePath, "test");
-          await push({
+          await push.push({
             targetDir: tempDir,
             valId: val.id,
             branchId: branch.id,
@@ -351,7 +345,7 @@
 
         await t.step("modify the file and push changes", async () => {
           await Deno.writeTextFile(localFilePath, "test2");
-          await push({
+          await push.push({
             targetDir: tempDir,
             valId: val.id,
             branchId: branch.id,
@@ -369,7 +363,7 @@
 
         await t.step("delete the file and push deletion", async () => {
           await Deno.remove(localFilePath);
-          await push({
+          await push.push({
             targetDir: tempDir,
             valId: val.id,
             branchId: branch.id,
@@ -404,7 +398,7 @@
           "unchanged content",
         );
 
-        await push({
+        await push.push({
           targetDir: tempDir,
           valId: val.id,
           branchId: branch.id,
@@ -426,7 +420,7 @@
         );
 
         // Push renamed file
-        const { itemStateChanges: statusResult } = await push({
+        const { itemStateChanges: statusResult } = await push.push({
           targetDir: tempDir,
           valId: val.id,
           branchId: branch.id,
@@ -474,7 +468,7 @@
             "content",
           );
 
-          await push({
+          await push.push({
             targetDir: tempDir,
             valId: val.id,
             branchId: branch.id,
@@ -496,7 +490,7 @@
           await Deno.writeTextFile(join(valDir, "new.tsx"), "contentt");
 
           // Push renamed file
-          const { itemStateChanges: statusResult } = await push({
+          const { itemStateChanges: statusResult } = await push.push({
             targetDir: tempDir,
             valId: val.id,
             branchId: branch.id,
@@ -557,7 +551,7 @@
         await Deno.mkdir(emptyDirPath, { recursive: true });
 
         // Push the empty directory
-        const { itemStateChanges: pushResult } = await push({
+        const { itemStateChanges: pushResult } = await push.push({
           targetDir: tempDir,
           valId: val.id,
           branchId: branch.id,
@@ -603,7 +597,7 @@
         await Deno.writeTextFile(localFilePath, "test content");
 
         // Push with dryRun enabled
-        const { itemStateChanges: result } = await push({
+        const { itemStateChanges: result } = await push.push({
           targetDir: tempDir,
           valId: val.id,
           branchId: branch.id,
@@ -641,7 +635,7 @@
         await Deno.writeTextFile(localFilePath, "test content");
 
         // Do the push
-        const { itemStateChanges: firstResult } = await push({
+        const { itemStateChanges: firstResult } = await push.push({
           targetDir: tempDir,
           valId: val.id,
           branchId: branch.id,
@@ -653,7 +647,7 @@
         assertEquals(firstResult.created.length, 1);
         assertEquals(firstResult.size(), 1);
 
-        const { itemStateChanges: secondResult } = await push({
+        const { itemStateChanges: secondResult } = await push.push({
           targetDir: tempDir,
           valId: val.id,
           branchId: branch.id,
@@ -693,7 +687,7 @@
 
         await t.step("push and verify warnings", async () => {
           // Push all files
-          const { itemStateChanges } = await push({
+          const { itemStateChanges } = await push.push({
             targetDir: tempDir,
             valId: val.id,
             branchId: branch.id,
@@ -783,7 +777,7 @@
           await Deno.writeTextFile(anotherFilePath, "another file content");
 
           // First push to establish files on the server
-          const { itemStateChanges: initialPush } = await push({
+          const { itemStateChanges: initialPush } = await push.push({
             targetDir: tempDir,
             valId: val.id,
             branchId: branch.id,
@@ -806,7 +800,7 @@
           await Deno.writeTextFile(anotherFilePath, "updated another content");
 
           // Try to push all changes
-          const { itemStateChanges: secondPush } = await push({
+          const { itemStateChanges: secondPush } = await push.push({
             targetDir: tempDir,
             valId: val.id,
             branchId: branch.id,
