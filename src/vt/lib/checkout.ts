--- conflicted
+++ resolved
@@ -3,11 +3,6 @@
 import { pull } from "~/vt/lib/pull.ts";
 import { getValItemType, shouldIgnore } from "~/vt/lib/paths.ts";
 import { join, relative } from "@std/path";
-<<<<<<< HEAD
-import { getProjectItemType, shouldIgnore } from "~/vt/lib/paths.ts";
-import { listProjectItems } from "~/sdk.ts";
-=======
->>>>>>> 7374152c
 import { ItemStatusManager } from "~/vt/lib/utils/ItemStatusManager.ts";
 import { doAtomically, gracefulRecursiveCopy } from "~/vt/lib/utils/misc.ts";
 import { walk } from "@std/fs";
