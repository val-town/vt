--- conflicted
+++ resolved
@@ -1,20 +1,11 @@
-import sdk from "~/sdk.ts";
+import sdk, { listValItems } from "~/sdk.ts";
 import type ValTown from "@valtown/sdk";
 import { pull } from "~/vt/lib/pull.ts";
+import { getvalItemType, shouldIgnore } from "~/vt/lib/paths.ts";
 import { join, relative } from "@std/path";
-<<<<<<< HEAD
-import { copy, exists, walk } from "@std/fs";
-import { getvalItemType, shouldIgnore } from "~/vt/lib/paths.ts";
-import { listValItems } from "~/sdk.ts";
-import { ItemStatusManager } from "~/vt/lib/ItemStatusManager.ts";
-import { doAtomically } from "~/vt/lib/utils.ts";
-=======
-import { walk } from "@std/fs";
-import { getProjectItemType, shouldIgnore } from "~/vt/lib/paths.ts";
-import { listProjectItems } from "~/sdk.ts";
 import { ItemStatusManager } from "~/vt/lib/utils/ItemStatusManager.ts";
 import { doAtomically, gracefulRecursiveCopy } from "~/vt/lib/utils/misc.ts";
->>>>>>> 7f02ad02
+import { walk } from "@std/fs";
 
 /**
  * Result of a checkout operation containing branch information and file
