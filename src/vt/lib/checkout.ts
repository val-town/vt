--- conflicted
+++ resolved
@@ -6,12 +6,7 @@
 import { copy, exists, walk } from "@std/fs";
 import { getProjectItemType, shouldIgnore } from "~/vt/lib/paths.ts";
 import { listProjectItems } from "~/sdk.ts";
-<<<<<<< HEAD
 import { ItemStatusManager } from "~/vt/lib/ItemStatusManager.ts";
-import { FIRST_VERSION_NUMBER } from "~/consts.ts";
-=======
-import { FileState } from "~/vt/lib/FileState.ts";
->>>>>>> 387ee763
 
 /**
  * Result of a checkout operation containing branch information and file
@@ -102,7 +97,7 @@
 async function handleForkCheckout(
   params: ForkCheckoutParams,
 ): Promise<CheckoutResult> {
-  const fileStateChanges = FileState.empty();
+  const fileStateChanges = new ItemStatusManager();
 
   // Get the source branch info
   const fromBranch:
@@ -137,6 +132,7 @@
         path: item.path,
         status: "not_modified",
         type: item.type,
+        mtime: new Date(item.updatedAt).getTime(),
       });
     })
   );
@@ -222,13 +218,8 @@
         // delete it. This preserves untracked files (files not in fromFiles)
         if (fromFiles.has(relativePath) && !toFiles.has(relativePath)) {
           const stat = await Deno.stat(entry.path);
+
           fileStateChanges.insert({
-<<<<<<< HEAD
-            path: projectItem.path,
-            status: "not_modified",
-            type: projectItem.type,
-            mtime: new Date(projectItem.updatedAt).getTime(),
-=======
             path: relativePath,
             status: "deleted",
             type: stat.isDirectory ? "directory" : await getProjectItemType(
@@ -237,76 +228,14 @@
               fromBranch.version,
               relativePath,
             ),
->>>>>>> 387ee763
+            mtime: stat.mtime!.getTime(),
           });
 
-<<<<<<< HEAD
-        // Get files from the target branch. Note that the target branch is
-        // effectively the same as the source branch if checkout branch
-        // id/checkout version id are undefined, since in that case we are
-        // forking, and when we are forking we are copying the from branch.
-        const toFiles = new Set(
-          await listProjectItems(params.projectId, {
-            path: "",
-            branch_id: toBranch.id,
-            version: toBranch.version,
-            recursive: true,
-          }).then((resp) => resp.map((file) => file.path)),
-        );
-
-        // Clone the target branch into the temporary directory
-        const pullResult = await pull({
-          targetDir: tmpDir,
-          projectId: params.projectId,
-          branchId: toBranch.id,
-          version: toBranch.version,
-          gitignoreRules: params.gitignoreRules,
-          dryRun: params.dryRun,
-        });
-        fileStateChanges.merge(pullResult);
-
-        // Scan the target directory to identify files that need to be deleted
-        for await (const entry of walk(params.targetDir)) {
-          const relativePath = relative(params.targetDir, entry.path);
-          const targetDirPath = entry.path;
-          const tmpDirPath = join(tmpDir, relativePath);
-
-          if (shouldIgnore(relativePath, params.gitignoreRules)) continue;
-          if (relativePath === "" || entry.path === params.targetDir) continue;
-
-          // If the file was in the source branch but not in the target branch,
-          // delete it. This preserves untracked files (files not in fromFiles)
-          if (fromFiles.has(relativePath) && !toFiles.has(relativePath)) {
-            const stat = await Deno.stat(entry.path);
-            fileStateChanges.insert({
-              path: relativePath,
-              status: "deleted",
-              type: stat.isDirectory
-                ? "directory"
-                : await getProjectItemType(params.projectId, {
-                  branchId: fromBranch.id,
-                  version: fromBranch.version,
-                  filePath: relativePath,
-                }),
-              mtime: stat.mtime?.getTime()!,
-            });
-
-            // Delete the file from both directories if not in dry run mode
-            if (!params.dryRun) {
-              if (await exists(targetDirPath)) {
-                await Deno.remove(targetDirPath, { recursive: true });
-              }
-              if (await exists(tmpDirPath)) {
-                await Deno.remove(tmpDirPath, { recursive: true });
-              }
-            }
-=======
           // Delete the file from both directories if not in dry run mode
           // That way it isn't also copied back
           if (!params.dryRun) {
             pathsToDelete.push(targetDirPath);
             pathsToDelete.push(tmpDirPath);
->>>>>>> 387ee763
           }
         }
       }
@@ -328,6 +257,6 @@
         fileStateChanges,
       }, !params.dryRun];
     },
-    { targetDir: params.targetDir, prefix: "vt_checkout_" },
+    { targetDir: params.targetDir },
   );
 }