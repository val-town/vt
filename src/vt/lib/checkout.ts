import sdk, { listValItems } from "~/sdk.ts";
import type ValTown from "@valtown/sdk";
import { pull } from "~/vt/lib/pull.ts";
import { getValItemType, shouldIgnore } from "~/vt/lib/paths.ts";
import { join, relative } from "@std/path";
import { ItemStatusManager } from "~/vt/lib/utils/ItemStatusManager.ts";
import { doAtomically, gracefulRecursiveCopy } from "~/vt/lib/utils/misc.ts";
import { walk } from "@std/fs";

/**
 * Result of a checkout operation containing branch information and file
 * changes.
 */
export interface CheckoutResult {
  /** The source branch */
  fromBranch: ValTown.Vals.BranchCreateResponse;
  /**
   * The target branch or null if it was a dry run and you were forking to a
   * new branch, since a dry run won't create a new branch
   */
  toBranch: ValTown.Vals.BranchCreateResponse | null;
  /** Whether a new branch was created during checkout */
  createdNew: boolean;
  /** Changes made to files during the checkout process */
  fileStateChanges: ItemStatusManager;
}

/**
 * Base parameters for all checkout operations.
 */
export type BaseCheckoutParams = {
  /** The directory where the branch will be checked out */
  targetDir: string;
  /** The ID of the Val */
  valId: string;
  /** If true, simulates the checkout without making changes */
  dryRun?: boolean;
  /** A list of gitignore rules. */
  gitignoreRules?: string[];
  /** Specific version to checkout. Defaults to latest */
  toBranchVersion?: number;
};

/**
 * Parameters for checking out an existing branch.
 */
export type BranchCheckoutParams = BaseCheckoutParams & {
  /** The ID of the branch to checkout */
  toBranchId: string;
  /** The ID of the branch we're switching from */
  fromBranchId: string;
};

/**
 * Parameters for creating and checking out a new branch (fork).
 */
export type ForkCheckoutParams = BaseCheckoutParams & {
  /** The branch ID from which to create the fork */
  forkedFromId: string;
  /** The name for the new forked branch */
  name: string;
};

/**
<<<<<<< HEAD
 * Checks out a specific existing branch of a project.
 *
=======
 * Checks out a specific existing branch of a val.
>>>>>>> 7374152c
 * @param params Options for the checkout operation.
 * @returns Promise that resolves with checkout information.
 */
export function checkout(params: BranchCheckoutParams): Promise<CheckoutResult>;

/**
  * Creates a new branch from a val's branch and checks it out.
  * @param params Options for the checkout operation.
  * @returns Promise that resolves with checkout information (including the new branch
 details).
  */
export function checkout(params: ForkCheckoutParams): Promise<CheckoutResult>;
export function checkout(
  params: BranchCheckoutParams | ForkCheckoutParams,
): Promise<CheckoutResult> {
  // Determine if we're creating a new branch or checking out an existing one
  const createdNew = !("toBranchId" in params);

  if (createdNew) {
    // For forking/creating new branch, we don't need a temp directory
    return handleForkCheckout(params as ForkCheckoutParams);
  } else {
    // For regular branch checkout, use the existing temp dir approach
    return handleBranchCheckout(params as BranchCheckoutParams);
  }
}

/**
 * Handles creating a new branch (fork) and marking all files as not_modified
 */
async function handleForkCheckout(
  params: ForkCheckoutParams,
): Promise<CheckoutResult> {
  const fileStateChanges = new ItemStatusManager();

  // Get the source branch info
  const fromBranch:
    | Awaited<ReturnType<typeof sdk.vals.branches.retrieve>>
    | null = await sdk.vals.branches.retrieve(
      params.valId,
      params.forkedFromId,
    );

  // Create the new branch if not a dry run
  const toBranch = (!params.dryRun)
    ? await sdk.vals.branches.create(
      params.valId,
      {
        branchId: params.forkedFromId,
        name: params.name,
      },
    )
    : null;

  // Ensure everything is marked as not changed
  await listValItems(
    params.valId,
    fromBranch.id,
    fromBranch.version,
  ).then((items) =>
    Promise.all(
      items.map((item) => {
        // Ignore files that are in the gitignore rules
        if (shouldIgnore(item.path, params.gitignoreRules)) return;

        return fileStateChanges.insert({
          path: item.path,
          status: "not_modified",
          type: item.type,
          mtime: new Date(item.updatedAt).getTime(),
        });
      }),
    )
  );

  return {
    fromBranch,
    toBranch,
    createdNew: true,
    fileStateChanges,
  };
}

/**
 * Handles checking out an existing branch
 */
async function handleBranchCheckout(
  params: BranchCheckoutParams,
): Promise<CheckoutResult> {
  return await doAtomically(
    async (tmpDir) => {
      await gracefulRecursiveCopy(params.targetDir, tmpDir, {
        overwrite: true,
        preserveTimestamps: true,
      });

      const fileStateChanges = new ItemStatusManager();

      // Get the target branch info
      let toBranch:
        | Awaited<ReturnType<typeof sdk.vals.branches.retrieve>>
        | null = await sdk.vals.branches.retrieve(
          params.valId,
          params.toBranchId,
        );
      toBranch.version = params.toBranchVersion || toBranch.version;

      // Get the source branch info
      const fromBranch = await sdk.vals.branches.retrieve(
        params.valId,
        params.fromBranchId,
      );

      const fromFiles = new Set(
        await listValItems(
          params.valId,
          fromBranch.id,
          fromBranch.version,
        ).then((resp) => resp.map((item) => item.path)),
      );

      // Get files from the target branch
      const toFiles = new Set(
        await listValItems(
          params.valId,
          toBranch.id,
          toBranch.version,
        ).then((resp) => resp.map((item) => item.path)),
      );

      // Clone the target branch into the temporary directory
      const { itemStateChanges: pullResult } = await pull({
        targetDir: tmpDir,
        valId: params.valId,
        branchId: toBranch.id,
        version: toBranch.version,
        gitignoreRules: params.gitignoreRules,
        dryRun: params.dryRun,
      });
      fileStateChanges.merge(pullResult);

      // Scan the target directory to identify files that need to be deleted
      const pathsToDelete: string[] = [];
      for await (const entry of walk(params.targetDir)) {
        const relativePath = relative(params.targetDir, entry.path);
        const targetDirPath = entry.path;
        const tmpDirPath = join(tmpDir, relativePath);

        if (shouldIgnore(relativePath, params.gitignoreRules)) continue;
        if (relativePath === "" || entry.path === params.targetDir) continue;

        // If the file was in the source branch but not in the target branch,
        // delete it. This preserves untracked files (files not in fromFiles)
        if (fromFiles.has(relativePath) && !toFiles.has(relativePath)) {
          const stat = await Deno.stat(entry.path);

          fileStateChanges.insert({
            path: relativePath,
            status: "deleted",
            type: stat.isDirectory ? "directory" : await getValItemType(
              params.valId,
              fromBranch.id,
              fromBranch.version,
              relativePath,
            ),
            mtime: stat.mtime!.getTime(),
          });

          // Delete the file from both directories if not in dry run mode
          // That way it isn't also copied back
          if (!params.dryRun) {
            pathsToDelete.push(targetDirPath);
            pathsToDelete.push(tmpDirPath);
          }
        }
      }

      // Perform the deletions
      await Promise.all(pathsToDelete.map(async (path) => {
        try {
          await Deno.remove(path, { recursive: true });
        } catch (e) {
          if (!(e instanceof Deno.errors.NotFound)) throw e;
        }
      }));

      // If it is a dry run then the toBranch was only for use temporarily
      if (params.dryRun) toBranch = null;

      return [{
        fromBranch,
        toBranch,
        createdNew: false,
        fileStateChanges,
      }, !params.dryRun];
    },
    { targetDir: params.targetDir },
  );
}<|MERGE_RESOLUTION|>--- conflicted
+++ resolved
@@ -62,12 +62,7 @@
 };
 
 /**
-<<<<<<< HEAD
- * Checks out a specific existing branch of a project.
- *
-=======
  * Checks out a specific existing branch of a val.
->>>>>>> 7374152c
  * @param params Options for the checkout operation.
  * @returns Promise that resolves with checkout information.
  */
