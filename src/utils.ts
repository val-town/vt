import { dirname } from "@std/path";
import { deepMerge } from "@std/collections/deep-merge";
import { MAX_WALK_UP_LEVELS } from "~/consts.ts";

/**
 * Finds the nearest directory that satisfies a root condition by climbing up
 * the directory tree
 *
 * @param startPath The path to start searching from
 * @param isRoot Callback function that determines if a path is a root
 * @param maxLevels The maximum number of levels to walk up (default is MAX_WALK_UP_LEVELS)
 * @throw {Error} If no root directory is found within the specified levels
 * @returns The path to the directory that satisfies the root condition
 */
export async function findRoot(
  startPath: string,
  isRoot: (path: string) => Promise<boolean>,
  maxLevels: number = MAX_WALK_UP_LEVELS,
): Promise<string> {
  let currentPath = startPath;
  let levelsUp = 0;

  while (levelsUp < maxLevels) {
    try {
      // Check if current path satisfies the root condition
      if (await isRoot(currentPath)) return currentPath;
    } catch (e) {
      if (!(e instanceof Deno.errors.NotFound)) throw e;
    }

    // Move up to parent directory
    const parentPath = dirname(currentPath);

    // If we've reached the root and can't go up further
    if (parentPath === currentPath) break;

    currentPath = parentPath;
    levelsUp++;
  }

  throw new Error("No root directory found within the specified levels.");
}

/**
 * Gets a value from a nested property path within an object.
 *
 * @param obj - The source object
 * @param path - A dot-separated string representing the property path (e.g., 'user.address.city')
 * @param defaultValue - Value to return if path doesn't exist
 * @returns {unknown} The value at the specified path or defaultValue if not found
 */
export function getNestedProperty(
  obj: Record<string, unknown>,
  path: string,
  defaultValue: unknown = undefined,
): unknown {
  const pathParts = path.split(".");
  const [firstPart, ...restParts] = pathParts;

  // Base case: if no more path parts, return current value
  if (pathParts.length === 0) return obj;

  // If obj is null or not an object, return default value
  if (obj == null || typeof obj !== "object") return defaultValue;

  const currentValue = obj[firstPart];

  // If we've reached the end of the path, return the value
  if (restParts.length === 0) {
    return currentValue === undefined ? defaultValue : currentValue;
  }

  // Recurse with the next level and the remaining path
  return getNestedProperty(
    currentValue as Record<string, unknown>,
    restParts.join("."),
    defaultValue,
  );
}

/**
 * Sets a value at a nested property path and returns a new object.
 * Creates intermediate objects if needed.
 *
 * @param obj - The source object (not modified)
 * @param path - Dot-separated property path (e.g., 'user.address.city')
 * @param value - The value to set
 * @returns A new object with the updated path
 *
 * @example
 * const updatedUser = setNestedProperty(user, 'profile.address.city', 'New York');
 */
export function setNestedProperty(
  obj: Record<string, unknown | Record<string, unknown>>,
  path: string,
  value: unknown,
): { [x: string]: unknown } {
  // Convert path like "foo.bar.buzz" to { foo: { bar: { buzz: value } } }
  const pathParts = path.split(".");
  const valueObj = pathParts
    .reduceRight((acc, part) => ({ [part]: acc }), value) as object;

  // Merge the new value object with the original object
  return deepMerge(obj, valueObj);
}

/**
 * Checks if a directory is empty asynchronously.
 *
 * @param path Path to the directory to check
 * @returns Promise that resolves to whether the directory is empty
 */
export async function dirIsEmpty(path: string | URL): Promise<boolean> {
  const dirIter = Deno.readDir(path);
  const firstEntry = await dirIter[Symbol.asyncIterator]().next();
  return firstEntry.done === true;
}

/**
<<<<<<< HEAD
 * Determines if a string contains a null byte.
 *
 * This is a heuristic val town uses to detect whether a file is utf 8.
 *
 * @param str - The string to check
 * @returns Whether the string contains a null byte
=======
 * Heuristic Val town uses to detect whether a file is utf 8.
>>>>>>> 7374152c
 */
export function hasNullBytes(str: string): boolean {
  return str.includes("\0");
}

/**
 * Collects a specified number of items from an asynchronous generator into an array.
 *
 * @param asyncGenerator - An asynchronous generator function.
 * @param N - Number of iterations to perform.
 * @returns A promise that resolves to an array containing the collected items.
 */
export async function arrayFromAsyncN<T>(
  asyncGenerator: AsyncIterable<T>,
  N: number,
): Promise<[T[], boolean]> {
  const results: T[] = [];
  const iterator = asyncGenerator[Symbol.asyncIterator]();
  let count = 0;
  let hasMore = false;

  while (count < N) {
    const { value, done } = await iterator.next();
    if (done) break;
    results.push(value);
    count++;
  }

  // Check if there's at least one more item available
  if (count === N) {
    const { done } = await iterator.next();
    hasMore = !done;
  }

  return [results, hasMore];
}<|MERGE_RESOLUTION|>--- conflicted
+++ resolved
@@ -9,7 +9,7 @@
  * @param startPath The path to start searching from
  * @param isRoot Callback function that determines if a path is a root
  * @param maxLevels The maximum number of levels to walk up (default is MAX_WALK_UP_LEVELS)
- * @throw {Error} If no root directory is found within the specified levels
+ * @throw If no root directory is found within the specified levels
  * @returns The path to the directory that satisfies the root condition
  */
 export async function findRoot(
@@ -44,10 +44,10 @@
 /**
  * Gets a value from a nested property path within an object.
  *
- * @param obj - The source object
- * @param path - A dot-separated string representing the property path (e.g., 'user.address.city')
- * @param defaultValue - Value to return if path doesn't exist
- * @returns {unknown} The value at the specified path or defaultValue if not found
+ * @param obj The source object
+ * @param path A dot-separated string representing the property path (e.g., 'user.address.city')
+ * @param defaultValue Value to return if path doesn't exist
+ * @returns The value at the specified path or defaultValue if not found
  */
 export function getNestedProperty(
   obj: Record<string, unknown>,
@@ -117,16 +117,11 @@
 }
 
 /**
-<<<<<<< HEAD
- * Determines if a string contains a null byte.
+ * Whether a string contains a null byte. This is a heuristic val town uses to
+ * detect whether a file is utf 8.
  *
- * This is a heuristic val town uses to detect whether a file is utf 8.
- *
- * @param str - The string to check
+ * @param str The string to check
  * @returns Whether the string contains a null byte
-=======
- * Heuristic Val town uses to detect whether a file is utf 8.
->>>>>>> 7374152c
  */
 export function hasNullBytes(str: string): boolean {
   return str.includes("\0");
@@ -135,8 +130,8 @@
 /**
  * Collects a specified number of items from an asynchronous generator into an array.
  *
- * @param asyncGenerator - An asynchronous generator function.
- * @param N - Number of iterations to perform.
+ * @param asyncGenerator An asynchronous generator function.
+ * @param N Number of iterations to perform.
  * @returns A promise that resolves to an array containing the collected items.
  */
 export async function arrayFromAsyncN<T>(
