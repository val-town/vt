--- conflicted
+++ resolved
@@ -42,7 +42,6 @@
 }
 
 /**
-<<<<<<< HEAD
  * Gets a value from a nested property path within an object.
  *
  * @param obj - The source object
@@ -106,7 +105,9 @@
 
   // Merge the new value object with the original object
   return deepMerge(obj, valueObj);
-=======
+}
+
+/**
  * Checks if a directory is empty asynchronously.
  * @param path Path to the directory to check
  * @returns Promise that resolves to true if the directory is empty, false otherwise
@@ -116,5 +117,4 @@
   const dirIter = Deno.readDir(path);
   const firstEntry = await dirIter[Symbol.asyncIterator]().next();
   return firstEntry.done === true;
->>>>>>> c915e9d6
 }