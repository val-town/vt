--- conflicted
+++ resolved
@@ -34,9 +34,5 @@
 
 const user = await sdk.me.profile.retrieve();
 
-<<<<<<< HEAD
-export { branchNameToId, defaultBranchId, getMainBranchId, user };
-=======
 export { branchNameToId, user };
->>>>>>> 6322ac1e
 export default sdk;