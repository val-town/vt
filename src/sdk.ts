--- conflicted
+++ resolved
@@ -1,14 +1,12 @@
 import ValTown from "@valtown/sdk";
 import "@std/dotenv/load";
-import { API_KEY_KEY } from "~/consts.ts";
+import { API_KEY_KEY, DEFAULT_BRANCH_NAME } from "~/consts.ts";
 
 const sdk = new ValTown({
   bearerToken: Deno.env.get(API_KEY_KEY)!,
 });
 
 /**
-<<<<<<< HEAD
-=======
  * Retrieves the ID of the default branch for a given project.
  *
  * @param {string} projectId The ID of the project to find the default branch for
@@ -24,7 +22,6 @@
 }
 
 /**
->>>>>>> 486f3921
  * Converts a branch name to its corresponding branch ID for a given project.
  *
  * @param {string} projectId The ID of the project containing the branch
