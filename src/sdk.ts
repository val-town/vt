import ValTown from "@valtown/sdk";
import "@std/dotenv/load";
import { API_KEY_KEY } from "~/consts.ts";

const sdk = new ValTown({
  bearerToken: Deno.env.get(API_KEY_KEY)!,
});

/**
 * Converts a branch name to its corresponding branch ID for a given project.
 *
 * @param {string} projectId - The ID of the project containing the branch
 * @param {string} branchName - The name of the branch to look up
 * @returns {Promise} Promise resolving to the branch ID
 * @throws {Deno.errors.NotFound} if the branch is not found or if the API request fails
 */
async function branchIdToBranch(
  projectId: string,
  branchName: string,
): Promise<ValTown.Projects.Branches.BranchListResponse> {
  for await (const branch of sdk.projects.branches.list(projectId, {})) {
    if (branch.name == branchName) return branch;
  }

  throw new Deno.errors.NotFound(`Branch "${branchName}" not found in project`);
}

/**
 * Converts a file path to its corresponding project file for a given project.
 *
 * @param {string} projectId The ID of the project containing the file
 * @param {string} branchId The ID of the project branch to reference
 * @param {number} version The version of the project for the file being found
 * @param {string} filePath The file path to locate
 * @returns {Promise<ValTown.Projects.FileRetrieveResponse.Data>} Promise resolving to the file data
 * @throws {Error} if the file is not found or if the API request fails
 */
async function filePathToFile(
  projectId: string,
  branchId: string,
  version: number,
  filePath: string,
): Promise<ValTown.Projects.FileRetrieveResponse.Data> {
  // Get all files in the project
  const filePaths = await listProjectItems(
    projectId,
    {
      path: "",
      branch_id: branchId,
      version,
      recursive: true,
    },
  );

  const result = filePaths.find((file) => file.path === filePath);
  if (!result) {
    throw new Deno.errors.NotFound(`File "${filePath}" not found in project`);
  } else return result;
}

/**
 * Lists all file paths in a project with pagination support
 *
 * @param {string} projectId The ID of the project
 * @param {Object} params The parameters for listing project items
 * @param {string} params.path The root path to start listing from
<<<<<<< HEAD
 * @param {string} params.branch_id The ID of the project branch to reference
 * @param {number} params.version The version of the project
=======
 * @param {string} [params.branch_id] The ID of the project branch to reference. Defaults to main.
 * @param {number} [params.version] - The version of the project. Defaults to latest.
>>>>>>> 9ab0813c
 * @param {Object} [params.options] Additional options for filtering
 * @param {boolean} [params.options.recursive=true] Whether to recursively list files in subdirectories
 * @returns {Promise<Set<string>>} Promise resolving to a Set of file paths
 * @throws {Error} if the API request fails
 */
export async function listProjectItems(
  projectId: string,
<<<<<<< HEAD
  { path, branch_id, version, recursive }: {
    path: string;
    branch_id: string;
    version: number;
=======
  {
    path,
    branch_id,
    version,
    recursive,
  }: {
    path: string;
    branch_id?: string;
    version?: number;
>>>>>>> 9ab0813c
    recursive?: boolean;
  },
): Promise<ValTown.Projects.FileRetrieveResponse.Data[]> {
  const files: ValTown.Projects.FileRetrieveResponse.Data[] = [];
  let cursor = 0;
<<<<<<< HEAD
  const batch = 100;
=======
  const batchSize = 100; // Single, reasonable batch size
>>>>>>> 9ab0813c

  while (true) {
    const resp = await sdk.projects.files.retrieve(projectId, {
      path,
      offset: cursor,
<<<<<<< HEAD
      limit: batch,
      branch_id,
      version,
      recursive: recursive ?? true,
    });

    resp.data.forEach((file) => files.push(file));

    // If no more results or we've reached the end, break
    if (resp.data.length === 0) break;

    // Move to next batch
    cursor += batch;
=======
      limit: batchSize,
      branch_id,
      version,
      recursive,
    });

    // Add the files to our result array
    files.push(...resp.data);

    // If we got fewer items than the batch size, we've reached the end
    if (!resp.links.next) break;

    // Move to next batch
    cursor += batchSize;
>>>>>>> 9ab0813c
  }

  return files;
}

/**
 * Get the latest version of a branch.
 */
export async function getLatestVersion(projectId: string, branchId: string) {
  return (await sdk.projects.branches.retrieve(projectId, branchId)).version;
}

/**
 * Generate a random (valid) project name. Useful for tests.
 */
export function randomProjectName(label = "") {
  return `a${crypto.randomUUID().replaceAll("-", "").slice(0, 10)}_${label}`;
}

/**
 * The owner of the API key used to auth the current ValTown instance.
 */
const user = await sdk.me.profile.retrieve();

export { branchIdToBranch, filePathToFile, user };
export default sdk;<|MERGE_RESOLUTION|>--- conflicted
+++ resolved
@@ -64,13 +64,8 @@
  * @param {string} projectId The ID of the project
  * @param {Object} params The parameters for listing project items
  * @param {string} params.path The root path to start listing from
-<<<<<<< HEAD
- * @param {string} params.branch_id The ID of the project branch to reference
- * @param {number} params.version The version of the project
-=======
  * @param {string} [params.branch_id] The ID of the project branch to reference. Defaults to main.
  * @param {number} [params.version] - The version of the project. Defaults to latest.
->>>>>>> 9ab0813c
  * @param {Object} [params.options] Additional options for filtering
  * @param {boolean} [params.options.recursive=true] Whether to recursively list files in subdirectories
  * @returns {Promise<Set<string>>} Promise resolving to a Set of file paths
@@ -78,12 +73,6 @@
  */
 export async function listProjectItems(
   projectId: string,
-<<<<<<< HEAD
-  { path, branch_id, version, recursive }: {
-    path: string;
-    branch_id: string;
-    version: number;
-=======
   {
     path,
     branch_id,
@@ -93,37 +82,17 @@
     path: string;
     branch_id?: string;
     version?: number;
->>>>>>> 9ab0813c
     recursive?: boolean;
   },
 ): Promise<ValTown.Projects.FileRetrieveResponse.Data[]> {
   const files: ValTown.Projects.FileRetrieveResponse.Data[] = [];
   let cursor = 0;
-<<<<<<< HEAD
-  const batch = 100;
-=======
   const batchSize = 100; // Single, reasonable batch size
->>>>>>> 9ab0813c
 
   while (true) {
     const resp = await sdk.projects.files.retrieve(projectId, {
       path,
       offset: cursor,
-<<<<<<< HEAD
-      limit: batch,
-      branch_id,
-      version,
-      recursive: recursive ?? true,
-    });
-
-    resp.data.forEach((file) => files.push(file));
-
-    // If no more results or we've reached the end, break
-    if (resp.data.length === 0) break;
-
-    // Move to next batch
-    cursor += batch;
-=======
       limit: batchSize,
       branch_id,
       version,
@@ -138,7 +107,6 @@
 
     // Move to next batch
     cursor += batchSize;
->>>>>>> 9ab0813c
   }
 
   return files;
