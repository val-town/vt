--- conflicted
+++ resolved
@@ -64,13 +64,8 @@
  * @param {string} projectId The ID of the project
  * @param {Object} params The parameters for listing project items
  * @param {string} params.path The root path to start listing from
-<<<<<<< HEAD
- * @param {string} params.branch_id The ID of the project branch to reference
- * @param {number} params.version The version of the project. Defaults to latest
-=======
  * @param {string} [params.branch_id] The ID of the project branch to reference. Defaults to main.
  * @param {number} [params.version] - The version of the project. Defaults to latest.
->>>>>>> 9ab0813c
  * @param {Object} [params.options] Additional options for filtering
  * @param {boolean} [params.options.recursive=true] Whether to recursively list files in subdirectories
  * @returns {Promise<Set<string>>} Promise resolving to a Set of file paths
@@ -78,11 +73,6 @@
  */
 export async function listProjectItems(
   projectId: string,
-<<<<<<< HEAD
-  { path, branch_id, version, recursive }: {
-    path: string;
-    branch_id: string;
-=======
   {
     path,
     branch_id,
@@ -91,58 +81,18 @@
   }: {
     path: string;
     branch_id?: string;
->>>>>>> 9ab0813c
     version?: number;
     recursive?: boolean;
   },
 ): Promise<ValTown.Projects.FileRetrieveResponse.Data[]> {
   const files: ValTown.Projects.FileRetrieveResponse.Data[] = [];
   let cursor = 0;
-<<<<<<< HEAD
-  const batchSizes = [100, 1, 10]; // Try these batch sizes in order
-  let currentBatchIndex = 0;
-  let batch = batchSizes[currentBatchIndex];
-  let foundWorkingBatch = false;
-=======
   const batchSize = 100; // Single, reasonable batch size
->>>>>>> 9ab0813c
 
   while (true) {
     const resp = await sdk.projects.files.retrieve(projectId, {
       path,
       offset: cursor,
-<<<<<<< HEAD
-      limit: batch,
-      branch_id,
-      version,
-      recursive: recursive ?? true,
-    });
-
-    if (resp.data.length === 0) {
-      if (foundWorkingBatch) {
-        // If we've already found a working batch size but now got empty results,
-        // it means we've reached the end of the data
-        break;
-      }
-
-      // Try the next batch size in our sequence
-      currentBatchIndex++;
-
-      // If we've tried all batch sizes with no success, break
-      if (currentBatchIndex >= batchSizes.length) break;
-
-      batch = batchSizes[currentBatchIndex];
-      continue;
-    }
-
-    // We found data, mark that we have a working batch size
-    foundWorkingBatch = true;
-
-    resp.data.forEach((file) => files.push(file));
-
-    // Move to next batch
-    cursor += batch;
-=======
       limit: batchSize,
       branch_id,
       version,
@@ -157,7 +107,6 @@
 
     // Move to next batch
     cursor += batchSize;
->>>>>>> 9ab0813c
   }
 
   return files;
