import ValTown from "@valtown/sdk";
import "@std/dotenv/load";
import { API_KEY_KEY } from "~/consts.ts";

const sdk = new ValTown({
  bearerToken: Deno.env.get(API_KEY_KEY)!,
});

/**
<<<<<<< HEAD
=======
 * Retrieves the ID of the default branch for a given project.
 *
 * @param {string} projectId The ID of the project to find the default branch for
 * @returns {Promise} Promise resolving to the ID of the default branch
 * @throws {Error} Error if the default branch is not found
 */
async function defaultBranchId(projectId: string): Promise<string> {
  return await getMainBranchId(projectId);
}

/**
>>>>>>> a2ca2e10
 * Converts a branch name to its corresponding branch ID for a given project.
 *
 * @param {string} projectId The ID of the project containing the branch
 * @param {string} branchName The name of the branch to look up
 * @returns {Promise} Promise resolving to the branch ID
 * @throws {Error} if the branch is not found or if the API request fails
 */
async function branchNameToId(
  projectId: string,
  branchName: string,
): Promise<string> {
  for await (const branch of sdk.projects.branches.list(projectId, {})) {
    if (branch.name == branchName) return branch.id;
  }

  throw new Error(`Branch "${branchName}" not found in project ${projectId}`);
}

/**
 * Get the latest version of a branch.
 */
export async function getLatestVersion(projectId: string, branchId: string) {
  return (await sdk.projects.branches.retrieve(projectId, branchId)).version;
}

const user = await sdk.me.profile.retrieve();

export { branchNameToId, user };
export default sdk;<|MERGE_RESOLUTION|>--- conflicted
+++ resolved
@@ -7,20 +7,6 @@
 });
 
 /**
-<<<<<<< HEAD
-=======
- * Retrieves the ID of the default branch for a given project.
- *
- * @param {string} projectId The ID of the project to find the default branch for
- * @returns {Promise} Promise resolving to the ID of the default branch
- * @throws {Error} Error if the default branch is not found
- */
-async function defaultBranchId(projectId: string): Promise<string> {
-  return await getMainBranchId(projectId);
-}
-
-/**
->>>>>>> a2ca2e10
  * Converts a branch name to its corresponding branch ID for a given project.
  *
  * @param {string} projectId The ID of the project containing the branch
