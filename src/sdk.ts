import ValTown from "@valtown/sdk";
import "@std/dotenv/load";
import { API_KEY_KEY } from "~/consts.ts";

const sdk = new ValTown({
  bearerToken: Deno.env.get(API_KEY_KEY)!,
});

/**
 * Converts a branch name to its corresponding branch ID for a given project.
 *
 * @param {string} projectId The ID of the project containing the branch
 * @param {string} branchName The name of the branch to look up
 * @returns {Promise} Promise resolving to the branch ID
 * @throws {Error} if the branch is not found or if the API request fails
 */
async function branchNameToId(
  projectId: string,
  branchName: string,
): Promise<ValTown.Projects.Branches.BranchListResponse> {
  for await (const branch of sdk.projects.branches.list(projectId, {})) {
    if (branch.name == branchName) return branch;
  }

  throw new Deno.errors.NotFound(
    `Branch "${branchName}" not found in project ${projectId}`,
  );
<<<<<<< HEAD
=======
}

/**
 * Converts a file path to its corresponding project file for a given project.
 *
 * @param {string} projectId The ID of the project containing the file
 * @param {string} branchId The ID of the project branch to reference
 * @param {number} version The version of the project for the file being found
 * @param {string} filePath The file path to locate
 * @returns {Promise} Promise resolving to the branch ID
 * @throws {Error} if the branch is not found or if the API request fails
 */
async function filePathToFile(
  projectId: string,
  branchId: string,
  version: number,
  filePath: string,
): Promise<ValTown.Projects.Files.FileListResponse> {
  for await (
    const file of sdk.projects.files.list(projectId, {
      version,
      branch_id: branchId,
    })
  ) {
    if (file.name == filePath) return file;
  }

  throw new Deno.errors.NotFound(
    `Branch "${filePath}" not found in project ${projectId}`,
  );
>>>>>>> f3787a9b
}

/**
 * Get the latest version of a branch.
 */
export async function getLatestVersion(projectId: string, branchId: string) {
  return (await sdk.projects.branches.retrieve(projectId, branchId)).version;
}

const user = await sdk.me.profile.retrieve();

export { branchNameToId, filePathToFile, user };
export default sdk;<|MERGE_RESOLUTION|>--- conflicted
+++ resolved
@@ -25,8 +25,6 @@
   throw new Deno.errors.NotFound(
     `Branch "${branchName}" not found in project ${projectId}`,
   );
-<<<<<<< HEAD
-=======
 }
 
 /**
@@ -57,7 +55,6 @@
   throw new Deno.errors.NotFound(
     `Branch "${filePath}" not found in project ${projectId}`,
   );
->>>>>>> f3787a9b
 }
 
 /**
