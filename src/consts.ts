--- conflicted
+++ resolved
@@ -37,7 +37,6 @@
   "directory",
 ] as const;
 
-<<<<<<< HEAD
 export const ProjectItemColors: Record<ProjectItemType, (s: string) => string> =
   {
     "script": (s: string) => colors.rgb24(s, 0xCA5E9),
@@ -57,11 +56,7 @@
   "directory": "directory",
 };
 
-export const VAL_TOWN_PROJECT_URL_REGEX =
-  /^http[s]?:\/\/www\.val\.town\/x\/([^\/]+)\/([^\/]+)$/;
-=======
 export const VAL_TOWN_PROJECT_URL_REGEX = /^http[s]?:\/\/www\.val\.town\/x\/([^\/]+)\/([^\/]+)$/;
->>>>>>> 43b8b9a5
 
 export type ProjectItemType = typeof ProjectItems[number];
 export type ProjectFileType = Exclude<ProjectItemType, "directory">;
