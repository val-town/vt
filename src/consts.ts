<<<<<<< HEAD
import { colors } from "@cliffy/ansi/colors";
import type { ProjectItemType } from "~/types.ts";
=======
//deno-fmt-ignore-file
import { colors } from "@cliffy/ansi/colors";
import { join } from "@std/path";
import xdg from "xdg";

>>>>>>> 387ee763
export const DEFAULT_BRANCH_NAME = "main";
export const PROGRAM_NAME = "vt";
export const API_KEY_KEY = "VAL_TOWN_API_KEY";

export const ALWAYS_IGNORE_PATTERNS: string[] = [
  ".vt",
  ".env",
];

export const DEFAULT_IGNORE_PATTERNS: string[] = [
  "*~",
  "*.swp",
  ".env",
];

export const META_STATE_FILE_NAME = "state.json";
export const VT_CONFIG_FILE_NAME = "config.yaml";
export const META_FOLDER_NAME = ".vt";
export const ENTRYPOINT_NAME = "vt.ts";
export const META_IGNORE_FILE_NAME = ".vtignore";
export const GLOBAL_VT_CONFIG_PATH = join(xdg.config(), PROGRAM_NAME);

export const MAX_WALK_UP_LEVELS = 100;

export const FIRST_VERSION_NUMBER = 0;

export const STATUS_STYLES: Record<
  string,
  { prefix: string; color: (key: string) => string }
> = {
  modified: { prefix: "M", color: colors.yellow },
  renamed: { prefix: "R", color: (str: string) => colors.rgb24(str, 0xff87d6) },
  created: { prefix: "A", color: colors.green },
  deleted: { prefix: "D", color: colors.red },
  not_modified: { prefix: " ", color: colors.gray },
};

export const DEFAULT_VAL_TYPE = "script";

export const ProjectItems = [
  "script",
  "http",
  "email",
  "interval",
  "file",
  "directory",
];

export const JSON_INDENT_SPACES = 4;

export const ProjectItemColors: Record<ProjectItemType, (s: string) => string> =
  {
    "script": (s: string) => colors.rgb24(s, 0x4287f5),
    "http": (s: string) => colors.rgb24(s, 0x22c55e),
    "interval": (s: string) => colors.rgb24(s, 0xd946ef),
    "email": (s: string) => colors.rgb24(s, 0x8b5cf6),
    "file": (s: string) => colors.dim(s),
    "directory": (s: string) => colors.dim(s),
  };

export const TypeToTypeStr: Record<ProjectItemType, string> = {
  "script": "script",
  "http": "http",
  "email": "email",
  "interval": "cron",
  "file": "file",
  "directory": "directory",
};

export const VAL_TOWN_PROJECT_URL_REGEX =
  /^http[s]?:\/\/www\.val\.town\/x\/([^\/]+)\/([^\/]+)$/;

export const RECENT_VERSION_COUNT = 5;

<<<<<<< HEAD
// https://git-scm.com/docs/git-diff/2.12.5 (see --find-renames, git defaults
// to 50%)
export const RENAME_DETECTION_THRESHOLD = 0.5;
=======
export const RECENT_VERSION_COUNT = 5;

export const GET_API_KEY_URL = "https://www.val.town/settings/api";
export const VT_README_URL = "https://github.com/val-town/vt/blob/main/README.md"
export const TYPE_PRIORITY: Record<ProjectItemType, number> = {
  "script": 0,
  "email": 1,
  "http": 2,
  "directory": 3,
  "file": 4,
  "interval": 5,
};
>>>>>>> 387ee763
<|MERGE_RESOLUTION|>--- conflicted
+++ resolved
@@ -1,13 +1,8 @@
-<<<<<<< HEAD
 import { colors } from "@cliffy/ansi/colors";
 import type { ProjectItemType } from "~/types.ts";
-=======
-//deno-fmt-ignore-file
-import { colors } from "@cliffy/ansi/colors";
 import { join } from "@std/path";
 import xdg from "xdg";
 
->>>>>>> 387ee763
 export const DEFAULT_BRANCH_NAME = "main";
 export const PROGRAM_NAME = "vt";
 export const API_KEY_KEY = "VAL_TOWN_API_KEY";
@@ -82,15 +77,12 @@
 
 export const RECENT_VERSION_COUNT = 5;
 
-<<<<<<< HEAD
 // https://git-scm.com/docs/git-diff/2.12.5 (see --find-renames, git defaults
 // to 50%)
 export const RENAME_DETECTION_THRESHOLD = 0.5;
-=======
-export const RECENT_VERSION_COUNT = 5;
-
 export const GET_API_KEY_URL = "https://www.val.town/settings/api";
-export const VT_README_URL = "https://github.com/val-town/vt/blob/main/README.md"
+export const VT_README_URL =
+  "https://github.com/val-town/vt/blob/main/README.md";
 export const TYPE_PRIORITY: Record<ProjectItemType, number> = {
   "script": 0,
   "email": 1,
@@ -98,5 +90,4 @@
   "directory": 3,
   "file": 4,
   "interval": 5,
-};
->>>>>>> 387ee763
+};