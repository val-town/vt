import { colors } from "@cliffy/ansi/colors";

export const DEFAULT_BRANCH_NAME = "main";
export const API_KEY_KEY = "VAL_TOWN_API_KEY";

<<<<<<< HEAD
export const CONFIG_FILE_NAME = "config.json";
=======
export const DEFAULT_IGNORE_PATTERNS: string[] = [
  ".vtignore",
  ".vt/**",
  ".vt",
];

export const CONFIG_FILE_NAME = "vt.json";
>>>>>>> f3787a9b
export const META_FOLDER_NAME = ".vt";
export const META_IGNORE_FILE_NAME = ".vtignore";
export const META_LOCK_FILE_NAME = "lock";

export const STATUS_COLORS: Record<
  string,
  { prefix: string; color: (text: string) => string }
> = {
  modified: { prefix: "M", color: colors.yellow },
  created: { prefix: "A", color: colors.green },
  deleted: { prefix: "D", color: colors.red },
  not_modified: { prefix: " ", color: colors.gray },
};

export const DEFAULT_VAL_TYPE = "script";

export type ProjectItem =
  | "script"
  | "http"
  | "email"
  | "interval"
  | "file"
  | "directory";<|MERGE_RESOLUTION|>--- conflicted
+++ resolved
@@ -3,9 +3,6 @@
 export const DEFAULT_BRANCH_NAME = "main";
 export const API_KEY_KEY = "VAL_TOWN_API_KEY";
 
-<<<<<<< HEAD
-export const CONFIG_FILE_NAME = "config.json";
-=======
 export const DEFAULT_IGNORE_PATTERNS: string[] = [
   ".vtignore",
   ".vt/**",
@@ -13,7 +10,6 @@
 ];
 
 export const CONFIG_FILE_NAME = "vt.json";
->>>>>>> f3787a9b
 export const META_FOLDER_NAME = ".vt";
 export const META_IGNORE_FILE_NAME = ".vtignore";
 export const META_LOCK_FILE_NAME = "lock";
