import { Command } from "@cliffy/command";
import { Input } from "@cliffy/prompt/input";
import { colors } from "@cliffy/ansi/colors";
import sdk, { getCurrentUser } from "~/sdk.ts";
import VTClient from "~/vt/vt/VTClient.ts";
import { relative } from "@std/path";
import { doWithSpinner, getClonePath } from "~/cmd/utils.ts";
import { tty } from "@cliffy/ansi/tty";
import { Confirm } from "@cliffy/prompt";
import { ensureAddEditorFiles } from "~/cmd/lib/utils/messages.ts";
import { parseValUrl } from "~/cmd/parsing.ts";
import { DEFAULT_BRANCH_NAME, DEFAULT_EDITOR_TEMPLATE } from "~/consts.ts";
import { arrayFromAsyncN } from "~/utils.ts";

export const cloneCmd = new Command()
  .name("clone")
  .description("Clone a Val")
  .arguments("[valUri:string] [targetDir:string] [branchName:string]")
  .option("--no-editor-files", "Clone without editor configuration files")
  .example(
    "Interactive Val selection",
    `vt clone`,
  )
  .example(
    "Clone with username/valName",
    `vt clone username/valName`,
  )
  .example(
    "Clone into the current directory",
    `vt clone username/valName .`,
  )
  .example(
    "Clone with link",
    `vt clone https://www.val.town/x/username/valName`,
  )
  .example(
    "Clone into a new directory",
    `vt clone username/valName new-directory`,
  )
  .example(
    "Clone without editor files",
    `vt clone username/valName --no-editor-files`,
  )
  .action(
    async (
      { editorFiles }: { editorFiles: boolean },
      valUri?: string,
      targetDir?: string,
      branchName?: string,
    ) => {
      const user = await getCurrentUser();

      let ownerName: string;
      let valName: string;

      // If no Val URI is provided, show interactive Val selection
      if (!valUri) {
        const vals = await doWithSpinner(
          "Loading vals...",
          async (spinner) => {
<<<<<<< HEAD
            const allProjects = await Array.fromAsync(sdk.me.projects.list({}));
=======
            const [allVals, _] = await arrayFromAsyncN(
              sdk.me.vals.list({}),
              500,
            );
>>>>>>> 7374152c
            spinner.stop();
            return allVals;
          },
        );

        if (vals.length === 0) {
          console.log(colors.yellow("You don't have any Vals yet."));
          return;
        }

        // Map vals to name format for selection
        const valNames = vals.map((p) => p.name);

        const selectedVal = await Input.prompt({
          message: "Choose a Val to clone",
          list: true,
          info: true,
          suggestions: valNames,
        });

        const val = vals.find((p) => p.name === selectedVal);
        if (!val) {
          console.log(colors.red("Val not found"));
          return;
        }

        ownerName = val.author.username || user.username!;
        valName = val.name;

        // Scroll up a line so that they don't see the prompt they were just
        // given
        tty.scrollDown(1);
      } else {
        // Parse Val URI if provided
        const parsed = parseValUrl(valUri, user.username!);
        ownerName = parsed.ownerName;
        valName = parsed.valName;
      }

      return await doWithSpinner("Cloning val...", async (spinner) => {
        branchName = branchName || DEFAULT_BRANCH_NAME;
        const clonePath = getClonePath(targetDir, valName);

        const vt = await VTClient.clone({
          rootPath: clonePath,
          valName,
          username: ownerName,
        });

        if (editorFiles) {
          spinner.stop();
          const { editorTemplate } = await vt.getConfig().loadConfig();
          const confirmed = await Confirm.prompt(
            ensureAddEditorFiles(editorTemplate ?? DEFAULT_EDITOR_TEMPLATE),
          );
          if (confirmed) await vt.addEditorTemplate();
          console.log();
        }

        spinner.succeed(
          `Val ${ownerName}/${valName} cloned to "${
            relative(Deno.cwd(), clonePath)
          }"`,
        );
      });
    },
  );<|MERGE_RESOLUTION|>--- conflicted
+++ resolved
@@ -58,14 +58,10 @@
         const vals = await doWithSpinner(
           "Loading vals...",
           async (spinner) => {
-<<<<<<< HEAD
-            const allProjects = await Array.fromAsync(sdk.me.projects.list({}));
-=======
             const [allVals, _] = await arrayFromAsyncN(
               sdk.me.vals.list({}),
               500,
             );
->>>>>>> 7374152c
             spinner.stop();
             return allVals;
           },
