import { Command } from "@cliffy/command";
import { Input } from "@cliffy/prompt/input";
import { colors } from "@cliffy/ansi/colors";
<<<<<<< HEAD
<<<<<<< HEAD
import sdk, { user } from "~/sdk.ts";
import { DEFAULT_BRANCH_NAME, DEFAULT_EDITOR_TEMPLATE } from "~/consts.ts";
=======
=======
>>>>>>> f4cd9b46
import sdk, { getCurrentUser } from "~/sdk.ts";
import { DEFAULT_BRANCH_NAME } from "~/consts.ts";
>>>>>>> f4cd9b4 (Prompt When API Key Goes Bad (#117))
import { parseProjectUri } from "~/cmd/parsing.ts";
import VTClient from "~/vt/vt/VTClient.ts";
import { relative } from "@std/path";
import { doWithSpinner, getClonePath } from "~/cmd/utils.ts";
import { tty } from "@cliffy/ansi/tty";
import { Confirm } from "@cliffy/prompt";
import { ensureAddEditorFiles } from "~/cmd/lib/utils/messages.ts";

export const cloneCmd = new Command()
  .name("clone")
  .description("Clone a val town project")
  .arguments("[projectUri:string] [targetDir:string] [branchName:string]")
  .option("--no-editor-files", "Clone without editor configuration files")
  .example(
    "Interactive project selection",
    `vt clone`,
  )
  .example(
    "Clone with username/projectName",
    `vt clone username/projectName`,
  )
  .example(
    "Clone into the current directory",
    `vt clone username/projectName .`,
  )
  .example(
    "Clone with link",
    `vt clone https://www.val.town/x/username/projectName`,
  )
  .example(
    "Clone into a new directory",
    `vt clone username/projectName new-directory`,
  )
  .example(
    "Clone without editor files",
    `vt clone username/projectName --no-editor-files`,
  )
  .action(
<<<<<<< HEAD
    async (
      { editorFiles }: { editorFiles: boolean },
      projectUri?: string,
      targetDir?: string,
      branchName?: string,
    ) => {
=======
    async (_, projectUri?: string, targetDir?: string, branchName?: string) => {
      const user = await getCurrentUser();

<<<<<<< HEAD
>>>>>>> f4cd9b4 (Prompt When API Key Goes Bad (#117))
=======
>>>>>>> f4cd9b46
      let ownerName: string;
      let projectName: string;

      // If no project URI is provided, show interactive project selection
      if (!projectUri) {
        const projects = await doWithSpinner(
          "Loading projects...",
          async (spinner) => {
            const allProjects = [];
            for await (const project of sdk.me.projects.list({})) {
              allProjects.push(project);
            }
            spinner.stop();
            return allProjects;
          },
        );

        if (projects.length === 0) {
          console.log(colors.yellow("You don't have any projects yet."));
          return;
        }

        // Map projects to name format for selection
        const projectNames = projects.map((p) => p.name);

        const selectedProject = await Input.prompt({
          message: "Choose a project to clone",
          list: true,
          info: true,
          suggestions: projectNames,
        });

        const project = projects.find((p) => p.name === selectedProject);
        if (!project) {
          console.error(colors.red("Project not found"));
          return;
        }

        ownerName = project.author.username || user.username!;
        projectName = project.name;

        // Scroll up a line so that they don't see the prompt they were just
        // given
        tty.scrollDown(1);
      } else {
        // Parse project URI if provided
        const parsed = parseProjectUri(projectUri, user.username!);
        ownerName = parsed.ownerName;
        projectName = parsed.projectName;
      }

      return await doWithSpinner("Cloning project...", async (spinner) => {
        branchName = branchName || DEFAULT_BRANCH_NAME;
        const clonePath = getClonePath(targetDir, projectName);

        const vt = await VTClient.clone({
          rootPath: clonePath,
          projectName,
          username: ownerName,
        });

        if (editorFiles) {
          spinner.stop();
          const { editorTemplate } = await vt.getConfig().loadConfig();
          const confirmed = await Confirm.prompt(
            ensureAddEditorFiles(editorTemplate ?? DEFAULT_EDITOR_TEMPLATE),
          );
          if (confirmed) await vt.addEditorTemplate();
          console.log();
        }

        spinner.succeed(
          `Project ${ownerName}/${projectName} cloned to "${
            relative(Deno.cwd(), clonePath)
          }"`,
        );
      });
    },
  );<|MERGE_RESOLUTION|>--- conflicted
+++ resolved
@@ -1,23 +1,15 @@
 import { Command } from "@cliffy/command";
 import { Input } from "@cliffy/prompt/input";
 import { colors } from "@cliffy/ansi/colors";
-<<<<<<< HEAD
-<<<<<<< HEAD
-import sdk, { user } from "~/sdk.ts";
-import { DEFAULT_BRANCH_NAME, DEFAULT_EDITOR_TEMPLATE } from "~/consts.ts";
-=======
-=======
->>>>>>> f4cd9b46
 import sdk, { getCurrentUser } from "~/sdk.ts";
-import { DEFAULT_BRANCH_NAME } from "~/consts.ts";
->>>>>>> f4cd9b4 (Prompt When API Key Goes Bad (#117))
-import { parseProjectUri } from "~/cmd/parsing.ts";
 import VTClient from "~/vt/vt/VTClient.ts";
 import { relative } from "@std/path";
 import { doWithSpinner, getClonePath } from "~/cmd/utils.ts";
 import { tty } from "@cliffy/ansi/tty";
 import { Confirm } from "@cliffy/prompt";
 import { ensureAddEditorFiles } from "~/cmd/lib/utils/messages.ts";
+import { parseProjectUri } from "~/cmd/parsing.ts";
+import { DEFAULT_BRANCH_NAME, DEFAULT_EDITOR_TEMPLATE } from "~/consts.ts";
 
 export const cloneCmd = new Command()
   .name("clone")
@@ -49,21 +41,14 @@
     `vt clone username/projectName --no-editor-files`,
   )
   .action(
-<<<<<<< HEAD
     async (
       { editorFiles }: { editorFiles: boolean },
       projectUri?: string,
       targetDir?: string,
       branchName?: string,
     ) => {
-=======
-    async (_, projectUri?: string, targetDir?: string, branchName?: string) => {
       const user = await getCurrentUser();
 
-<<<<<<< HEAD
->>>>>>> f4cd9b4 (Prompt When API Key Goes Bad (#117))
-=======
->>>>>>> f4cd9b46
       let ownerName: string;
       let projectName: string;
 
