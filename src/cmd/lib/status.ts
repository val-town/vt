import { Command } from "@cliffy/command";
import { colors } from "@cliffy/ansi/colors";
import sdk from "~/sdk.ts";
import { FIRST_VERSION_NUMBER } from "~/consts.ts";
import {
  displayFileStateChanges,
  getVersionRangeStr,
} from "~/cmd/lib/utils.ts";
import { doWithSpinner } from "~/cmd/utils.ts";
import VTClient from "~/vt/vt/VTClient.ts";
import { findVtRoot } from "~/vt/vt/utils.ts";

export const statusCmd = new Command()
  .name("status")
  .description("Show the working tree status")
  .action(() => {
    doWithSpinner("Checking status...", async (spinner) => {
      const vt = VTClient.from(await findVtRoot(Deno.cwd()));

<<<<<<< HEAD
      const statusResult = await vt.status();
      const state = await vt.getMeta().loadState();
=======
      const {
        currentBranch: currentBranchId,
        version: currentVersion,
        projectId,
      } = await vt.getMeta().loadConfig();
>>>>>>> 8febe174

      const currentBranch = await sdk.projects.branches.retrieve(
        state.project.id,
        state.branch.id,
      );

      const versionStr = getVersionRangeStr(
        FIRST_VERSION_NUMBER,
        state.branch.version,
        currentBranch.version,
      );

      spinner.stop();
      console.log(
        `On branch ${colors.cyan(currentBranch.name)}@${versionStr}`,
      );
      console.log();

      displayFileStateChanges(await vt.status(), {
        headerText: "Local Changes:",
        emptyMessage: "No changes locally to push.",
        summaryText: "Changes to be pushed:",
      });
    });
  });<|MERGE_RESOLUTION|>--- conflicted
+++ resolved
@@ -17,25 +17,16 @@
     doWithSpinner("Checking status...", async (spinner) => {
       const vt = VTClient.from(await findVtRoot(Deno.cwd()));
 
-<<<<<<< HEAD
-      const statusResult = await vt.status();
-      const state = await vt.getMeta().loadState();
-=======
-      const {
-        currentBranch: currentBranchId,
-        version: currentVersion,
-        projectId,
-      } = await vt.getMeta().loadConfig();
->>>>>>> 8febe174
+      const vtState = await vt.getMeta().loadVtState();
 
       const currentBranch = await sdk.projects.branches.retrieve(
-        state.project.id,
-        state.branch.id,
+        vtState.project.id,
+        vtState.branch.id,
       );
 
       const versionStr = getVersionRangeStr(
         FIRST_VERSION_NUMBER,
-        state.branch.version,
+        vtState.branch.version,
         currentBranch.version,
       );
 
