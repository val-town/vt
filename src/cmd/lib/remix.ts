import { Command } from "@cliffy/command";
import { join } from "@std/path";
import VTClient from "~/vt/vt/VTClient.ts";
<<<<<<< HEAD
import { getCurrentUser, projectExists } from "../../../utils/sdk.ts";
=======
import { getCurrentUser, valExists } from "~/sdk.ts";
>>>>>>> dec8302a
import { APIError } from "@valtown/sdk";
import { doWithSpinner } from "~/cmd/utils.ts";
import { parseValUrl } from "~/cmd/parsing.ts";
import { randomIntegerBetween } from "@std/random";
import { ensureAddEditorFiles } from "~/cmd/lib/utils/messages.ts";
import { Confirm } from "@cliffy/prompt";
import { DEFAULT_EDITOR_TEMPLATE } from "~/consts.ts";

export const remixCmd = new Command()
  .name("remix")
  .description("Remix a Val")
  .arguments(
    "<fromValUri:string> [newValName:string] [targetDir:string]",
  )
  .option("--public", "Remix as public Val (default)", {
    conflicts: ["private", "unlisted"],
  })
  .option("--private", "Remix as private Val", {
    conflicts: ["public", "unlisted"],
  })
  .option("--unlisted", "Remix as unlisted Val", {
    conflicts: ["public", "private"],
  })
  .option("--no-editor-files", "Skip creating editor configuration files")
  .option("-d, --description <desc:string>", "Val description")
  .example(
    "Bootstrap a website",
    `
   vt remix std/reactHonoStarter myNewWebsite
   cd ./myNewWebsite
   vt browse
   vt watch # syncs changes to Val town`,
  )
  .action(async (
    {
      private: isPrivate,
      unlisted,
      description,
      editorFiles = true,
    }: {
      public?: boolean;
      private?: boolean;
      unlisted?: boolean;
      description?: string;
      editorFiles?: boolean;
    },
    fromValUri: string,
    newValName?: string,
    targetDir?: string,
  ) => {
    await doWithSpinner("Remixing Val...", async (spinner) => {
      const user = await getCurrentUser();

      const {
        ownerName: sourceValUsername,
        valName: sourceValName,
      } = parseValUrl(fromValUri, user.username!);

      // Determine Val name based on input or generate one if needed
      let valName: string;
      if (newValName) {
        // Use explicitly provided name
        valName = newValName;
      } else if (
        !await valExists({
          valName: sourceValName,
          username: user.username!,
        })
      ) {
        // Use source Val name if it doesn't already exist
        valName = sourceValName;
      } else {
        // Generate a unique name with random suffix
        valName = `${sourceValName}_remix_${
          randomIntegerBetween(10000, 99999)
        }`;
      }

      // Determine the target directory
      let rootPath: string;
      if (targetDir) {
        // Use explicitly provided target directory
        rootPath = join(Deno.cwd(), targetDir, valName);
      } else {
        // Default to current directory + Val name
        rootPath = join(Deno.cwd(), valName);
      }

      // Determine privacy setting (defaults to public)
      const privacy = isPrivate ? "private" : unlisted ? "unlisted" : "public";

      try {
        // Use the remix function with updated signature
        const vt = await VTClient.remix({
          rootPath,
          srcValUsername: sourceValUsername,
          srcValName: sourceValName,
          dstValName: valName,
          dstValPrivacy: privacy,
          description,
        });

        if (editorFiles) {
          spinner.stop();
          const { editorTemplate } = await vt.getConfig().loadConfig();
          const confirmed = await Confirm.prompt(
            ensureAddEditorFiles(editorTemplate ?? DEFAULT_EDITOR_TEMPLATE),
          );
          if (confirmed) await vt.addEditorTemplate();
          console.log();
        }

        spinner.succeed(
          `Remixed "@${sourceValUsername}/${sourceValName}" to ${privacy} Val "@${user.username}/${valName}"`,
        );
      } catch (error) {
        if (error instanceof APIError && error.status === 409) {
          throw new Error(`Val "${valName}" already exists`);
        } else throw error;
      }
    });
  });<|MERGE_RESOLUTION|>--- conflicted
+++ resolved
@@ -1,11 +1,6 @@
 import { Command } from "@cliffy/command";
 import { join } from "@std/path";
 import VTClient from "~/vt/vt/VTClient.ts";
-<<<<<<< HEAD
-import { getCurrentUser, projectExists } from "../../../utils/sdk.ts";
-=======
-import { getCurrentUser, valExists } from "~/sdk.ts";
->>>>>>> dec8302a
 import { APIError } from "@valtown/sdk";
 import { doWithSpinner } from "~/cmd/utils.ts";
 import { parseValUrl } from "~/cmd/parsing.ts";
@@ -13,6 +8,7 @@
 import { ensureAddEditorFiles } from "~/cmd/lib/utils/messages.ts";
 import { Confirm } from "@cliffy/prompt";
 import { DEFAULT_EDITOR_TEMPLATE } from "~/consts.ts";
+import { getCurrentUser, valExists } from "~/utils/sdk.ts";
 
 export const remixCmd = new Command()
   .name("remix")
