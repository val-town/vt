--- conflicted
+++ resolved
@@ -1,18 +1,11 @@
 import { Command } from "@cliffy/command";
 import VTClient from "~/vt/vt/VTClient.ts";
 import { colors } from "@cliffy/ansi/colors";
-<<<<<<< HEAD
 import {
+  canWriteToVal,
   getBranch,
-  getCurrentUser,
   getLatestVersion,
   getVal,
-=======
-import sdk, {
-  canWriteToVal,
-  getCurrentUser,
-  getLatestVersion,
->>>>>>> 31e86f4b
   listValItems,
 } from "~/sdk.ts";
 import { FIRST_VERSION_NUMBER } from "~/consts.ts";
@@ -37,7 +30,6 @@
   .action(async ({ companion: useCompanion, debounceDelay }) => {
     await doWithSpinner("Starting watch...", async (spinner) => {
       const vt = VTClient.from(await findVtRoot(Deno.cwd()));
-      const user = await getCurrentUser();
 
       // Get initial branch information for display
       const vtState = await vt.getMeta().loadVtState();
@@ -46,14 +38,8 @@
         vtState.branch.id,
       );
 
-<<<<<<< HEAD
       const valToWatch = await getVal(vtState.val.id);
-      if (valToWatch.author.id !== user.id) {
-=======
-      const valToWatch = await sdk.vals.retrieve(vtState.val.id);
       if (!(await canWriteToVal(valToWatch.id))) {
->>>>>>> 31e86f4b
-        console.log(valToWatch.author.id, user.id);
         throw new Error(
           "You do not have write access to this Val, you cannot watch." +
             "\nTo make changes to this Val, go to the website, fork the Val, and clone the fork.",
