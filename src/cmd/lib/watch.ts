--- conflicted
+++ resolved
@@ -1,11 +1,7 @@
 import { Command } from "@cliffy/command";
 import VTClient from "~/vt/vt/VTClient.ts";
 import { colors } from "@cliffy/ansi/colors";
-<<<<<<< HEAD
-import sdk, { getLatestVersion, listValItems } from "~/sdk.ts";
-=======
-import sdk, { getCurrentUser } from "~/sdk.ts";
->>>>>>> 1cbcae60
+import sdk, { getCurrentUser, getLatestVersion, listValItems } from "~/sdk.ts";
 import { FIRST_VERSION_NUMBER } from "~/consts.ts";
 import { doWithSpinner } from "~/cmd/utils.ts";
 import { findVtRoot } from "~/vt/vt/utils.ts";
@@ -23,11 +19,7 @@
   .option(
     "-d, --debounce-delay <delay:number>",
     "Debounce delay in milliseconds",
-<<<<<<< HEAD
     { default: 100 },
-=======
-    { default: 250 },
->>>>>>> 1cbcae60
   )
   .action(async ({ companion: useCompanion, debounceDelay }) => {
     await doWithSpinner("Starting watch...", async (spinner) => {
