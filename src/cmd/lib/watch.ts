--- conflicted
+++ resolved
@@ -9,46 +9,6 @@
 } from "~/cmd/lib/utils.ts";
 import { doWithSpinner } from "~/cmd/utils.ts";
 import { findVtRoot } from "~/vt/vt/utils.ts";
-
-export const watchStopCmd = new Command()
-  .name("watch stop")
-  .description("Stop the watch daemon process")
-  .action(() => {
-    const cwd = Deno.cwd();
-    const vt = VTClient.from(cwd);
-<<<<<<< HEAD
-    doWithSpinner("Stopping the watch process...", async (spinner) => {
-      try {
-        const { lastRun } = await vt.getMeta().loadState();
-        if (lastRun.pid) {
-          Deno.kill(lastRun.pid);
-          spinner.succeed(`Stopped watch process with PID: ${lastRun.pid}`);
-        } else {
-          throw new Error("No running watch process found.");
-=======
-    doWithSpinner(
-      "Stopping the watch process...",
-      async (spinner) => {
-        try {
-          const pidStr = await vt.getMeta().getLockFile();
-          if (pidStr) {
-            const pid = parseInt(pidStr, 10);
-            if (!isNaN(pid)) {
-              Deno.kill(pid);
-              spinner.succeed(`Stopped watch process with PID: ${pid}`);
-            } else {
-              throw new Error("Invalid PID in lockfile.");
-            }
-          } else {
-            throw new Error("No running watch process found.");
-          }
-        } catch {
-          throw new Error("Failed to stop the watch process.");
->>>>>>> 8febe174
-        }
-      },
-    );
-  });
 
 export const watchCmd = new Command()
   .name("watch")
@@ -63,7 +23,7 @@
       const vt = VTClient.from(await findVtRoot(Deno.cwd()));
 
       // Get initial branch information for display
-      const state = await vt.getMeta().loadState();
+      const state = await vt.getMeta().loadVtState();
       const currentBranch = await sdk.projects.branches.retrieve(
         state.project.id,
         state.branch.id,
@@ -114,5 +74,4 @@
         if (e instanceof Error) console.log(colors.red(e.message));
       }
     });
-  })
-  .command("stop", watchStopCmd);+  });