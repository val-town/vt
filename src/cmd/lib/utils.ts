import { colors } from "@cliffy/ansi/colors";
import { basename, dirname, join } from "@std/path";
import { ProjectItemColors, STATUS_STYLES, TypeToTypeStr } from "~/consts.ts";
import type {
  ItemStatus,
  ItemStatusManager,
} from "~/vt/lib/ItemStatusManager.ts";
import type { ProjectItemType } from "~/types.ts";

/**
 * Formats a version range string based on the first, current, and latest versions.
 *
 * The function returns:
 * - Only the current version (in green) if it equals the latest version
 * - A range string "firstVersion..currentVersion..latestVersion" with currentVersion in green
 *   if the current version is less than the latest version
 *
 * @param firstVersion - The initial version number in the range
 * @param currentVersion - The currently used version number (will be highlighted in green)
 * @param latestVersion - The latest available version number
 * @returns A formatted version range string
 */
export function getVersionRangeStr(
  firstVersion: number,
  currentVersion: number,
  latestVersion: number,
): string {
  // If there's only one version (first and latest are the same)
  if (firstVersion === latestVersion) {
    return colors.cyan(currentVersion.toString());
  }

  // If current version is the latest, show the range from first to current
  if (currentVersion === latestVersion) {
    return `${firstVersion}..${colors.cyan(currentVersion.toString())}`;
  }

  // If current version is the first, show the range from current to latest
  if (currentVersion === firstVersion) {
    return `${colors.cyan(currentVersion.toString())}..${latestVersion}`;
  }

  // Otherwise, show the full range: first..current..latest
  return `${firstVersion}..${
    colors.cyan(currentVersion.toString())
  }..${latestVersion}`;
}

/**
 * Formats a file path with a colored status prefix for display.
 *
 * @param path - The file path to format
 * @param status - The status of the file (e.g., 'modified', 'deleted')
 * @param type - The type of the file object (e.g., 'script', 'http', 'file')
 * @param maxTypeLength - The maximum present file type object literal length (script=6)
 * @returns A formatted string with colored status prefix, file type, and path
 */
export function formatStatus(
  file: ItemStatus,
  type?: ProjectItemType,
  maxTypeLength: number = 0,
): string {
  const styleConfig = STATUS_STYLES[file.status];
  let coloredPath = join(
    dirname(file.path),
    styleConfig.color(basename(file.path)),
  );

<<<<<<< HEAD
  // Format type indicator with consistent padding and colors
  const typeStr = TypeToTypeStr[type!].padEnd(maxTypeLength);
  const typeIndicator = //
    colors.gray("(") +
    ProjectItemColors[type!](typeStr) +
    colors.gray(")");

  // If it was renamed show from what to what
  if (file.status === "renamed") {
    const renamedPath = join(
      dirname(file.oldPath),
      styleConfig.color(basename(file.oldPath)),
    );
    coloredPath = `${renamedPath} ${colors.dim("->")} ${coloredPath} ${
      colors.gray("(" + (file.similarity * 100).toFixed(2) + "%)")
    }`;
  }
=======
>>>>>>> 462b5af2
  // Construct the final formatted string
  if (type !== undefined) {
    // Format type indicator with consistent padding and colors
    const typeStr = TypeToTypeStr[type].padEnd(maxTypeLength);
    const typeIndicator = colors.gray("(") +
      ProjectItemColors[type](typeStr) +
      colors.gray(")");

    return `${
      styleConfig.color(styleConfig.prefix)
    } ${typeIndicator} ${coloredPath}`;
  } else {
    // No type provided, don't include type indicator
    return `${styleConfig.color(styleConfig.prefix)} ${coloredPath}`;
  }
}

/**
 * Displays file changes and summary information from a FileStateChanges
 *
 * @param fileStateChanges - The file state changes, containing modified, created, and deleted files
 * @param options - Display options
 * @param options.headerText - Custom header text to display before file changes
 * @param [options.summaryText="Summary:"] - Text to show before the summary
 * @param options.emptyMessage - Message to show when there are no changes
 * @param [options.showEmpty=true] - Whether to show output when there are no changes
 * @param [options.includeSummary=true] - Whether to display the summary
 * @param [options.includeTypes=true] - Whether to display the (detected) types of the files
 * @returns void
 */
export function displayFileStateChanges(
  fileStateChanges: ItemStatusManager,
  options: {
    headerText: string;
    summaryText?: string;
    emptyMessage?: string;
    showEmpty?: boolean;
    includeSummary?: boolean;
    includeTypes?: boolean;
  },
): string {
  const {
    headerText: headerText,
    summaryText: summaryPrefix = "Summary:",
    emptyMessage,
    showEmpty = true,
    includeSummary = true,
    includeTypes = true,
  } = options;
  const output: string[] = [];
  const totalChanges = fileStateChanges.changes();

  // Exit early if we do not show empty
  if (totalChanges === 0 && !showEmpty) return "";

  // Display header if provided
  if (headerText && totalChanges !== 0) output.push(headerText);

  // Calculate the longest type length from all files
  const maxTypeLength = fileStateChanges.entries()
    .filter(([type]) => type !== "not_modified")
    .flatMap(([_, files]) => files)
    .reduce((max, file) => Math.max(max, file.type.length), 0);

  // Print all changed files state
  for (const [type, files] of fileStateChanges.entries()) {
    if (type !== "not_modified") {
      for (const file of files) {
<<<<<<< HEAD
        console.log(
          "  " + formatStatus(
            file,
            includeTypes ? file.type : undefined,
            maxTypeLength,
          ),
=======
        output.push(
          "  " +
            formatStatus(
              file.path,
              file.status,
              includeTypes ? file.type : undefined,
              maxTypeLength,
            ),
>>>>>>> 462b5af2
        );
      }
    }
  }

  // Provide a summary if requested
  if (includeSummary) {
    if (totalChanges === 0) {
      if (emptyMessage) {
        output.push(colors.green(emptyMessage));
      }
    } else {
      output.push("\n" + summaryPrefix);
      for (const [type, files] of fileStateChanges.entries()) {
        if (type !== "not_modified" && files.length > 0) {
          const typeColor = STATUS_STYLES[type as keyof ItemStatusManager];
          const coloredType = typeColor.color(type);
          output.push("  " + files.length + " " + coloredType);
        }
      }
    }
  }

  return output.join("\n");
}

export const noChangesDryRunMsg = "Dry run completed. " +
  colors.underline("No changes were made.");<|MERGE_RESOLUTION|>--- conflicted
+++ resolved
@@ -41,9 +41,8 @@
   }
 
   // Otherwise, show the full range: first..current..latest
-  return `${firstVersion}..${
-    colors.cyan(currentVersion.toString())
-  }..${latestVersion}`;
+  return `${firstVersion}..${colors.cyan(currentVersion.toString())
+    }..${latestVersion}`;
 }
 
 /**
@@ -66,26 +65,6 @@
     styleConfig.color(basename(file.path)),
   );
 
-<<<<<<< HEAD
-  // Format type indicator with consistent padding and colors
-  const typeStr = TypeToTypeStr[type!].padEnd(maxTypeLength);
-  const typeIndicator = //
-    colors.gray("(") +
-    ProjectItemColors[type!](typeStr) +
-    colors.gray(")");
-
-  // If it was renamed show from what to what
-  if (file.status === "renamed") {
-    const renamedPath = join(
-      dirname(file.oldPath),
-      styleConfig.color(basename(file.oldPath)),
-    );
-    coloredPath = `${renamedPath} ${colors.dim("->")} ${coloredPath} ${
-      colors.gray("(" + (file.similarity * 100).toFixed(2) + "%)")
-    }`;
-  }
-=======
->>>>>>> 462b5af2
   // Construct the final formatted string
   if (type !== undefined) {
     // Format type indicator with consistent padding and colors
@@ -94,9 +73,8 @@
       ProjectItemColors[type](typeStr) +
       colors.gray(")");
 
-    return `${
-      styleConfig.color(styleConfig.prefix)
-    } ${typeIndicator} ${coloredPath}`;
+    return `${styleConfig.color(styleConfig.prefix)
+      } ${typeIndicator} ${coloredPath}`;
   } else {
     // No type provided, don't include type indicator
     return `${styleConfig.color(styleConfig.prefix)} ${coloredPath}`;
@@ -154,23 +132,13 @@
   for (const [type, files] of fileStateChanges.entries()) {
     if (type !== "not_modified") {
       for (const file of files) {
-<<<<<<< HEAD
-        console.log(
-          "  " + formatStatus(
+        output.push(
+          "  " +
+          formatStatus(
             file,
             includeTypes ? file.type : undefined,
             maxTypeLength,
           ),
-=======
-        output.push(
-          "  " +
-            formatStatus(
-              file.path,
-              file.status,
-              includeTypes ? file.type : undefined,
-              maxTypeLength,
-            ),
->>>>>>> 462b5af2
         );
       }
     }
