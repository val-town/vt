--- conflicted
+++ resolved
@@ -155,13 +155,8 @@
         output.push(colors.green(emptyMessage));
       }
     } else {
-<<<<<<< HEAD
-      console.log("\n" + summaryPrefix);
+      output.push("\n" + summaryPrefix);
       for (const [type, files] of fileStateChangesEntriesSorted) {
-=======
-      output.push("\n" + summaryPrefix);
-      for (const [type, files] of fileStateChanges.entries()) {
->>>>>>> 60099fc8
         if (type !== "not_modified" && files.length > 0) {
           const typeColor = STATUS_STYLES[type as keyof FileState];
           const coloredType = typeColor.color(type);
