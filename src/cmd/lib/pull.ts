--- conflicted
+++ resolved
@@ -30,15 +30,11 @@
         // Check if dirty, then early exit if it's dirty and they don't
         // want to proceed. If in force mode don't do this check.
         const fileStateChanges = await vt.pull({ dryRun: true });
-<<<<<<< HEAD
         let prepareForResult = () => {};
-        if ((await vt.isDirty()) && !force) {
-=======
         if (
           fileStateChanges.deleted.length > 0 ||
           fileStateChanges.modified.length > 0 && !force
         ) {
->>>>>>> 3eed0b11
           spinner.stop();
 
           const dangerousChanges = displayFileStateChanges(fileStateChanges, {
@@ -47,14 +43,10 @@
             emptyMessage: "No changes to pull, local state is up to date",
             includeTypes: !dryRun,
             includeSummary: true,
-<<<<<<< HEAD
           }) + "\n";
 
           // Display what would be pulled when dirty
           console.log(dangerousChanges);
-=======
-          });
->>>>>>> 3eed0b11
 
           // No need to confirm since they are just doing a dry run
           if (dryRun) return;
