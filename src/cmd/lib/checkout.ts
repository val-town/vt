import { Command } from "@cliffy/command";
import ValTown from "@valtown/sdk";
import { doWithSpinner } from "~/cmd/utils.ts";
import VTClient from "~/vt/vt/VTClient.ts";
import { findVtRoot } from "~/vt/vt/utils.ts";
import { colors } from "@cliffy/ansi/colors";
import { Confirm } from "@cliffy/prompt";
import { tty } from "@cliffy/ansi/tty";
import sdk, { user } from "~/sdk.ts";
import { displayFileStateChanges } from "~/cmd/lib/utils/displayFileStatus.ts";
import { noChangesDryRunMsg } from "~/cmd/lib/utils/messages.ts";

const toListBranchesCmd = "Use `vt branch` to list branches.";
const noChangesToStateMsg = "No changes were made to local state";

export const checkoutCmd = new Command()
  .name("checkout")
  .description("Check out a different branch")
  .arguments("[existingBranchName:string]")
  .option(
    "-b, --branch <newBranchName:string>",
    "Create a new branch with the specified name",
  )
  .option(
    "-d, --dry-run",
    "Show what would be changed during checkout without making any changes",
  )
  .option(
    "-f, --force",
    "Force checkout by ignoring local changes",
  )
  .example(
    "Switch to an existing branch",
    `vt checkout main`,
  )
  .example(
    "Create a new branch",
    `vt checkout -b new-feature`,
  )
  .example(
    "Force checkout ignoring local changes",
    `vt checkout -f main`,
  )
  .example(
    "Create a new branch and force checkout",
    `vt checkout -b bugfix -f`,
  )
  .example(
    "Preview changes without checking out",
    `vt checkout main --dry-run`,
  )
  .action(
    (
      { branch, force, dryRun }: {
        branch?: string;
        force?: boolean;
        dryRun?: boolean;
      },
      existingBranchName?: string,
    ) => {
      doWithSpinner(
        dryRun
          ? "Checking for changes that would occur..."
          : "Checking out branch...",
        async (spinner) => {
          const vt = VTClient.from(await findVtRoot(Deno.cwd()));
          const vtState = await vt.getMeta().loadVtState();

          // Get the current branch data
          const currentBranchData = await sdk.projects.branches.retrieve(
            vtState.project.id,
            vtState.branch.id,
          );

          // Validate input parameters
          if (!branch && !existingBranchName) {
            throw new Error(
              "Branch name is required. Use -b to create a new branch " +
                toListBranchesCmd,
            );
          }

          try {
            const targetBranch = branch || existingBranchName!;
            const isNewBranch = Boolean(branch);

            if (isNewBranch) {
              // Early exit if they are trying to make a new branch on a
              // project that they don't own
              const projectToPush = await sdk.projects.retrieve(
                vtState.project.id,
              );
              if (projectToPush.author.id !== user.id) {
                throw new Error(
                  "You are not the owner of this projecta, you cannot make a new branch.",
                );
              }
            }

            // Always do a dry checkout first to check for changes
            const dryCheckoutResult = await vt.checkout(
              branch || existingBranchName!,
              {
                toBranchVersion: vtState.branch.version,
                forkedFromId: isNewBranch ? vtState.branch.id : undefined,
                dryRun: true,
              },
            );

            if (currentBranchData.name === existingBranchName) {
              spinner.warn(
                `You are already on branch "${dryCheckoutResult.fromBranch.name}"`,
              );
              return;
            }

            // Check if dirty, then early exit if it's dirty and they don't
            // want to proceed. If in force mode don't do this check.
            //
            // We cannot safely check out if the result of the checkout would
            // cause any local files to get modified or deleted, unless that file
            // has already been safely pushed. To check if it's already been
            // pushed, we do a .merge on the file state with  the result of
            // vt.status(), which says that the file is not modified. .merge is a
            // right intersection so we overwrite all the previously detected to
            // be dangerous state changes as safe if it's not modified according
            // to vt.status().
<<<<<<< HEAD
            const priorVtStatus = await vt.status();
=======
            const vtStatusResult = await vt.status();
>>>>>>> 7b44d573
            const dangerousLocalChanges = dryCheckoutResult
              .fileStateChanges
              .filter(
                (fileStatus) => (fileStatus.status == "deleted" ||
                  fileStatus.status == "modified"),
              )
              .merge(
<<<<<<< HEAD
                priorVtStatus
=======
                vtStatusResult
>>>>>>> 7b44d573
                  // https://github.com/val-town/vt/pull/71
                  // If a file is modified more recently remotely during a
                  // checkout, then we do not need to count it as a dirty state,
                  // since when we land on the new branch we will not have lost any
                  // local state, since the newest change from the destination was
                  // the remote state of the given file. So, we remap all the
                  // remote modifications to not-modified state, and then do a
                  // right intesection into the dangerousLocalChanges.
                  .map((fileStatus) => {
                    if (
                      fileStatus.status === "modified" &&
                      fileStatus.where === "remote"
                    ) {
                      return {
                        ...fileStatus,
                        status: "not_modified",
                      };
                    }
                    return fileStatus;
                  })
                  .filter((fileStatus) => fileStatus.status === "not_modified"),
              );

            let prepareForResult = () => {};
            if (!isNewBranch) {
              if (
                (dangerousLocalChanges.modified.length > 0 ||
                  dangerousLocalChanges.deleted.length > 0) &&
                !force && !dryRun
              ) {
                spinner.stop();

                const dangerousChanges = displayFileStateChanges(
                  dangerousLocalChanges,
                  {
                    headerText: `Dangerous changes ${
                      colors.underline("that would occur when")
                    } ${
                      isNewBranch
                        ? `creating branch "${targetBranch}"`
                        : `checking out "${targetBranch}"`
                    }:`,
                    summaryText: "Would change:",
                    emptyMessage: noChangesToStateMsg,
                    includeSummary: true,
                  },
                );

                console.log(dangerousChanges);
                console.log();

                // Ask for confirmation to proceed despite dirty state
                const shouldProceed = await Confirm.prompt({
                  message: colors.yellow(
                    "Project has unpushed changes. " +
                      "Do you want to proceed with checkout anyway?",
                  ),
                  default: false,
                });

                // Exit if user doesn't want to proceed
                if (!shouldProceed) Deno.exit(0);
                else {
                  prepareForResult = () =>
                    tty.eraseLines(dangerousChanges.split("\n").length + 3);
                }
              }
            }

            // If this is a dry run then report the changes and exit early.
            if (dryRun) {
              spinner.stop();
              prepareForResult();

              // Inline display of dry run changes
              console.log(
                displayFileStateChanges(dryCheckoutResult.fileStateChanges, {
                  headerText: `Changes ${
                    colors.underline("that would occur")
                  } when ${
                    isNewBranch
                      ? `creating branch "${targetBranch}"`
                      : `checking out "${targetBranch}"`
                  }:`,
                  summaryText: "Would change:",
                  emptyMessage: noChangesToStateMsg,
                  includeSummary: true,
                }),
              );
              console.log();

              spinner.succeed(noChangesDryRunMsg);
            } else {
              // Perform the actual checkout
              const checkoutResult = await vt.checkout(
                targetBranch,
                {
                  dryRun: false,
                  // Undefined --> use current branch
                  forkedFromId: isNewBranch ? vtState.branch.id : undefined,
                },
              );

              spinner.stop();
              prepareForResult();

              // Inline display of actual checkout changes
              console.log(
                displayFileStateChanges(checkoutResult.fileStateChanges, {
                  headerText: `Changes ${
                    colors.underline("made to local state")
                  } during checkout:`,
                  summaryText: "Changed:",
                  showEmpty: false,
                  includeSummary: true,
                }),
              );
              // If no changes nothing was printed, so we don't need to log state info
              if (checkoutResult.fileStateChanges.changes() > 0) console.log();

              // Report the success, which is either a successful switch or a
              // successful fork
              tty.scrollDown(1);
              spinner.succeed(
                isNewBranch
                  ? `Created and switched to new branch "${targetBranch}" from "${checkoutResult.fromBranch.name}"`
                  : `Switched to branch "${targetBranch}" from "${checkoutResult.fromBranch.name}"`,
              );
            }
          } catch (e) {
            if (e instanceof ValTown.APIError) {
              if (e.status === 409 && branch) {
                throw new Error(
                  `Branch "${branch}" already exists. Choose a new branch name. ` +
                    toListBranchesCmd,
                );
              } else if (e.status === 404 && existingBranchName) {
                throw new Error(
                  `Branch "${existingBranchName}" does not exist in project. ` +
                    toListBranchesCmd,
                );
              }
            }
            throw e;
          }
        },
      );
    },
  );<|MERGE_RESOLUTION|>--- conflicted
+++ resolved
@@ -125,11 +125,7 @@
             // right intersection so we overwrite all the previously detected to
             // be dangerous state changes as safe if it's not modified according
             // to vt.status().
-<<<<<<< HEAD
             const priorVtStatus = await vt.status();
-=======
-            const vtStatusResult = await vt.status();
->>>>>>> 7b44d573
             const dangerousLocalChanges = dryCheckoutResult
               .fileStateChanges
               .filter(
@@ -137,11 +133,7 @@
                   fileStatus.status == "modified"),
               )
               .merge(
-<<<<<<< HEAD
                 priorVtStatus
-=======
-                vtStatusResult
->>>>>>> 7b44d573
                   // https://github.com/val-town/vt/pull/71
                   // If a file is modified more recently remotely during a
                   // checkout, then we do not need to count it as a dirty state,
