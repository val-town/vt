--- conflicted
+++ resolved
@@ -2,11 +2,7 @@
 import { doWithSpinner } from "~/cmd/utils.ts";
 import VTClient from "~/vt/vt/VTClient.ts";
 import { findVtRoot } from "~/vt/vt/utils.ts";
-<<<<<<< HEAD
-import { getCurrentUser, getVal } from "~/sdk.ts";
-=======
-import sdk, { canWriteToVal } from "~/sdk.ts";
->>>>>>> 31e86f4b
+import { canWriteToVal, getVal } from "~/sdk.ts";
 import { displayFileStateChanges } from "~/cmd/lib/utils/displayFileStatus.ts";
 import { noChangesDryRunMsg } from "~/cmd/lib/utils/messages.ts";
 
@@ -30,13 +26,8 @@
         const vt = VTClient.from(await findVtRoot(Deno.cwd()));
 
         const vtState = await vt.getMeta().loadVtState();
-<<<<<<< HEAD
         const valToPush = await getVal(vtState.val.id);
-        if (valToPush.author.id !== user.id) {
-=======
-        const valToPush = await sdk.vals.retrieve(vtState.val.id);
         if (!(await canWriteToVal(valToPush.id))) {
->>>>>>> 31e86f4b
           throw new Error(
             "You do not have write access to this Val, you cannot push." +
               "\nTo make changes to this Val, go to the website, fork the Val, and clone the fork.",
