import { Command } from "@cliffy/command";
import sdk, { branchNameToBranch } from "~/sdk.ts";
import { colors } from "@cliffy/ansi/colors";
import { Table } from "@cliffy/table";
import { doWithSpinner } from "~/cmd/utils.ts";
import VTClient from "~/vt/vt/VTClient.ts";
import { findVtRoot } from "~/vt/vt/utils.ts";

async function listBranches(vt: VTClient) {
  return await doWithSpinner("Loading branches...", async (spinner) => {
    const meta = await vt.getMeta().loadVtState();

<<<<<<< HEAD
    const branches = await Array.fromAsync(
      sdk.projects.branches.list(meta.project.id, {}),
    );
=======
    const branches: ValTown.Vals.BranchListResponse[] = [];
    // deno-fmt-ignore
    for await (const file of (await sdk.vals.branches.list(meta.val.id, {}))) branches.push(file);
>>>>>>> 7374152c

    const formatter = new Intl.DateTimeFormat("en-US", {
      year: "numeric",
      month: "short",
      day: "2-digit",
    });

    // Separate current branch, place it at the top, and then sort the rest
    // by update time
    const currentBranch = branches
      .find((branch) => branch.id === meta.branch.id);

    const otherBranches = branches
      .filter((branch) => branch.id !== meta.branch.id)
      .sort((a, b) =>
        new Date(b.updatedAt).getTime() - new Date(a.updatedAt).getTime()
      );

    const sortedBranches = currentBranch
      ? [currentBranch, ...otherBranches]
      : otherBranches;

    // Stop the spinner before printing out the result
    spinner.stop();

    const branchesTableList = Table.from([
      [
        colors.bold("Name"),
        colors.bold("Version"),
        colors.bold("Created On"),
        colors.bold("Updated On"),
      ],
      ...sortedBranches.map(
        (branch) => [
          branch.id === meta.branch.id
            ? colors.green(`* ${branch.name}`)
            : branch.name,
          colors.cyan(branch.version.toString()),
          colors.yellow(formatter.format(new Date(branch.createdAt))),
          colors.magenta(formatter.format(new Date(branch.updatedAt))),
        ],
      ),
    ]);

    console.log(branchesTableList.toString());
  });
}

async function deleteBranch(vt: VTClient, toDeleteName: string) {
  const meta = await vt.getMeta().loadVtState();

  await doWithSpinner("Deleting branch...", async (spinner) => {
    const toDeleteBranch = await branchNameToBranch(
      meta.val.id,
      toDeleteName,
    );
    if (toDeleteBranch.id === meta.branch.id) {
      throw new Error(
        "Cannot delete the current branch. Please switch to another branch first.",
      );
    }

    await sdk.vals.branches.delete(meta.val.id, toDeleteBranch.id);
    spinner.succeed(`Branch '${toDeleteName}' has been deleted.`);
  });
}

export const branchCmd = new Command()
  .name("branch")
  .description("List or delete branches")
  .option(
    "-D, --delete <name:string>",
    "Delete a branch",
  )
  .example("List all branches", "vt branch")
  .action(async ({ delete: delete_ }) => {
    const vt = VTClient.from(await findVtRoot(Deno.cwd()));

    if (delete_) {
      await deleteBranch(vt, delete_);
    } else {
      await listBranches(vt);
    }
  });<|MERGE_RESOLUTION|>--- conflicted
+++ resolved
@@ -10,15 +10,9 @@
   return await doWithSpinner("Loading branches...", async (spinner) => {
     const meta = await vt.getMeta().loadVtState();
 
-<<<<<<< HEAD
     const branches = await Array.fromAsync(
-      sdk.projects.branches.list(meta.project.id, {}),
+      sdk.vals.branches.list(meta.val.id, {}),
     );
-=======
-    const branches: ValTown.Vals.BranchListResponse[] = [];
-    // deno-fmt-ignore
-    for await (const file of (await sdk.vals.branches.list(meta.val.id, {}))) branches.push(file);
->>>>>>> 7374152c
 
     const formatter = new Intl.DateTimeFormat("en-US", {
       year: "numeric",
