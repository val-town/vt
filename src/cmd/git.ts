import { Command } from "@cliffy/command";
import { user } from "~/sdk.ts";
import { DEFAULT_BRANCH_NAME, DEFAULT_IGNORE_PATTERNS } from "~/consts.ts";
import { parseProjectUri } from "~/cmd/parsing.ts";
import VTClient from "~/vt/vt/VTClient.ts";
import Kia from "kia";
import { checkDirectory } from "~/utils.ts";
import { basename } from "@std/path";
import * as styles from "~/cmd/styling.ts";
import * as join from "@std/path/join";
import { Table } from "@cliffy/table";

const cloneCmd = new Command()
  .name("clone")
  .description("Clone a val town project")
  .arguments("<projectUri:string> [cloneDir:string] [branchName:string]")
  .action(
    async (
      _: unknown,
      projectUri: string,
      rootPath?: string,
      branchName?: string,
    ) => {
      const spinner = new Kia("Cloning project...");
      let targetDir = rootPath || Deno.cwd();

      try {
        const { ownerName, projectName } = parseProjectUri(
          projectUri,
          user.username!,
        );

        branchName = branchName || DEFAULT_BRANCH_NAME;

        // By default, if the target directory is the current working directory,
        // then use the project name as the target directory
        if (rootPath === undefined) {
          targetDir = join.join(targetDir, projectName);
        }

        const vt = await VTClient.init(
          targetDir,
          ownerName,
          projectName,
          undefined,
          branchName,
        );

        // Make sure that the directory is safe to clone into (exists, or gets
        // created and then exists, and wasn't nonempty)
        await checkDirectory(targetDir, {
          ignoreGlobs: DEFAULT_IGNORE_PATTERNS,
        });

        spinner.start();
        await vt.clone(targetDir);
        spinner.succeed(
          `Project ${ownerName}/${projectName} cloned to ${
            "./" + basename(targetDir)
          }`,
        );
      } catch (error) {
        if (error instanceof Error) {
          spinner.fail(error.message);
        }
      }
    },
  );

const pullCmd = new Command()
  .name("pull")
  .description("Pull the latest changes for a val town project")
  .action(async () => {
    const spinner = new Kia("Pulling latest changes...");
    const cwd = Deno.cwd();

    try {
      spinner.start();
      const vt = VTClient.from(cwd);
      await vt.pull(cwd);
      spinner.succeed(`Project pulled successfully to ${cwd}`);
    } catch (error) {
      if (error instanceof Error) {
        spinner.fail(error.message);
      }
    }
  });

const statusCmd = new Command()
  .name("status")
  .description("Show the working tree status")
  .action(async () => {
    const spinner = new Kia("Checking status...");
    const cwd = Deno.cwd();

    try {
      spinner.start();
      const vt = VTClient.from(cwd);
      const status = await vt.status(cwd);
      spinner.stop(); // Stop spinner before showing status

      const statusMap = {
        modified: status.modified.map((file) => ({ path: file.path })),
        created: status.created.map((file) => ({ path: file.path })),
        deleted: status.deleted.map((file) => ({ path: file.path })),
      };

      // Print all changed files
      Object.entries(statusMap).forEach(([type, files]) => {
        files.forEach((file) => {
          console.log(styles.formatStatus(file.path, type));
        });
      });

      // Print summary
      const totalChanges = Object.values(statusMap).reduce(
        (sum, files) => sum + files.length,
        0,
      );

      if (totalChanges === 0) {
        console.log(styles.success("Working tree clean"));
      } else {
        console.log("\nChanges:");
        Object.entries(statusMap).forEach(([type, files]) => {
          if (files.length > 0) {
            console.log(`  ${files.length} ${type}`);
          }
        });
      }
    } catch (error) {
      if (error instanceof Error) {
        spinner.fail(error.message);
      }
    }
  });

const stashCmd = new Command()
  .name("stash")
  .description(
    "Save and restore project state (defaults to save current state)",
  )
  .arguments("[name:string]")
  .action(async (_: unknown, name?: string) => {
    const spinner = new Kia("Stashing project state...");

    try {
      const vt = VTClient.from(Deno.cwd());
      spinner.start();

      if (!(await vt.isDirty())) {
        spinner.fail("No changes to stash");
        return;
      }

      const snapshots = await vt.stash("list");
      const stashName = name ?? `${snapshots.length}`;
      const stashed = await vt.stash("store", stashName);

      spinner.succeed(
        `Saved as stash@{${stashed.name}} (${stashed.date.toLocaleString()})`,
      );
    } catch (error) {
      if (error instanceof Error) {
        spinner.fail(error.message);
      }
    }
  })
  .command("apply", "Apply a saved project state (defaults to most recent)")
  .arguments("[name:string]")
  .action(async (_: unknown, name?: string) => {
    const spinner = new Kia("Applying snapshot...");
    const vt = VTClient.from(Deno.cwd());

    try {
      spinner.start();
      const snapshots = await vt.stash("list");

      if (snapshots.length === 0) throw new Error("No stashes found");

      const snapshot = name
        ? snapshots.find((s) => s.name === name)
        : snapshots[0]; // First is most recent due to sort

      if (!snapshot) throw new Error(`Stash not found: ${name}`);

      await vt.stash("apply", snapshot.name);
      const stashed = await vt.stash("delete", snapshot.name);

      spinner.succeed(
        `Applied stash@{${stashed.name}} (${snapshot.date.toLocaleString()})`,
      );
    } catch (error) {
      if (error instanceof Error) {
        spinner.fail(error.message);
      }
    }
  })
  .command("push", "Save current project state")
  .action(async () => {
    const spinner = new Kia("Stashing the project...");

    try {
      const vt = VTClient.from(Deno.cwd());
      spinner.start();

      if (!(await vt.isDirty())) {
        spinner.fail("No changes to stash");
        return;
      }

      const snapshots = await vt.stash("list");
      const stashName = `stash-${snapshots.length}`;
      const stashed = await vt.stash("store", stashName);

      spinner.succeed(
        `Saved as stash@{${stashed.name}} (${stashed.date.toLocaleString()})`,
      );
    } catch (error) {
      if (error instanceof Error) {
        spinner.fail(error.message);
      }
    }
  })
  .command("list", "List all saved project states")
  .action(async () => {
    const spinner = new Kia("Loading stashes...");
    const vt = VTClient.from(Deno.cwd());

    try {
      spinner.start();
      const snapshots = await vt.stash("list");
      spinner.stop();

      if (snapshots.length === 0) {
        console.log("No stashes found");
        return;
      }

      const snapshotReport = snapshots.map((stashed) => {
        const date = stashed.date.toLocaleString();
        const stashId = `stash@{${stashed.name}}`;
        return [stashId, date];
      });

<<<<<<< HEAD
      const table = Table.from(snapshotReport.reverse())
        .header(["Stash", "Stashed At"]);
=======
      const table = Table.from(snapshotReport)
        .header(["Stash", "Stashed At"])
        .border();
>>>>>>> 537dea92

      console.log("\nStash list:");
      table.render();
    } catch (error) {
      if (error instanceof Error) spinner.fail(error.message);
    }
  })
  .command("delete", "Delete a specific stash (defaults to most recent)")
  .alias("remove")
  .arguments("[name:string]")
  .action(async (_: unknown, name?: string) => {
    const spinner = new Kia("Deleting stash...");
    const vt = VTClient.from(Deno.cwd());

    try {
      spinner.start();
      const snapshots = await vt.stash("list");

      if (snapshots.length === 0) {
        throw new Error("No stashes found");
      }

      const snapshot = name
        ? snapshots.find((s) => s.name === name)
        : snapshots[0]; // First is most recent due to sort

      if (!snapshot) {
        throw new Error(`Stash not found: ${name}`);
      }

      const stashed = await vt.stash("delete", snapshot.name);
      spinner.succeed(
        `Deleted stash@{${stashed.name}} (${snapshot.date.toLocaleString()})`,
      );
    } catch (error) {
      if (error instanceof Error) {
        spinner.fail(error.message);
      }
    }
  });

export { cloneCmd, pullCmd, stashCmd, statusCmd };<|MERGE_RESOLUTION|>--- conflicted
+++ resolved
@@ -243,14 +243,8 @@
         return [stashId, date];
       });
 
-<<<<<<< HEAD
-      const table = Table.from(snapshotReport.reverse())
+      const table = Table.from(snapshotReport)
         .header(["Stash", "Stashed At"]);
-=======
-      const table = Table.from(snapshotReport)
-        .header(["Stash", "Stashed At"])
-        .border();
->>>>>>> 537dea92
 
       console.log("\nStash list:");
       table.render();
