--- conflicted
+++ resolved
@@ -1,10 +1,6 @@
 import { Command } from "@cliffy/command";
 import manifest from "../../deno.json" with { type: "json" };
-<<<<<<< HEAD
-import { checkoutCmd, cloneCmd, pullCmd, statusCmd } from "~/cmd/git.ts";
-=======
 import * as cmds from "~/cmd/git.ts";
->>>>>>> a2ca2e10
 
 const cmd = new Command()
   .name("vt")
@@ -13,16 +9,10 @@
     () => cmd.showHelp,
   );
 
-<<<<<<< HEAD
-cmd.command("clone", cloneCmd);
-cmd.command("pull", pullCmd);
-cmd.command("status", statusCmd);
-cmd.command("checkout", checkoutCmd);
-=======
 cmd.command("clone", cmds.cloneCmd);
 cmd.command("pull", cmds.pullCmd);
 cmd.command("status", cmds.statusCmd);
 cmd.command("branch", cmds.branchCmd);
->>>>>>> a2ca2e10
+cmd.command("checkout", cmds.checkoutCmd);
 
 export { cmd };