import { doWithNewProject } from "~/vt/lib/tests/utils.ts";
import { doWithTempDir } from "~/vt/lib/utils.ts";
import { join } from "@std/path";
import sdk from "~/sdk.ts";
import type { ProjectFileType } from "~/consts.ts";
import { runVtCommand } from "~/cmd/tests/utils.ts";
import { assert, assertStringIncludes } from "@std/assert";
import { exists } from "@std/fs";
import { deadline } from "@std/async";
<<<<<<< HEAD
=======

Deno.test({
  name: "checkout with remote modifications on current branch is allowed",
  async fn(t) {
    await doWithTempDir(async (tmpDir) => {
      await doWithNewProject(async ({ project, branch: mainBranch }) => {
        await t.step("set up the state of the project", async () => {
          // Create initial file on main branch
          await sdk.projects.files.create(
            project.id,
            {
              path: "main-file.js",
              content: "console.log('Initial content');",
              branch_id: mainBranch.id,
              type: "file",
            },
          );

          // Create a feature branch
          const featureBranch = await sdk.projects.branches.create(
            project.id,
            { name: "feature-branch", branchId: mainBranch.id },
          );

          // Add a file to feature branch
          await sdk.projects.files.create(
            project.id,
            {
              path: "feature-file.js",
              content: "console.log('Feature branch file');",
              branch_id: featureBranch.id,
              type: "file",
            },
          );
        });

        const fullPath = join(tmpDir, project.name);

        await t.step("clone the project and modify it", async () => {
          // Clone the project (defaults to main branch)
          await runVtCommand(["clone", project.name], tmpDir);

          // Make a remote change to main branch after cloning
          await sdk.projects.files.update(
            project.id,
            {
              branch_id: mainBranch.id,
              path: "main-file.js",
              content: "console.log('Remote modification');",
            },
          );
        });

        // Now try checking out to feature branch
        // This should succeed without requiring force flag or showing dirty warning
        const [checkoutOutput] = await runVtCommand([
          "checkout",
          "feature-branch",
        ], fullPath);

        await t.step("check the checkout output", async () => {
          // Should successfully switch branches without warning about dirty state
          assertStringIncludes(
            checkoutOutput,
            'Switched to branch "feature-branch"',
          );

          // Should not contain warnings about dirty working directory
          assert(
            !checkoutOutput.includes("proceed with checkout anyway"),
            "Checkout should not warn about dirty working directory with remote changes",
          );

          // Verify we're on feature branch by checking for feature file
          assert(
            await exists(join(fullPath, "feature-file.js")),
            "feature-file.js should exist after checkout",
          );

          // Check status to confirm we're on feature branch
          const [statusOutput] = await runVtCommand(["status"], fullPath);
          assertStringIncludes(statusOutput, "On branch feature-branch@");
        });
      });
    });
  },
});
>>>>>>> c915e9d6

Deno.test({
  name: "checkout -b preserves local unpushed changes",
  async fn(t) {
    await doWithTempDir(async (tmpDir) => {
      await doWithNewProject(async ({ project, branch: mainBranch }) => {
        let fullPath: string;
        let originalFilePath: string;
        let newFilePath: string;

        await t.step("create file on main branch", async () => {
          await sdk.projects.files.create(
            project.id,
            {
              path: "original.txt",
              content: "original content",
              branch_id: mainBranch.id,
              type: "file" as ProjectFileType,
            },
          );
        });

        await t.step("clone project and make local changes", async () => {
          await runVtCommand(["clone", project.name], tmpDir);
          fullPath = join(tmpDir, project.name);
          originalFilePath = join(fullPath, "original.txt");

          assert(
            await exists(originalFilePath),
            "original file should exist after clone",
          );

          newFilePath = join(fullPath, "new-file.txt");
          await Deno.writeTextFile(newFilePath, "new file content");
          await Deno.writeTextFile(originalFilePath, "modified content");
        });

        await t.step("create and checkout new branch with -b", async () => {
          const [checkoutOutput] = await runVtCommand([
            "checkout",
            "-b",
            "feature-with-changes",
          ], fullPath);

          assertStringIncludes(
            checkoutOutput,
            'Created and switched to new branch "feature-with-changes"',
          );
        });

        await t.step("verify local changes are preserved", async () => {
          assert(
            await exists(newFilePath),
            "new file should still exist after branch creation",
          );

          const newFileContent = await Deno.readTextFile(newFilePath);
          assert(
            newFileContent === "new file content",
            "new file content should be preserved",
          );

          const modifiedFileContent = await Deno.readTextFile(originalFilePath);
          assert(
            modifiedFileContent === "modified content",
            "modified file content should be preserved",
          );
        });

        await t.step("push changes to new branch", async () => {
          await runVtCommand(["push"], fullPath);
        });

        await t.step(
          "checkout main branch and verify changes aren't there",
          async () => {
            await runVtCommand(["checkout", "main"], fullPath);

            const mainBranchContent = await Deno.readTextFile(originalFilePath);
            assert(
              mainBranchContent === "original content",
              "original file should have original content on main branch",
            );

            assert(
              !(await exists(newFilePath)),
              "new file should not exist on main branch",
            );
          },
        );
      });
    });
  },
  sanitizeResources: false,
});

Deno.test({
  name: "check out to existing branch",
  async fn() {
    await doWithTempDir(async (tmpDir) => {
      await doWithNewProject(async ({ project, branch }) => {
        // Create initial file on main branch
        await sdk.projects.files.create(
          project.id,
          {
            path: "main-file.js",
            content: "console.log('Main branch file');",
            branch_id: branch.id,
            type: "file" as ProjectFileType,
          },
        );

        // Create a new branch using SDK
        const newBranch = await sdk.projects.branches.create(
          project.id,
          { name: "feature-branch", branchId: branch.id },
        );

        // Create a file on the new branch
        await sdk.projects.files.create(
          project.id,
          {
            path: "feature-file.js",
            content: "console.log('Feature branch file');",
            branch_id: newBranch.id,
            type: "file" as ProjectFileType,
          },
        );

        // Clone the project (defaults to main branch)
        await runVtCommand(["clone", project.name], tmpDir);
        const fullPath = join(tmpDir, project.name);

        // Ensure the main file exists
        assert(
          await exists(join(fullPath, "main-file.js")),
          "main-file.js should exist after clone",
        );

        // Feature file should not exist yet
        assert(
          !(await exists(join(fullPath, "feature-file.js"))),
          "feature-file.js should not exist on main branch",
        );

        // Check out to the feature branch
        const [checkoutOutput] = await runVtCommand([
          "checkout",
          "feature-branch",
        ], fullPath);
        assertStringIncludes(
          checkoutOutput,
          'Switched to branch "feature-branch"',
        );

        // Now the feature file should exist
        assert(
          await exists(join(fullPath, "feature-file.js")),
          "feature-file.js should exist after checkout",
        );

        // Check status on feature branch
        const [statusOutput] = await runVtCommand(["status"], fullPath);
        assertStringIncludes(statusOutput, "On branch feature-branch@");
      });
    });
  },
  sanitizeResources: false,
});

Deno.test({
  name: "create new branch with -b",
  async fn() {
    await doWithTempDir(async (tmpDir) => {
      await doWithNewProject(async ({ project, branch }) => {
        // Create initial file on main branch
        await sdk.projects.files.create(
          project.id,
          {
            path: "main-file.js",
            content: "console.log('Main branch file');",
            branch_id: branch.id,
            type: "file" as ProjectFileType,
          },
        );

        // Clone the project
        await runVtCommand(["clone", project.name], tmpDir);
        const fullPath = join(tmpDir, project.name);

        // Create a new branch with checkout -b
        const [checkoutOutput] = await runVtCommand([
          "checkout",
          "-b",
          "new-branch",
        ], fullPath);
        assertStringIncludes(
          checkoutOutput,
          'Created and switched to new branch "new-branch"',
        );

        // The main file should still exist (since we forked from main)
        assert(
          await exists(join(fullPath, "main-file.js")),
          "main-file.js should exist on new branch",
        );

        // Check status on new branch
        const [statusOutput] = await runVtCommand(["status"], fullPath);
        assertStringIncludes(statusOutput, "On branch new-branch@");

        // Create a file on the new branch
        await Deno.writeTextFile(
          join(fullPath, "new-branch-file.js"),
          "console.log('New branch file');",
        );

        // Push the changes to establish the new branch remotely
        await runVtCommand(["push"], fullPath);

        // Switch back to main branch
        await runVtCommand(["checkout", "main"], fullPath);

        // The new branch file should no longer be present
        assert(
          !(await exists(join(fullPath, "new-branch-file.js"))),
          "new-branch-file.js should not exist on main branch",
        );

        // Status should show we're on main branch
        const [mainStatusOutput] = await runVtCommand(["status"], fullPath);
        assertStringIncludes(mainStatusOutput, "On branch main@");
      });
    });
  },
  sanitizeResources: false,
});

Deno.test({
  name: "warning on modified files",
  async fn(t) {
<<<<<<< HEAD
    // Put an 15s deadline, since in the past we had an issue with this stalling
=======
    // Put an 8s deadline, since in the past we had an issue with this stalling
>>>>>>> c915e9d6
    // due to waiting for a user interaction
    await deadline(
      (async () => {
        return await doWithTempDir(async (tmpDir) => {
          await doWithNewProject(async ({ project, branch }) => {
            let fullPath: string;

            await t.step("create initial file on main branch", async () => {
              await sdk.projects.files.create(
                project.id,
                {
                  path: "shared-file.js",
                  content: "console.log('Original content');",
                  branch_id: branch.id,
                  type: "file" as ProjectFileType,
                },
              );
            });

            await t.step(
              "create and modify file on feature branch",
              async () => {
                // Create a feature branch
                const featureBranch = await sdk.projects.branches.create(
                  project.id,
                  { name: "feature", branchId: branch.id },
                );

                // Modify the file on feature branch
                await sdk.projects.files.update(
                  project.id,
                  {
                    branch_id: featureBranch.id,
                    path: "shared-file.js",
                    content: "console.log('Feature branch content');",
                  },
                );
              },
            );

            await t.step("clone project and modify file locally", async () => {
              // Clone the project (defaults to main branch)
              await runVtCommand(["clone", project.name], tmpDir);
              fullPath = join(tmpDir, project.name);

              // Modify the shared file locally while on main branch
              await Deno.writeTextFile(
                join(fullPath, "shared-file.js"),
                "console.log('Modified locally on main');",
              );
            });

            await t.step(
              "checkout with warning about local changes",
              async () => {
                // Try checking out to feature branch - should see warning about local changes
                const [checkoutOutput] = await runVtCommand(
                  ["checkout", "feature"],
                  fullPath,
                );

                // Should see warning about dangerous changes
                assertStringIncludes(
                  checkoutOutput,
                  "proceed with checkout anyway",
                );
                assertStringIncludes(checkoutOutput, "Changed:"); // runVtCommand spams yes
                assertStringIncludes(checkoutOutput, "shared-file.js");
              },
            );
<<<<<<< HEAD

            await t.step("force checkout overrides local changes", async () => {
              // Try with force option
              const [forceCheckoutOutput] = await runVtCommand([
                "checkout",
                "feature",
                "-f",
              ], fullPath);
              assertStringIncludes(
                forceCheckoutOutput,
                'Switched to branch "feature"',
              );

              // The content should now be the feature branch content
              const fileContent = await Deno.readTextFile(
                join(fullPath, "shared-file.js"),
              );
              assert(
                fileContent === "console.log('Feature branch content');",
                "File content should match feature branch version after force checkout",
              );
            });
          });
        });
      })(),
      1000 * 15,
    );
=======

            await t.step("force checkout overrides local changes", async () => {
              // Try with force option
              const [forceCheckoutOutput] = await runVtCommand([
                "checkout",
                "main",
                "-f",
              ], fullPath);
              assertStringIncludes(
                forceCheckoutOutput,
                'Switched to branch "main"',
              );
            });
          });
        });
      })(),
      1000 * 8,
    );
  },
  sanitizeResources: false,
});

Deno.test({
  name: "checkout to current branch shows 'already on branch' message",
  async fn() {
    await doWithTempDir(async (tmpDir) => {
      await doWithNewProject(async ({ project, branch }) => {
        // Create initial file on main branch
        await sdk.projects.files.create(
          project.id,
          {
            path: "main-file.js",
            content: "console.log('Main branch file');",
            branch_id: branch.id,
            type: "file" as ProjectFileType,
          },
        );

        // Clone the project (defaults to main branch)
        await runVtCommand(["clone", project.name], tmpDir);
        const fullPath = join(tmpDir, project.name);

        // Try checking out to main branch while already on main
        const [checkoutOutput] = await runVtCommand([
          "checkout",
          "main",
        ], fullPath);

        // Should indicate we're already on the branch
        assertStringIncludes(
          checkoutOutput,
          'You are already on branch "main"',
        );

        // Verify we're still on main branch
        const [statusOutput] = await runVtCommand(["status"], fullPath);
        assertStringIncludes(statusOutput, "On branch main@");
      });
    });
>>>>>>> c915e9d6
  },
  sanitizeResources: false,
});<|MERGE_RESOLUTION|>--- conflicted
+++ resolved
@@ -7,8 +7,6 @@
 import { assert, assertStringIncludes } from "@std/assert";
 import { exists } from "@std/fs";
 import { deadline } from "@std/async";
-<<<<<<< HEAD
-=======
 
 Deno.test({
   name: "checkout with remote modifications on current branch is allowed",
@@ -96,7 +94,6 @@
     });
   },
 });
->>>>>>> c915e9d6
 
 Deno.test({
   name: "checkout -b preserves local unpushed changes",
@@ -338,11 +335,7 @@
 Deno.test({
   name: "warning on modified files",
   async fn(t) {
-<<<<<<< HEAD
-    // Put an 15s deadline, since in the past we had an issue with this stalling
-=======
     // Put an 8s deadline, since in the past we had an issue with this stalling
->>>>>>> c915e9d6
     // due to waiting for a user interaction
     await deadline(
       (async () => {
@@ -413,35 +406,6 @@
                 assertStringIncludes(checkoutOutput, "shared-file.js");
               },
             );
-<<<<<<< HEAD
-
-            await t.step("force checkout overrides local changes", async () => {
-              // Try with force option
-              const [forceCheckoutOutput] = await runVtCommand([
-                "checkout",
-                "feature",
-                "-f",
-              ], fullPath);
-              assertStringIncludes(
-                forceCheckoutOutput,
-                'Switched to branch "feature"',
-              );
-
-              // The content should now be the feature branch content
-              const fileContent = await Deno.readTextFile(
-                join(fullPath, "shared-file.js"),
-              );
-              assert(
-                fileContent === "console.log('Feature branch content');",
-                "File content should match feature branch version after force checkout",
-              );
-            });
-          });
-        });
-      })(),
-      1000 * 15,
-    );
-=======
 
             await t.step("force checkout overrides local changes", async () => {
               // Try with force option
@@ -501,7 +465,6 @@
         assertStringIncludes(statusOutput, "On branch main@");
       });
     });
->>>>>>> c915e9d6
   },
   sanitizeResources: false,
 });