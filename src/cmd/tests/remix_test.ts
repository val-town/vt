import { doWithNewVal } from "~/vt/lib/tests/utils.ts";
import { join } from "@std/path";
import sdk, { getCurrentUser } from "~/sdk.ts";
import { runVtCommand } from "~/cmd/tests/utils.ts";
import { assert, assertStringIncludes } from "@std/assert";
import { exists } from "@std/fs";
import { META_FOLDER_NAME } from "~/consts.ts";
import { doWithTempDir } from "~/vt/lib/utils/misc.ts";

Deno.test({
  name: "remix command basic functionality",
  async fn(t) {
    const user = await getCurrentUser();

    await doWithTempDir(async (tmpDir) => {
      await doWithNewVal(async ({ val }) => {
        // Create a source val to remix
        const sourcevalName = val.name;
        const remixedvalName = `${sourcevalName}_remixed`;

        await t.step("remix the val", async () => {
          const [output] = await runVtCommand([
            "remix",
            `${user.username}/${sourcevalName}`,
            remixedvalName,
          ], tmpDir);

          assertStringIncludes(
            output,
            `Remixed "@${user.username}/${sourcevalName}" to public val "@${user.username}/${remixedvalName}"`,
          );

          // Verify the remixed val directory exists
          const remixedvalPath = join(tmpDir, remixedvalName);
          assert(
            await exists(remixedvalPath),
            "remixed val directory should exist",
          );

          // Verify it has the .vt metadata folder
          assert(
            await exists(join(remixedvalPath, META_FOLDER_NAME)),
            "remixed val should have .vt metadata folder",
          );
        });

        // Clean up the remixed val
        const { id } = await sdk.alias.username.valName.retrieve(
          user.username!,
          remixedvalName,
        );
        await sdk.vals.delete(id);
      });
    });
  },
  sanitizeResources: false,
});

Deno.test({
  name: "remix command with privacy options",
  async fn(t) {
    const user = await getCurrentUser();

    await doWithTempDir(async (tmpDir) => {
      await doWithNewVal(async ({ val }) => {
        const sourcevalName = val.name;

        await t.step("remix as private val", async () => {
          const privatevalName = `${sourcevalName}_private`;
          const [output] = await runVtCommand([
            "remix",
            `${user.username}/${sourcevalName}`,
            privatevalName,
            "--private",
          ], tmpDir);

          assertStringIncludes(
            output,
            `to private val`,
            "output should indicate private val",
          );

          // Clean up
          try {
            const { id } = await sdk.alias.username.valName.retrieve(
              user.username!,
              privatevalName,
            );
            await sdk.vals.delete(id);
          } catch (e) {
            console.error("Failed to clean up private val:", e);
          }
        });

        await t.step("remix as unlisted val", async () => {
          const unlistedvalName = `${sourcevalName}_unlisted`;
          const [output] = await runVtCommand([
            "remix",
            `${user.username}/${sourcevalName}`,
            unlistedvalName,
            "--unlisted",
          ], tmpDir);

          assertStringIncludes(
            output,
            `to unlisted val`,
            "output should indicate unlisted val",
          );

          const { id } = await sdk.alias.username.valName.retrieve(
            user.username!,
            unlistedvalName,
          );
          await sdk.vals.delete(id);
        });
      });
    });
  },
  sanitizeResources: false,
});

Deno.test({
  name: "remix command with no-editor-files option",
  async fn(t) {
    const user = await getCurrentUser();

    await doWithTempDir(async (tmpDir) => {
      await doWithNewVal(async ({ val }) => {
        const sourcevalName = val.name;
        const remixedvalName = `${sourcevalName}_no_editor_files`;

        await t.step("remix without editor files", async () => {
          await runVtCommand([
            "remix",
            `${user.username}/${sourcevalName}`,
            remixedvalName,
            "--no-editor-files",
          ], tmpDir);

          const remixedvalPath = join(tmpDir, remixedvalName);

          // Check that editor files don't exist
          assert(
            !(await exists(join(remixedvalPath, ".vscode"))),
            ".vscode directory should not exist",
          );

          const { id } = await sdk.alias.username.valName.retrieve(
            user.username!,
            remixedvalName,
          );
          await sdk.vals.delete(id);
        });
      });
    });
  },
  sanitizeResources: false,
});

Deno.test({
  name: "remix command preserves HTTP type",
  async fn(t) {
<<<<<<< HEAD
    // Create a temp dir for the source val
=======
    const user = await getCurrentUser();

    // Create a temp dir for the source project
>>>>>>> 06ea697e
    await doWithTempDir(async (srcTmpDir) => {
      // Create a temp dir for the remix destination
      await doWithTempDir(async (destTmpDir) => {
        await doWithNewVal(async ({ val }) => {
          const sourcevalName = val.name;
          const remixedvalName = `${sourcevalName}_http_preserved`;

          // Clone the val to the source directory
          await runVtCommand([
            "clone",
            `${user.username}/${sourcevalName}`,
            srcTmpDir,
          ], ".");

          // Create an HTTP val in the source val
          const httpValName = "foo_http";
          const httpValPath = join(srcTmpDir, `${httpValName}.ts`);

          await Deno.writeTextFile(
            httpValPath,
            "export default function handler(req: Request) {\n" +
              '  return new Response("Hello from HTTP val!");\n' +
              "}",
          );

          // Push the changes to sync the HTTP val
          await runVtCommand(["push"], srcTmpDir, { autoConfirm: true });

          // Remix the val
          await t.step("remix val with HTTP val", async () => {
            await runVtCommand([
              "remix",
              `${user.username}/${sourcevalName}`,
              remixedvalName,
            ], destTmpDir);

            // Check that the HTTP val exists in the remixed val
            const remixedvalPath = join(destTmpDir, remixedvalName);
            const remixedHttpValPath = join(
              remixedvalPath,
              `${httpValName}.ts`,
            );

            assert(
              await exists(remixedHttpValPath),
              "HTTP val file should exist in remixed val",
            );

            // Check the file content to ensure it's still an HTTP val
            const content = await Deno.readTextFile(remixedHttpValPath);
            assertStringIncludes(
              content,
              "export default function handler(req: Request)",
              "HTTP val signature should be preserved",
            );
          });

          // Clean up the remixed val
          const { id } = await sdk.alias.username.valName.retrieve(
            user.username!,
            remixedvalName,
          );
          await sdk.vals.delete(id);
        });
      });
    });
  },
  sanitizeResources: false,
});<|MERGE_RESOLUTION|>--- conflicted
+++ resolved
@@ -160,13 +160,9 @@
 Deno.test({
   name: "remix command preserves HTTP type",
   async fn(t) {
-<<<<<<< HEAD
+    const user = await getCurrentUser();
+
     // Create a temp dir for the source val
-=======
-    const user = await getCurrentUser();
-
-    // Create a temp dir for the source project
->>>>>>> 06ea697e
     await doWithTempDir(async (srcTmpDir) => {
       // Create a temp dir for the remix destination
       await doWithTempDir(async (destTmpDir) => {
