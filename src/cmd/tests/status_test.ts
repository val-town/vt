--- conflicted
+++ resolved
@@ -21,22 +21,13 @@
             },
           );
 
-<<<<<<< HEAD
-          await runVtCommand(["clone", val.name], tmpDir);
-        });
-
-        const fullPath = join(tmpDir, val.name);
-        await Deno.remove(join(fullPath, ".vtignore"));
-        await Deno.remove(join(fullPath, "deno.json"));
-=======
           await runVtCommand(
-            ["clone", project.name, "--no-editor-files"],
+            ["clone", val.name, "--no-editor-files"],
             tmpDir,
           );
         });
 
-        const fullPath = join(tmpDir, project.name);
->>>>>>> 06ea697e
+        const fullPath = join(tmpDir, val.name);
 
         await t.step("make a local change", async () => {
           // Make a local change
@@ -87,14 +78,10 @@
             },
           );
 
-<<<<<<< HEAD
-          await runVtCommand(["clone", val.name], tmpDir);
-=======
           await runVtCommand(
-            ["clone", project.name, "--no-editor-files"],
+            ["clone", val.name, "--no-editor-files"],
             tmpDir,
           );
->>>>>>> 06ea697e
         });
 
         const fullPath = join(tmpDir, val.name);
