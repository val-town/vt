import { doWithNewVal } from "~/vt/lib/tests/utils.ts";
import { assert, assertEquals, assertStringIncludes } from "@std/assert";
import { exists } from "@std/fs";
import { join } from "@std/path";
<<<<<<< HEAD
import sdk, { randomValName, user } from "~/sdk.ts";
import { doWithTempDir } from "~/vt/lib/utils/misc.ts";
import { runVtCommand, streamVtCommand } from "~/cmd/tests/utils.ts";
import type { ValFileType } from "~/types.ts";
import { deadline, delay } from "@std/async";
=======
import { deadline, delay } from "@std/async";
import { runVtCommand, streamVtCommand } from "~/cmd/tests/utils.ts";
import { doWithTempDir } from "~/vt/lib/utils/misc.ts";
import sdk, { getCurrentUser, randomProjectName } from "~/sdk.ts";
import type { ProjectFileType } from "~/types.ts";
>>>>>>> 06ea697e

Deno.test({
  name: "clone preserves custom deno.json and .vtignore",
  permissions: {
    read: true,
    write: true,
    net: true,
    env: true,
    run: true,
  },
  async fn(t) {
    await doWithTempDir(async (tmpDir) => {
      await doWithNewVal(async ({ val, branch }) => {
        const customDenoJson = '{"tasks":{"custom":"echo test"}}';
        const customVtignore = "custom_ignore_pattern";

        await t.step("set up custom config files", async () => {
          // Create custom deno.json
          await sdk.vals.files.create(
            val.id,
            {
              path: "deno.json",
              content: customDenoJson,
              branch_id: branch.id,
              type: "file" as ValFileType,
            },
          );

          // Create custom .vtignore
          await sdk.vals.files.create(
            val.id,
            {
              path: ".vtignore",
              content: customVtignore,
              branch_id: branch.id,
              type: "file" as ValFileType,
            },
          );
        });

        await t.step("clone and verify custom config files", async () => {
          const cloneDir = join(tmpDir, "config-clone");
          await runVtCommand([
            "clone",
            val.name,
            cloneDir,
          ], tmpDir);

          // Verify deno.json content
          const denoJsonContent = await Deno.readTextFile(
            join(cloneDir, "deno.json"),
          );
          assertEquals(
            denoJsonContent,
            customDenoJson,
            "custom deno.json should be preserved",
          );

          // Verify .vtignore content
          const vtignoreContent = await Deno.readTextFile(
            join(cloneDir, ".vtignore"),
          );
          assertEquals(
            vtignoreContent,
            customVtignore,
            "custom .vtignore should be preserved",
          );
        });
      });
    });
  },
  sanitizeResources: false,
});

Deno.test({
  name: "clone a newly created val",
  permissions: {
    read: true,
    write: true,
    net: true,
    env: true,
    run: true,
  },
  async fn(t) {
    await doWithTempDir(async (tmpDir) => {
      await doWithNewVal(async ({ val, branch }) => {
        await t.step("set up the val structure", async () => {
          // Create the directory first
          await sdk.vals.files.create(
            val.id,
            {
              path: "foo",
              branch_id: branch.id,
              type: "directory",
            },
          );

          // Create empty test.js file
          await sdk.vals.files.create(
            val.id,
            {
              path: "test.js",
              content: "",
              branch_id: branch.id,
              type: "file",
            },
          );

          // Create test_inner.js with content
          await sdk.vals.files.create(
            val.id,
            {
              path: "foo/test_inner.js",
              content:
                "export function test() { return 'Hello from test_inner'; }",
              branch_id: branch.id,
              type: "file",
            },
          );
        });

        await t.step("clone the val and assert the structure", async () => {
          const cloneDir = join(tmpDir, "cloned");
          const [output] = await runVtCommand([
            "clone",
            val.name,
            cloneDir,
          ], tmpDir);
          assertStringIncludes(output, "cloned to");

          // Verify the files exist
          const testJsExists = await exists(join(cloneDir, "test.js"));
          assertEquals(testJsExists, true, "test.js should exist");

          const innerFileExists = await exists(
            join(cloneDir, "foo/test_inner.js"),
          );
          assertEquals(innerFileExists, true, "foo/test_inner.js should exist");

          // Verify the content of test_inner.js
          const innerContent = await Deno.readTextFile(
            join(cloneDir, "foo/test_inner.js"),
          );
          assertEquals(
            innerContent,
            "export function test() { return 'Hello from test_inner'; }",
            "content of test_inner.js should match",
          );
        });
      });
    });
  },
  sanitizeResources: false,
});

Deno.test({
  name: "clone command output",
  permissions: {
    read: true,
    write: true,
    net: true,
    env: true,
    run: true,
  },
  async fn(t) {
    const user = await getCurrentUser();

    await doWithTempDir(async (tmpDir) => {
      const valName = randomValName("clone_test");

      try {
        await t.step("create a new val", async () => {
          await runVtCommand([
            "create",
            valName,
            join(tmpDir, "unused_" + crypto.randomUUID()),
          ], tmpDir);
        });

        const targetDir = join(tmpDir, "test-val-dir");

        await t.step("clone the new val", async () => {
          const [output] = await runVtCommand([
            "clone",
            valName,
            targetDir,
          ], tmpDir);

          assertStringIncludes(
            output,
            `Val ${user.username!}/${valName} cloned to`,
          );

          assert(await exists(targetDir), "val directory was not created");
        });
      } finally {
        const { id } = await sdk.alias.username.valName.retrieve(
          user.username!,
          valName,
        );
        await sdk.vals.delete(id);
      }
    });
  },
  sanitizeResources: false,
});

Deno.test({
  name: "clone command with inexistant val",
  permissions: {
    read: true,
    write: true,
    net: true,
    env: true,
    run: true,
  },
  async fn() {
    await doWithTempDir(async (tmpDir) => {
      const [out] = await runVtCommand([
        "clone",
        "nonexistentval123456",
      ], tmpDir);

      assertStringIncludes(out, "Val not found");
    });
  },
  sanitizeResources: false,
});

Deno.test({
  name: "interactive clone with no val URI",
  permissions: {
    read: true,
    write: true,
    net: true,
    env: true,
    run: true,
  },
  fn: async (t: Deno.TestContext) => {
    const testPromise = (async () => {
      await doWithTempDir(async (tmpDir) => {
<<<<<<< HEAD
        await doWithNewVal(async ({ val }) => {
          let outputLines: string[];
          let cloneChild: Deno.ChildProcess;

          await t.step("use interactive clone", async () => {
            // Start the clone process with no arguments
            [outputLines, cloneChild] = streamVtCommand(
              ["clone"],
              tmpDir,
            );

            // Send the val name followed by Enter
            const stdin = cloneChild.stdin.getWriter();
            await stdin.write(new TextEncoder().encode(val.name + "\n"));
=======
        await doWithNewProject(async ({ project }) => {
          // Start the clone process with no arguments
          const [outputLines, cloneChild] = streamVtCommand(["clone"], tmpDir);
          await delay(1000);

          await t.step("use interactive clone", async () => {
            // Send the project name followed by Enter
            let stdin = cloneChild.stdin.getWriter();
            await stdin.write(new TextEncoder().encode(project.name + "\n"));
>>>>>>> 06ea697e
            stdin.releaseLock();
            await delay(1000);

            // Then confirm that you want to get the editor files
            stdin = cloneChild.stdin.getWriter();
            await stdin.write(new TextEncoder().encode("y\n"));
            stdin.releaseLock();

            // Process should complete
            const { code } = await cloneChild.status;

            // Check if the clone was successful
            assert(code === 0, "clone process should exit with code 0");
          });

<<<<<<< HEAD
            // Verify the val directory exists
=======
          await t.step("check editor files were created", async () => {
            // Verify the project directory exists
>>>>>>> 06ea697e
            assert(
              await exists(join(tmpDir, val.name)),
              "val directory was not created",
            );

            // Verify output contains cloning confirmation
            assert(
              outputLines.some((line) => line.includes("cloned")),
              "Output should include cloning confirmation",
            );

            // Verify .vtignore exists
            assert(
              await exists(join(tmpDir, project.name, ".vtignore")),
              ".vtignore should exist",
            );

            // Verify deno.json exists
            assert(
              await exists(join(tmpDir, project.name, "deno.json")),
              "deno.json should exist",
            );
          });
        });
      });
    })();

    // in case input isn't accepted and it hangs waiting for input
    await deadline(testPromise, 5000);
  },
  sanitizeResources: false,
});<|MERGE_RESOLUTION|>--- conflicted
+++ resolved
@@ -2,19 +2,10 @@
 import { assert, assertEquals, assertStringIncludes } from "@std/assert";
 import { exists } from "@std/fs";
 import { join } from "@std/path";
-<<<<<<< HEAD
-import sdk, { randomValName, user } from "~/sdk.ts";
-import { doWithTempDir } from "~/vt/lib/utils/misc.ts";
-import { runVtCommand, streamVtCommand } from "~/cmd/tests/utils.ts";
-import type { ValFileType } from "~/types.ts";
-import { deadline, delay } from "@std/async";
-=======
-import { deadline, delay } from "@std/async";
 import { runVtCommand, streamVtCommand } from "~/cmd/tests/utils.ts";
 import { doWithTempDir } from "~/vt/lib/utils/misc.ts";
-import sdk, { getCurrentUser, randomProjectName } from "~/sdk.ts";
-import type { ProjectFileType } from "~/types.ts";
->>>>>>> 06ea697e
+import sdk, { getCurrentUser, randomValName } from "~/sdk.ts";
+import type { ValFileType } from "~/types.ts";
 
 Deno.test({
   name: "clone preserves custom deno.json and .vtignore",
@@ -223,7 +214,7 @@
 });
 
 Deno.test({
-  name: "clone command with inexistant val",
+  name: "clone command with inexistent val",
   permissions: {
     read: true,
     write: true,
@@ -254,84 +245,64 @@
     run: true,
   },
   fn: async (t: Deno.TestContext) => {
-    const testPromise = (async () => {
-      await doWithTempDir(async (tmpDir) => {
-<<<<<<< HEAD
-        await doWithNewVal(async ({ val }) => {
-          let outputLines: string[];
-          let cloneChild: Deno.ChildProcess;
-
-          await t.step("use interactive clone", async () => {
-            // Start the clone process with no arguments
-            [outputLines, cloneChild] = streamVtCommand(
-              ["clone"],
-              tmpDir,
-            );
-
-            // Send the val name followed by Enter
-            const stdin = cloneChild.stdin.getWriter();
-            await stdin.write(new TextEncoder().encode(val.name + "\n"));
-=======
-        await doWithNewProject(async ({ project }) => {
+    await doWithTempDir(async (tmpDir) => {
+      await doWithNewVal(async ({ val }) => {
+        let outputLines: string[] = [];
+        let cloneChild: Deno.ChildProcess;
+
+        await t.step("use interactive clone", async () => {
           // Start the clone process with no arguments
-          const [outputLines, cloneChild] = streamVtCommand(["clone"], tmpDir);
-          await delay(1000);
-
-          await t.step("use interactive clone", async () => {
-            // Send the project name followed by Enter
-            let stdin = cloneChild.stdin.getWriter();
-            await stdin.write(new TextEncoder().encode(project.name + "\n"));
->>>>>>> 06ea697e
-            stdin.releaseLock();
-            await delay(1000);
-
-            // Then confirm that you want to get the editor files
-            stdin = cloneChild.stdin.getWriter();
-            await stdin.write(new TextEncoder().encode("y\n"));
-            stdin.releaseLock();
-
-            // Process should complete
-            const { code } = await cloneChild.status;
-
-            // Check if the clone was successful
-            assert(code === 0, "clone process should exit with code 0");
-          });
-
-<<<<<<< HEAD
-            // Verify the val directory exists
-=======
-          await t.step("check editor files were created", async () => {
-            // Verify the project directory exists
->>>>>>> 06ea697e
-            assert(
-              await exists(join(tmpDir, val.name)),
-              "val directory was not created",
-            );
-
-            // Verify output contains cloning confirmation
-            assert(
-              outputLines.some((line) => line.includes("cloned")),
-              "Output should include cloning confirmation",
-            );
-
-            // Verify .vtignore exists
-            assert(
-              await exists(join(tmpDir, project.name, ".vtignore")),
-              ".vtignore should exist",
-            );
-
-            // Verify deno.json exists
-            assert(
-              await exists(join(tmpDir, project.name, "deno.json")),
-              "deno.json should exist",
-            );
-          });
+          const [lines, child] = streamVtCommand(
+            ["clone"],
+            tmpDir,
+          );
+          cloneChild = child;
+          outputLines = await lines;
+
+          // Send the val name followed by Enter
+          let stdin = cloneChild.stdin.getWriter();
+          await stdin.write(new TextEncoder().encode(val.name + "\n"));
+          await stdin.ready;
+          await stdin.close();
+
+          // Then confirm that you want to get the editor files
+          stdin = cloneChild.stdin.getWriter();
+          await stdin.write(new TextEncoder().encode("y\n"));
+          await stdin.ready;
+          await stdin.close();
+
+          // Process should complete
+          const { code } = await cloneChild.status;
+
+          // Check if the clone was successful
+          assert(code === 0, "clone process should exit with code 0");
+
+          // Verify the val directory exists
+          assert(
+            await exists(join(tmpDir, val.name)),
+            "val directory was not created",
+          );
+
+          // Verify output contains cloning confirmation
+          assert(
+            outputLines.some((line) => line.includes("cloned")),
+            "Output should include cloning confirmation",
+          );
+
+          // Verify .vtignore exists
+          assert(
+            await exists(join(tmpDir, val.name, ".vtignore")),
+            ".vtignore should exist",
+          );
+
+          // Verify deno.json exists
+          assert(
+            await exists(join(tmpDir, val.name, "deno.json")),
+            "deno.json should exist",
+          );
         });
       });
-    })();
-
-    // in case input isn't accepted and it hangs waiting for input
-    await deadline(testPromise, 5000);
+    });
   },
   sanitizeResources: false,
 });