import { assert, assertEquals } from "@std/assert";
import { exists } from "@std/fs";
import { join } from "@std/path";
import type ValTown from "@valtown/sdk";
<<<<<<< HEAD
import sdk, { randomValName, user } from "~/sdk.ts";
import { runVtCommand } from "~/cmd/tests/utils.ts";
import { dirIsEmpty } from "~/utils.ts";
import { doWithTempDir } from "~/vt/lib/utils/misc.ts";
=======
import { dirIsEmpty } from "~/utils.ts";
import { doWithTempDir } from "~/vt/lib/utils/misc.ts";
import sdk, { getCurrentUser, randomProjectName } from "~/sdk.ts";
import { runVtCommand } from "~/cmd/tests/utils.ts";
>>>>>>> 06ea697e

Deno.test({
  name: "create val with existing directory name",
  async fn(c) {
<<<<<<< HEAD
    const emptyDirValName = "emptyDir" + randomValName();
    const nonEmptyDirValName = "nonEmptyDir" + randomValName();
    let emptyDirVal: ValTown.Val | null = null;
=======
    const user = await getCurrentUser();

    const emptyDirProjectName = "emptyDir" + randomProjectName();
    const nonEmptyDirProjectName = "nonEmptyDir" + randomProjectName();
    let emptyDirProject: ValTown.Projects.ProjectCreateResponse | null = null;
>>>>>>> 06ea697e

    await doWithTempDir(async (tmpDir) => {
      await c.step(
        "can create val with name of empty directory",
        async () => {
          // Create an empty directory
          const emptyDirPath = join(tmpDir, emptyDirValName);
          await Deno.mkdir(emptyDirPath);

          // Should succeed with empty directory
          await runVtCommand(["create", emptyDirValName], tmpDir);
          emptyDirVal = await sdk.alias.username.valName.retrieve(
            user.username!,
            emptyDirValName,
          );

          assertEquals(emptyDirVal.name, emptyDirValName);

          // Clean up
          if (emptyDirVal) {
            await sdk.vals.delete(emptyDirVal.id);
            emptyDirVal = null;
          }
        },
      );

      await c.step(
        "cannot create val with name of non-empty directory",
        async () => {
          // Create a non-empty directory
          const nonEmptyDirPath = join(tmpDir, nonEmptyDirValName);
          await Deno.mkdir(nonEmptyDirPath);
          await Deno.writeTextFile(join(nonEmptyDirPath, "file"), "content");

          // Verify it exists and is not empty
          assert(
            await exists(nonEmptyDirPath),
            "non-empty directory should exist",
          );
          assert(
            !await dirIsEmpty(nonEmptyDirPath),
            "directory should not be empty",
          );

          // Should fail with non-empty directory
          const [_, status] = await runVtCommand([
            "create",
            nonEmptyDirValName,
          ], tmpDir);
          assertEquals(status, 1);
        },
      );
    });
  },
  sanitizeResources: false,
});

<<<<<<< HEAD
Deno.test("new val in specific directory", async (c) => {
  const newValName = randomValName();
  let newVal: ValTown.Val | null = null;

  try {
    await doWithTempDir(async (tmpDir) => {
      await c.step("create a new val", async () => {
        await runVtCommand(["create", newValName], tmpDir);

        newVal = await sdk.alias.username.valName.retrieve(
          user.username!,
          newValName,
        );

        assertEquals(newVal.name, newValName);
        assertEquals(newVal.author.username, user.username);
      });

      await c.step("make sure the val is cloned", async () => {
        assert(
          await exists(join(tmpDir, newValName)),
          "val was not cloned to target",
        );
      });
    });
  } finally {
    // @ts-ignore newVal is defined but something went wrong
    await sdk.vals.delete(newVal.id);
  }
});

Deno.test("create new private val", async (c) => {
  const newValName = randomValName();
  let newVal: ValTown.Val | null = null;
=======
Deno.test({
  name: "new project in specific directory",
  fn: async (c) => {
    const user = await getCurrentUser();
    const newProjectName = randomProjectName();
    let newProject: ValTown.Projects.ProjectCreateResponse | null = null;

    try {
      await doWithTempDir(async (tmpDir) => {
        await c.step("create a new project", async () => {
          await runVtCommand(["create", newProjectName], tmpDir);

          newProject = await sdk.alias.username.projectName.retrieve(
            user.username!,
            newProjectName,
          );

          assertEquals(newProject.name, newProjectName);
          assertEquals(newProject.author.username, user.username);
        });

        await c.step("make sure the project is cloned", async () => {
          assert(
            await exists(join(tmpDir, newProjectName)),
            "project was not cloned to target",
          );
        });
      });
    } finally {
      // @ts-ignore newProject is defined but something went wrong
      await sdk.projects.delete(newProject.id);
    }
  },
});

Deno.test("create new private project", async (c) => {
  const user = await getCurrentUser();

  const newProjectName = randomProjectName();
  let newProject: ValTown.Projects.ProjectCreateResponse | null = null;
>>>>>>> 06ea697e

  try {
    await doWithTempDir(async (tmpDir) => {
      await c.step("create a new private val", async () => {
        await runVtCommand([
          "create",
          newValName,
          "--private",
        ], tmpDir);

        newVal = await sdk.alias.username.valName.retrieve(
          user.username!,
          newValName,
        );

        assertEquals(newVal.name, newValName);
        assertEquals(newVal.author.username, user.username);
        assertEquals(
          newVal.privacy,
          "private",
          "val should be private",
        );
      });

      await c.step("make sure the val is cloned", async () => {
        assert(
          await exists(join(tmpDir, newValName)),
          "val was not cloned to target",
        );
      });
    });
  } finally {
    // @ts-ignore newVal is defined but something went wrong
    if (newVal) await sdk.vals.delete(newVal.id);
  }
});

<<<<<<< HEAD
Deno.test("create new val in current working directory", async (c) => {
  const newValName = randomValName();
  let newVal: ValTown.Val | null = null;

  try {
    await doWithTempDir(async (tmpDir) => {
      // Mock the cwd function to return the temp directory
      await c.step("create a new val in current directory", async () => {
        await runVtCommand([
          "create",
          newValName,
        ], tmpDir);

        newVal = await sdk.alias.username.valName.retrieve(
          user.username!,
          newValName,
        );

        assertEquals(newVal.name, newValName);
        assertEquals(newVal.author.username, user.username);
      });

      await c.step(
        "make sure the val is cloned to current directory",
        async () => {
          assert(
            await exists(join(tmpDir, newValName)),
            "val was not cloned to current directory",
          );
        },
      );
    });
  } finally {
    // @ts-ignore newVal is defined but something went wrong
    if (newVal) await sdk.vals.delete(newVal.id);
  }
=======
Deno.test({
  name: "create new project in current working directory",
  fn: async (c) => {
    const user = await getCurrentUser();

    const newProjectName = randomProjectName();
    let newProject: ValTown.Projects.ProjectCreateResponse | null = null;

    try {
      await doWithTempDir(async (tmpDir) => {
        // Mock the cwd function to return the temp directory
        await c.step("create a new project in current directory", async () => {
          await runVtCommand([
            "create",
            newProjectName,
          ], tmpDir);

          newProject = await sdk.alias.username.projectName.retrieve(
            user.username!,
            newProjectName,
          );

          assertEquals(newProject.name, newProjectName);
          assertEquals(newProject.author.username, user.username);
        });

        await c.step(
          "make sure the project is cloned to current directory",
          async () => {
            assert(
              await exists(join(tmpDir, newProjectName)),
              "project was not cloned to target",
            );
          },
        );
      });
    } finally {
      // @ts-ignore newProject is defined but something went wrong
      await sdk.projects.delete(newProject.id);
    }
  },
  sanitizeResources: false,
>>>>>>> 06ea697e
});<|MERGE_RESOLUTION|>--- conflicted
+++ resolved
@@ -2,32 +2,18 @@
 import { exists } from "@std/fs";
 import { join } from "@std/path";
 import type ValTown from "@valtown/sdk";
-<<<<<<< HEAD
-import sdk, { randomValName, user } from "~/sdk.ts";
-import { runVtCommand } from "~/cmd/tests/utils.ts";
 import { dirIsEmpty } from "~/utils.ts";
 import { doWithTempDir } from "~/vt/lib/utils/misc.ts";
-=======
-import { dirIsEmpty } from "~/utils.ts";
-import { doWithTempDir } from "~/vt/lib/utils/misc.ts";
-import sdk, { getCurrentUser, randomProjectName } from "~/sdk.ts";
+import sdk, { getCurrentUser, randomValName } from "~/sdk.ts";
 import { runVtCommand } from "~/cmd/tests/utils.ts";
->>>>>>> 06ea697e
 
 Deno.test({
   name: "create val with existing directory name",
   async fn(c) {
-<<<<<<< HEAD
+    const user = await getCurrentUser();
     const emptyDirValName = "emptyDir" + randomValName();
     const nonEmptyDirValName = "nonEmptyDir" + randomValName();
     let emptyDirVal: ValTown.Val | null = null;
-=======
-    const user = await getCurrentUser();
-
-    const emptyDirProjectName = "emptyDir" + randomProjectName();
-    const nonEmptyDirProjectName = "nonEmptyDir" + randomProjectName();
-    let emptyDirProject: ValTown.Projects.ProjectCreateResponse | null = null;
->>>>>>> 06ea697e
 
     await doWithTempDir(async (tmpDir) => {
       await c.step(
@@ -85,8 +71,8 @@
   sanitizeResources: false,
 });
 
-<<<<<<< HEAD
 Deno.test("new val in specific directory", async (c) => {
+  const user = await getCurrentUser();
   const newValName = randomValName();
   let newVal: ValTown.Val | null = null;
 
@@ -118,50 +104,9 @@
 });
 
 Deno.test("create new private val", async (c) => {
+  const user = await getCurrentUser();
   const newValName = randomValName();
   let newVal: ValTown.Val | null = null;
-=======
-Deno.test({
-  name: "new project in specific directory",
-  fn: async (c) => {
-    const user = await getCurrentUser();
-    const newProjectName = randomProjectName();
-    let newProject: ValTown.Projects.ProjectCreateResponse | null = null;
-
-    try {
-      await doWithTempDir(async (tmpDir) => {
-        await c.step("create a new project", async () => {
-          await runVtCommand(["create", newProjectName], tmpDir);
-
-          newProject = await sdk.alias.username.projectName.retrieve(
-            user.username!,
-            newProjectName,
-          );
-
-          assertEquals(newProject.name, newProjectName);
-          assertEquals(newProject.author.username, user.username);
-        });
-
-        await c.step("make sure the project is cloned", async () => {
-          assert(
-            await exists(join(tmpDir, newProjectName)),
-            "project was not cloned to target",
-          );
-        });
-      });
-    } finally {
-      // @ts-ignore newProject is defined but something went wrong
-      await sdk.projects.delete(newProject.id);
-    }
-  },
-});
-
-Deno.test("create new private project", async (c) => {
-  const user = await getCurrentUser();
-
-  const newProjectName = randomProjectName();
-  let newProject: ValTown.Projects.ProjectCreateResponse | null = null;
->>>>>>> 06ea697e
 
   try {
     await doWithTempDir(async (tmpDir) => {
@@ -199,14 +144,13 @@
   }
 });
 
-<<<<<<< HEAD
 Deno.test("create new val in current working directory", async (c) => {
+  const user = await getCurrentUser();
   const newValName = randomValName();
   let newVal: ValTown.Val | null = null;
 
   try {
     await doWithTempDir(async (tmpDir) => {
-      // Mock the cwd function to return the temp directory
       await c.step("create a new val in current directory", async () => {
         await runVtCommand([
           "create",
@@ -236,48 +180,4 @@
     // @ts-ignore newVal is defined but something went wrong
     if (newVal) await sdk.vals.delete(newVal.id);
   }
-=======
-Deno.test({
-  name: "create new project in current working directory",
-  fn: async (c) => {
-    const user = await getCurrentUser();
-
-    const newProjectName = randomProjectName();
-    let newProject: ValTown.Projects.ProjectCreateResponse | null = null;
-
-    try {
-      await doWithTempDir(async (tmpDir) => {
-        // Mock the cwd function to return the temp directory
-        await c.step("create a new project in current directory", async () => {
-          await runVtCommand([
-            "create",
-            newProjectName,
-          ], tmpDir);
-
-          newProject = await sdk.alias.username.projectName.retrieve(
-            user.username!,
-            newProjectName,
-          );
-
-          assertEquals(newProject.name, newProjectName);
-          assertEquals(newProject.author.username, user.username);
-        });
-
-        await c.step(
-          "make sure the project is cloned to current directory",
-          async () => {
-            assert(
-              await exists(join(tmpDir, newProjectName)),
-              "project was not cloned to target",
-            );
-          },
-        );
-      });
-    } finally {
-      // @ts-ignore newProject is defined but something went wrong
-      await sdk.projects.delete(newProject.id);
-    }
-  },
-  sanitizeResources: false,
->>>>>>> 06ea697e
 });