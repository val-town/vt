--- conflicted
+++ resolved
@@ -2,14 +2,8 @@
 import { exists } from "@std/fs";
 import { join } from "@std/path";
 import type ValTown from "@valtown/sdk";
-<<<<<<< HEAD
-import { dirIsEmpty } from "../../../utils/misc.ts";
 import { doWithTempDir } from "~/vt/lib/utils/misc.ts";
-import sdk, { getCurrentUser, randomProjectName } from "../../../utils/sdk.ts";
-=======
-import { doWithTempDir } from "~/vt/lib/utils/misc.ts";
-import sdk, { getCurrentUser, randomValName } from "~/sdk.ts";
->>>>>>> dec8302a
+import sdk, { getCurrentUser, randomValName } from "~/utils/sdk.ts";
 import { runVtCommand } from "~/cmd/tests/utils.ts";
 
 Deno.test({
