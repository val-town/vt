--- conflicted
+++ resolved
@@ -3,20 +3,14 @@
 import { join } from "@std/path";
 import type ValTown from "@valtown/sdk";
 import { doWithTempDir } from "~/vt/lib/utils/misc.ts";
-<<<<<<< HEAD
 import {
+  branchNameToBranch,
   deleteVal,
-  getCurrentUser,
-  randomValName,
-  valNameToVal,
-=======
-import sdk, {
-  branchNameToBranch,
   getCurrentUser,
   getLatestVersion,
   listValItems,
   randomValName,
->>>>>>> 31e86f4b
+  valNameToVal,
 } from "~/sdk.ts";
 import { runVtCommand } from "~/cmd/tests/utils.ts";
 import { DEFAULT_BRANCH_NAME } from "~/consts.ts";
@@ -245,7 +239,7 @@
           "--no-editor-files",
         ], tmpDir);
 
-        newVal = await sdk.alias.username.valName.retrieve(
+        newVal = await valNameToVal(
           user.username!,
           newValName,
         );
