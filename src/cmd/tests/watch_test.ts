--- conflicted
+++ resolved
@@ -4,18 +4,13 @@
 import { exists } from "@std/fs";
 import { delay } from "@std/async";
 import VTClient from "~/vt/vt/VTClient.ts";
-<<<<<<< HEAD
-import { getLatestVersion, listProjectItems } from "../../../utils/sdk.ts";
-import { runVtCommand, streamVtCommand } from "~/cmd/tests/utils.ts";
-=======
-import { getLatestVersion, listValItems, valItemExists } from "~/sdk.ts";
+import { getLatestVersion, listValItems, valItemExists } from "~/utils/sdk.ts";
 import {
   runVtCommand,
   streamVtCommand,
   waitForStable,
 } from "~/cmd/tests/utils.ts";
 import { doWithTempDir } from "~/vt/lib/utils/misc.ts";
->>>>>>> dec8302a
 
 Deno.test({
   name: "simulate a watch",
