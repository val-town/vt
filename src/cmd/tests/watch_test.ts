import { doWithNewProject } from "~/vt/lib/tests/utils.ts";
import { doWithTempDir } from "~/vt/lib/utils.ts";
import { join } from "@std/path";
import { assert } from "@std/assert";
import { exists } from "@std/fs";
import { delay, retry } from "@std/async";
import VTClient from "~/vt/vt/VTClient.ts";
import { getLatestVersion, listProjectItems } from "~/sdk.ts";
import { runVtCommand, streamVtCommand } from "~/cmd/tests/utils.ts";

Deno.test({
  name: "simulate a watch",
<<<<<<< HEAD
  fn: async (t) =>
=======
  fn: async (t) => {
>>>>>>> 387ee763
    await retry(async () => {
      await doWithTempDir(async (tmpDir) => {
        await doWithNewProject(async ({ project, branch }) => {
          let projectDir: string;
          let vt: VTClient;
          let watchChild: Deno.ChildProcess;
          let outputLines: string[];
          const createTimes: { path: string; time: number }[] = [];

          await t.step(
            "setup by cloneing project and starting watch process",
            async () => {
<<<<<<< HEAD
              // Create 10 files in rapid succession
              for (let i = 0; i <= 10; i++) {
                const filePath = join(projectDir!, `rapid-file-${i}.js`);
                await Deno.writeTextFile(
                  filePath,
                  `console.log('Rapid file ${i}');`,
                );
                createTimes.push({
                  path: `rapid-file-${i}.js`,
                  time: Date.now(),
                });
                // Add minimal delay between file creations to ensure they're
                // distinct events
                await delay(200);
=======
              // Clone the empty project
              await runVtCommand(["clone", project.name], tmpDir);

              // Get project directory path
              projectDir = join(tmpDir, project.name);
              assert(
                await exists(projectDir),
                "project directory should exist after clone",
              );

              // Create VTClient instance for direct API operations
              vt = VTClient.from(projectDir);

              // Start the watch process with a short debounce
              [outputLines, watchChild] = streamVtCommand(
                ["watch", "-d", "750"],
                projectDir,
              );

              // Wait for the watch process to start
              while (outputLines.length < 3) {
                await delay(100);
>>>>>>> 387ee763
              }
            },
          );

          try {
            await t.step(
              "create multiple files in rapid succession",
              async () => {
                // Create 10 files in rapid succession
                for (let i = 0; i <= 10; i++) {
                  const filePath = join(projectDir!, `rapid-file-${i}.js`);
                  await Deno.writeTextFile(
                    filePath,
                    `console.log('Rapid file ${i}');`,
                  );
                  createTimes.push({
                    path: `rapid-file-${i}.js`,
                    time: Date.now(),
                  });
                  // Add minimal delay between file creations to ensure they're
                  // distinct events
<<<<<<< HEAD
                  await delay(500);
                }

                // Wait for the debounce period plus buffer for the actual uploads
                await delay(10000); // Probably excessive
=======
                  await delay(200);
                }

                // Wait for the debounce period plus buffer for the actual uploads
                await delay(20000); // Probably excessive
>>>>>>> 387ee763
              },
            );

            await t.step("verify files were synced correctly", async () => {
              // Verify all files were synced
              const projectItemsAfterBatch = await listProjectItems(
                project.id,
<<<<<<< HEAD
                {
                  path: "",
                  branch_id: branch.id,
                  recursive: true,
                },
=======
                branch.id,
                await getLatestVersion(project.id, branch.id),
>>>>>>> 387ee763
              );

              // Get status to verify all files are synced
              const statusAfterBatch = await vt!.status();

              // Check that all rapid files exist
              for (let i = 0; i <= 10; i++) {
                // The file should exist
                const fileExists = projectItemsAfterBatch
                  .some((item) => item.path === `rapid-file-${i}.js`);
                assert(
                  fileExists,
                  `rapid-file-${i}.js should exist in the project`,
                );

                // All rapid files should have "not_modified" status
                const fileStatus = statusAfterBatch.filter(
                  (file) =>
                    file.path === `rapid-file-${i}.js` &&
                    file.status === "not_modified",
                );
                assert(
                  fileStatus.size() > 0,
                  `rapid-file-${i}.js should have not_modified status`,
                );
              }
            });
          } finally {
            await t.step("cleanup and stop watch process", async () => {
              // Send SIGINT to the watch process
              watchChild!.kill("SIGINT");
              await watchChild!.status;

              // Wait, then make sure "Stopping watch process" got logged
              await delay(1000);
              assert(
                outputLines
                  .some((line) => line.includes("Stopping watch process")),
                "watch process should have been stopped",
              );
            });
          }
        });
      });
    }, {
<<<<<<< HEAD
      maxAttempts: 2,
      maxTimeout: 30_000,
      minTimeout: 5_000,
    }),
=======
      maxAttempts: 3,
      maxTimeout: 30_000,
    });
  },
>>>>>>> 387ee763
  sanitizeResources: false,
});<|MERGE_RESOLUTION|>--- conflicted
+++ resolved
@@ -10,11 +10,7 @@
 
 Deno.test({
   name: "simulate a watch",
-<<<<<<< HEAD
-  fn: async (t) =>
-=======
   fn: async (t) => {
->>>>>>> 387ee763
     await retry(async () => {
       await doWithTempDir(async (tmpDir) => {
         await doWithNewProject(async ({ project, branch }) => {
@@ -27,22 +23,6 @@
           await t.step(
             "setup by cloneing project and starting watch process",
             async () => {
-<<<<<<< HEAD
-              // Create 10 files in rapid succession
-              for (let i = 0; i <= 10; i++) {
-                const filePath = join(projectDir!, `rapid-file-${i}.js`);
-                await Deno.writeTextFile(
-                  filePath,
-                  `console.log('Rapid file ${i}');`,
-                );
-                createTimes.push({
-                  path: `rapid-file-${i}.js`,
-                  time: Date.now(),
-                });
-                // Add minimal delay between file creations to ensure they're
-                // distinct events
-                await delay(200);
-=======
               // Clone the empty project
               await runVtCommand(["clone", project.name], tmpDir);
 
@@ -65,7 +45,6 @@
               // Wait for the watch process to start
               while (outputLines.length < 3) {
                 await delay(100);
->>>>>>> 387ee763
               }
             },
           );
@@ -87,19 +66,11 @@
                   });
                   // Add minimal delay between file creations to ensure they're
                   // distinct events
-<<<<<<< HEAD
-                  await delay(500);
-                }
-
-                // Wait for the debounce period plus buffer for the actual uploads
-                await delay(10000); // Probably excessive
-=======
                   await delay(200);
                 }
 
                 // Wait for the debounce period plus buffer for the actual uploads
                 await delay(20000); // Probably excessive
->>>>>>> 387ee763
               },
             );
 
@@ -107,16 +78,8 @@
               // Verify all files were synced
               const projectItemsAfterBatch = await listProjectItems(
                 project.id,
-<<<<<<< HEAD
-                {
-                  path: "",
-                  branch_id: branch.id,
-                  recursive: true,
-                },
-=======
                 branch.id,
                 await getLatestVersion(project.id, branch.id),
->>>>>>> 387ee763
               );
 
               // Get status to verify all files are synced
@@ -162,16 +125,9 @@
         });
       });
     }, {
-<<<<<<< HEAD
-      maxAttempts: 2,
-      maxTimeout: 30_000,
-      minTimeout: 5_000,
-    }),
-=======
       maxAttempts: 3,
       maxTimeout: 30_000,
     });
   },
->>>>>>> 387ee763
   sanitizeResources: false,
 });