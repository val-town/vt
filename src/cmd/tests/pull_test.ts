import { doWithNewVal } from "~/vt/lib/tests/utils.ts";
import { join } from "@std/path";
import sdk from "~/sdk.ts";
import { removeAllEditorFiles, runVtCommand } from "~/cmd/tests/utils.ts";
import { assertStringIncludes } from "@std/assert";
import { doWithTempDir } from "~/vt/lib/utils/misc.ts";

Deno.test({
  name: "pull command with no changes",
  async fn(t) {
    await doWithTempDir(async (tmpDir) => {
      await doWithNewVal(async ({ val }) => {
        await t.step("clone the val", async () => {
          await runVtCommand(["clone", val.name], tmpDir);
        });

<<<<<<< HEAD
        const fullPath = join(tmpDir, val.name);
        await Deno.remove(join(fullPath, ".vtignore"));
        await Deno.remove(join(fullPath, "deno.json"));
=======
        const fullPath = join(tmpDir, project.name);
        await removeAllEditorFiles(fullPath);
>>>>>>> 06ea697e

        await t.step("run pull command", async () => {
          const [output] = await runVtCommand(["pull"], fullPath);
          assertStringIncludes(output, "No changes were pulled");
        });
      });
    });
  },
  sanitizeResources: false,
});

Deno.test({
  name: "pull command with dry run option",
  async fn(t) {
    await doWithTempDir(async (tmpDir) => {
      await doWithNewVal(async ({ val, branch }) => {
        await t.step("clone the val", async () => {
          await runVtCommand([
            "clone",
            val.name,
          ], tmpDir);
        });

        await t.step("make a remote change", async () => {
          await sdk.vals.files.create(
            val.id,
            {
              path: "remote-new.js",
              content: "console.log('Added remotely');",
              branch_id: branch.id,
              type: "file",
            },
          );
        });

        await t.step("run pull command with dry run option", async () => {
          const [output] = await runVtCommand(
            ["pull", "--dry-run"],
            join(tmpDir, val.name),
          );
          assertStringIncludes(output, "that would be pulled");
        });
      });
    });
  },
  sanitizeResources: false,
});<|MERGE_RESOLUTION|>--- conflicted
+++ resolved
@@ -14,14 +14,8 @@
           await runVtCommand(["clone", val.name], tmpDir);
         });
 
-<<<<<<< HEAD
         const fullPath = join(tmpDir, val.name);
-        await Deno.remove(join(fullPath, ".vtignore"));
-        await Deno.remove(join(fullPath, "deno.json"));
-=======
-        const fullPath = join(tmpDir, project.name);
         await removeAllEditorFiles(fullPath);
->>>>>>> 06ea697e
 
         await t.step("run pull command", async () => {
           const [output] = await runVtCommand(["pull"], fullPath);
