<<<<<<< HEAD
import { doWithNewVal } from "~/vt/lib/tests/utils.ts";
import { doWithTempDir } from "~/vt/lib/utils.ts";
=======
import { doWithNewProject } from "~/vt/lib/tests/utils.ts";
import { doWithTempDir } from "~/vt/lib/utils/misc.ts";
>>>>>>> 7f02ad02
import { join } from "@std/path";
import sdk from "~/sdk.ts";
import { runVtCommand } from "~/cmd/tests/utils.ts";
import { assert, assertEquals, assertStringIncludes } from "@std/assert";
import type ValTown from "@valtown/sdk";
import type { ValFileType } from "~/types.ts";

Deno.test({
  name: "branch list command shows all branches",
  async fn(t) {
    await doWithTempDir(async (tmpDir) => {
      await doWithNewVal(async ({ val, branch: mainBranch }) => {
        let fullPath: string;

        await t.step("create additional branches", async () => {
          // Create a feature branch
          await sdk.vals.branches.create(
            val.id,
            { name: "feature", branchId: mainBranch.id },
          );

          // Create a development branch
          await sdk.vals.branches.create(
            val.id,
            { name: "development", branchId: mainBranch.id },
          );
        });

        await t.step("clone the val", async () => {
          await runVtCommand(["clone", val.name], tmpDir);
          fullPath = join(tmpDir, val.name);
        });

        await t.step("list branches and verify output", async () => {
          const [output] = await runVtCommand(["branch"], fullPath);

          // Check that all three branches are listed
          assertStringIncludes(output, "* main"); // Current branch with asterisk
          assertStringIncludes(output, "feature");
          assertStringIncludes(output, "development");

          // Check that the table headers are present
          assertStringIncludes(output, "Name");
          assertStringIncludes(output, "Version");
          assertStringIncludes(output, "Created On");
          assertStringIncludes(output, "Updated On");
        });
      });
    });
  },
});

Deno.test({
  name: "branch delete command removes a branch",
  async fn(t) {
    await doWithTempDir(async (tmpDir) => {
      await doWithNewVal(async ({ val, branch: mainBranch }) => {
        let fullPath: string;
        let featureBranch: ValTown.Vals.BranchListResponse;

        await t.step("create feature branch", async () => {
          // Create a feature branch
          featureBranch = await sdk.vals.branches.create(
            val.id,
            { name: "feature-to-delete", branchId: mainBranch.id },
          );

          // Create a file on feature branch to verify it's real
          await sdk.vals.files.create(
            val.id,
            {
              path: "feature-file.js",
              content: "console.log('Feature branch file');",
              branch_id: featureBranch.id,
              type: "file" as ValFileType,
            },
          );
        });

        await t.step("clone the val", async () => {
          await runVtCommand(["clone", val.name], tmpDir);
          fullPath = join(tmpDir, val.name);
        });

        await t.step(
          "verify feature branch exists in branch list",
          async () => {
            const [listOutput] = await runVtCommand(["branch"], fullPath);
            assertStringIncludes(listOutput, "feature-to-delete");
          },
        );

        await t.step("delete the feature branch", async () => {
          const [deleteOutput] = await runVtCommand(
            ["branch", "-D", "feature-to-delete"],
            fullPath,
          );
          assertStringIncludes(
            deleteOutput,
            "Branch 'feature-to-delete' has been deleted",
          );
        });

        await t.step("verify branch is no longer listed", async () => {
          const [listOutput] = await runVtCommand(["branch"], fullPath);
          assert(
            !listOutput.includes("feature-to-delete"),
            "deleted branch should not appear in branch list",
          );
        });
      });
    });
  },
});

Deno.test({
  name: "branch delete command fails when trying to delete current branch",
  async fn(t) {
    await doWithTempDir(async (tmpDir) => {
      await doWithNewVal(async ({ val }) => {
        let fullPath: string;

        await t.step("clone the val", async () => {
          await runVtCommand(["clone", val.name], tmpDir);
          fullPath = join(tmpDir, val.name);
        });

        await t.step("try to delete the current branch", async () => {
          const [_, status] = await runVtCommand(
            ["branch", "-D", "main"],
            fullPath,
          );
          assertEquals(status, 1, "Should have failed with status 1");
        });

        await t.step("verify current branch still exists", async () => {
          const [listOutput] = await runVtCommand(["branch"], fullPath);
          assertStringIncludes(listOutput, "* main");
        });
      });
    });
  },
});

Deno.test({
  name: "branch command handles non-existent branch deletion",
  async fn(t) {
    await doWithTempDir(async (tmpDir) => {
      await doWithNewVal(async ({ val }) => {
        let fullPath: string;

        await t.step("clone the val", async () => {
          await runVtCommand(["clone", val.name], tmpDir);
          fullPath = join(tmpDir, val.name);
        });

        await t.step("try to delete a non-existent branch", async () => {
          const [_, status] = await runVtCommand(
            ["branch", "-D", "non-existent-branch"],
            fullPath,
          );
          assertEquals(status, 1, "Should have thrown an error");
        });
      });
    });
  },
});<|MERGE_RESOLUTION|>--- conflicted
+++ resolved
@@ -1,16 +1,11 @@
-<<<<<<< HEAD
 import { doWithNewVal } from "~/vt/lib/tests/utils.ts";
-import { doWithTempDir } from "~/vt/lib/utils.ts";
-=======
-import { doWithNewProject } from "~/vt/lib/tests/utils.ts";
-import { doWithTempDir } from "~/vt/lib/utils/misc.ts";
->>>>>>> 7f02ad02
 import { join } from "@std/path";
 import sdk from "~/sdk.ts";
 import { runVtCommand } from "~/cmd/tests/utils.ts";
 import { assert, assertEquals, assertStringIncludes } from "@std/assert";
 import type ValTown from "@valtown/sdk";
 import type { ValFileType } from "~/types.ts";
+import { doWithTempDir } from "~/vt/lib/utils/misc.ts";
 
 Deno.test({
   name: "branch list command shows all branches",
