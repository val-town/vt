--- conflicted
+++ resolved
@@ -3,11 +3,7 @@
 import { colors } from "@cliffy/ansi/colors";
 import open from "open";
 import {
-<<<<<<< HEAD
-  DEFAULT_WRAP_AMOUNT,
-=======
   DEFAULT_WRAP_WIDTH,
->>>>>>> 7374152c
   GET_API_KEY_URL,
   GLOBAL_VT_CONFIG_PATH,
   VT_README_URL,
@@ -26,21 +22,12 @@
 
   console.log(wrap(
     colors.bold("VT") +
-<<<<<<< HEAD
-      " is a companion CLI to interface with Val Town projects.",
-    { width: DEFAULT_WRAP_AMOUNT },
-  ));
-  console.log();
-
-  console.log(wrap("With this CLI, you can:", { width: DEFAULT_WRAP_AMOUNT }));
-=======
       " is a companion CLI to interface with Val Town vals.",
     { width: DEFAULT_WRAP_WIDTH },
   ));
   console.log();
 
   console.log(wrap("With this CLI, you can:", { width: DEFAULT_WRAP_WIDTH }));
->>>>>>> 7374152c
 
   [
     "Create and manage Val Town vals",
