{
  "name": "@valtown/vt",
  "description": "The Val Town CLI",
  "version": "0.0.4",
  "exports": "./vt.ts",
  "license": "MIT",
  "tasks": {
    "run": "./vt.ts",
    "test": "deno test -A",
    "check": "deno check .",
    "fmt:check": "deno fmt --check"
  },
  "imports": {
    "gitignore-parser": "jsr:@cfa/gitignore-parser@^0.1.4",
    "@cliffy/ansi": "jsr:@cliffy/ansi@^1.0.0-rc.7",
<<<<<<< HEAD
    "@cliffy/command": "jsr:@cliffy/command@^1.0.0-rc.7",
=======
    "@cliffy/prompt": "jsr:@cliffy/prompt@^1.0.0-rc.7",
>>>>>>> 64d02f0e
    "@cliffy/table": "jsr:@cliffy/table@1.0.0-rc.7",
    "@deno-library/logger": "jsr:@deno-library/logger@^1.1.9",
    "@std/assert": "jsr:@std/assert@1",
    "@std/async": "jsr:@std/async@^1.0.11",
    "@std/dotenv": "jsr:@std/dotenv@^0.225.3",
    "@std/encoding": "jsr:@std/encoding@^1.0.7",
    "@std/fs": "jsr:@std/fs@^1.0.13",
    "@std/path": "jsr:@std/path@^1.0.8",
    "@valtown/sdk": "jsr:@valtown/sdk@^0.36.0",
    "~/": "./src/",
    "emphasize": "npm:emphasize@^7.0.0",
    "highlight.js": "npm:highlight.js@^11.11.1",
<<<<<<< HEAD
    "kia": "jsr:@jonasschiano/kia@0.0.120",
    "open": "npm:open@^10.1.0",
    "zod": "npm:zod@^3.24.2"
=======
    "kia": "https://deno.land/x/kia@0.4.1/mod.ts"
  },
  "compilerOptions": {
    "noUnusedLocals": true,
    "noUnusedParameters": true
>>>>>>> 64d02f0e
  }
}<|MERGE_RESOLUTION|>--- conflicted
+++ resolved
@@ -13,11 +13,8 @@
   "imports": {
     "gitignore-parser": "jsr:@cfa/gitignore-parser@^0.1.4",
     "@cliffy/ansi": "jsr:@cliffy/ansi@^1.0.0-rc.7",
-<<<<<<< HEAD
     "@cliffy/command": "jsr:@cliffy/command@^1.0.0-rc.7",
-=======
     "@cliffy/prompt": "jsr:@cliffy/prompt@^1.0.0-rc.7",
->>>>>>> 64d02f0e
     "@cliffy/table": "jsr:@cliffy/table@1.0.0-rc.7",
     "@deno-library/logger": "jsr:@deno-library/logger@^1.1.9",
     "@std/assert": "jsr:@std/assert@1",
@@ -30,16 +27,12 @@
     "~/": "./src/",
     "emphasize": "npm:emphasize@^7.0.0",
     "highlight.js": "npm:highlight.js@^11.11.1",
-<<<<<<< HEAD
     "kia": "jsr:@jonasschiano/kia@0.0.120",
     "open": "npm:open@^10.1.0",
     "zod": "npm:zod@^3.24.2"
-=======
-    "kia": "https://deno.land/x/kia@0.4.1/mod.ts"
   },
   "compilerOptions": {
     "noUnusedLocals": true,
     "noUnusedParameters": true
->>>>>>> 64d02f0e
   }
 }