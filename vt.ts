#!/usr/bin/env -S deno run --allow-read --allow-write --allow-env --allow-net --allow-sys --allow-run
import "@std/dotenv/load";
import { ensureGlobalVtConfig, globalConfig } from "~/vt/VTConfig.ts";
import { onboardFlow } from "~/cmd/flows/onboard.ts";
import {
  API_KEY_KEY,
  AUTH_CACHE_LOCALSTORE_ENTRY,
  AUTH_CACHE_TTL,
} from "~/consts.ts";
import { colors } from "@cliffy/ansi/colors";

await ensureGlobalVtConfig();

async function isApiKeyValid(): Promise<boolean> {
  // Since we run this on every invocation of vt, it makes sense to only check
  // if the api key is still valid every so often.

  const lastAuthAt = localStorage.getItem(AUTH_CACHE_LOCALSTORE_ENTRY);
  const hoursSinceLastAuth = lastAuthAt
    ? (new Date().getTime() - new Date(lastAuthAt).getTime())
    : Infinity;
  if (hoursSinceLastAuth < AUTH_CACHE_TTL) return true;

  const apiKey = Deno.env.get(API_KEY_KEY);
  if (!apiKey) return false;

  const resp = await fetch("https://api.val.town/v1/me", {
    headers: { Authorization: `Bearer ${apiKey}` },
  });
<<<<<<< HEAD

  if (resp.ok) {
    localStorage.setItem(AUTH_CACHE_LOCALSTORE_ENTRY, new Date().toISOString());
    return true;
  }
=======
>>>>>>> 7374152c
  return resp.status !== 401;
}

async function ensureValidApiKey() {
  if (Deno.env.has(API_KEY_KEY) && await isApiKeyValid()) return;

  {
    const { apiKey } = await globalConfig.loadConfig();
    if (apiKey) {
      Deno.env.set(API_KEY_KEY, apiKey);

      // Validate the loaded key
      if (await isApiKeyValid()) return;

      console.log(
        colors.red("Your saved API key is no longer valid.") +
          " This happens when it expires or is revoked.",
      );
      console.log();
      await onboardFlow();
    } else {
      console.log("Let's set up your Val Town API key.");
      await onboardFlow();
    }
  }

  {
    const { apiKey } = await globalConfig.loadConfig();
    if (apiKey) {
      Deno.env.set(API_KEY_KEY, apiKey);
      if (await isApiKeyValid()) {
        return;
      }
    }
  }
}

async function startVt() {
  const vt = (await import("~/cmd/root.ts")).cmd;
  await vt.parse(Deno.args);
}

if (import.meta.main) {
  await ensureValidApiKey();
  await startVt();
}<|MERGE_RESOLUTION|>--- conflicted
+++ resolved
@@ -27,14 +27,12 @@
   const resp = await fetch("https://api.val.town/v1/me", {
     headers: { Authorization: `Bearer ${apiKey}` },
   });
-<<<<<<< HEAD
 
   if (resp.ok) {
     localStorage.setItem(AUTH_CACHE_LOCALSTORE_ENTRY, new Date().toISOString());
     return true;
   }
-=======
->>>>>>> 7374152c
+
   return resp.status !== 401;
 }
 
