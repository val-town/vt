#!/usr/bin/env -S deno run --allow-read --allow-write --allow-env --allow-net --allow-sys --allow-run
import "@std/dotenv/load";
import { ensureGlobalVtConfig, globalConfig } from "~/vt/VTConfig.ts";
import { onboardFlow } from "~/cmd/flows/onboard.ts";
import {
  API_KEY_KEY,
  AUTH_CACHE_LOCALSTORE_ENTRY,
  AUTH_CACHE_TTL,
} from "~/consts.ts";
import { colors } from "@cliffy/ansi/colors";
<<<<<<< HEAD
import { _sdk } from "~/sdk.ts";
=======
import sdk from "~/sdk.ts";
import { registerOutdatedWarning } from "~/cmd/upgrade.ts";
>>>>>>> 31e86f4b

await ensureGlobalVtConfig();

async function isApiKeyValid(): Promise<boolean> {
  // Since we run this on every invocation of vt, it makes sense to only check
  // if the api key is still valid every so often.

  const lastAuthAt = localStorage.getItem(AUTH_CACHE_LOCALSTORE_ENTRY);
  const hoursSinceLastAuth = lastAuthAt
    ? (Date.now() - new Date(lastAuthAt).getTime())
    : Infinity;
  if (hoursSinceLastAuth < AUTH_CACHE_TTL) return true;

  const apiKey = Deno.env.get(API_KEY_KEY);
  if (!apiKey) return false;

  const resp = await fetch("https://api.val.town/v1/me", {
    headers: { Authorization: `Bearer ${apiKey}` },
  });

  if (resp.ok) {
    localStorage.setItem(AUTH_CACHE_LOCALSTORE_ENTRY, new Date().toISOString());
    return true;
  }

  return resp.status !== 401;
}

async function ensureValidApiKey() {
  if (Deno.env.has(API_KEY_KEY) && await isApiKeyValid()) return;

  {
    const { apiKey } = await globalConfig.loadConfig();
    if (apiKey) {
      Deno.env.set(API_KEY_KEY, apiKey);

      // Validate the loaded key
      if (await isApiKeyValid()) return;

      console.log(
        colors.red("Your saved API key is no longer valid.") +
          " This happens when it expires or is revoked.",
      );
      console.log();
      await onboardFlow();
    } else {
      await onboardFlow({ showWelcome: true });
    }
  }

  {
    const { apiKey } = await globalConfig.loadConfig();
    if (apiKey) {
      Deno.env.set(API_KEY_KEY, apiKey);
      if (await isApiKeyValid()) {
        return;
      }
    }
  }
}

async function startVt(...args: string[]) {
  const vt = (await import("~/cmd/root.ts")).cmd;
  await vt.parse([...Deno.args, ...args]);
}

if (import.meta.main) {
  if (Deno.env.get("CI") !== "true") {
    await registerOutdatedWarning();
  }
  await ensureValidApiKey();
  _sdk.bearerToken = Deno.env.get(API_KEY_KEY) ?? _sdk.bearerToken;
  await startVt();
}

export * from "./mod.ts";<|MERGE_RESOLUTION|>--- conflicted
+++ resolved
@@ -8,12 +8,8 @@
   AUTH_CACHE_TTL,
 } from "~/consts.ts";
 import { colors } from "@cliffy/ansi/colors";
-<<<<<<< HEAD
 import { _sdk } from "~/sdk.ts";
-=======
-import sdk from "~/sdk.ts";
 import { registerOutdatedWarning } from "~/cmd/upgrade.ts";
->>>>>>> 31e86f4b
 
 await ensureGlobalVtConfig();
 
